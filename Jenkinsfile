--- conflicted
+++ resolved
@@ -14,7 +14,6 @@
 // To use a test branch (i.e. PR) until it lands to master
 // I.e. for testing library changes
 //@Library(value="pipeline-lib@your_branch") _
-@Library(value="pipeline-lib@DAOS-9989") _
 
 // Should try to figure this out automatically
 /* groovylint-disable-next-line CompileStatic, VariableName */
@@ -72,49 +71,32 @@
                defaultValue: getPriority(),
                description: 'Priority of this build.  DO NOT USE WITHOUT PERMISSION.')
         string(name: 'TestTag',
-<<<<<<< HEAD
                defaultValue: 'pr daily_regression',
                description: 'Test-tag to use for the Functional Hardware Small/Medium/Large stages of this run (i.e. pr, daily_regression, full_regression, etc.)')
         string(name: 'TestProvider',
                defaultValue: 'ucx+dc_x',
                description: 'Provider to use for the Functional Hardware Small/Medium/Large stages of this run (i.e. ucx+dc_x)')
-=======
-               defaultValue: 'full_regression',
-               description: 'Test-tag to use for the weekly Functional Hardware Small/Medium/Large stages of this run (i.e. pr, daily_regression, full_regression, etc.)')
->>>>>>> 58490ea2
         string(name: 'BaseBranch',
                defaultValue: base_branch,
                description: 'The base branch to run weekly-testing against (i.e. master, or a PR\'s branch)')
         booleanParam(name: 'CI_small_TEST',
                      defaultValue: true,
-                     description: 'Run the Small Cluster CI tests')
+                     description: 'Run the CI Functional Hardware Small test stage')
         booleanParam(name: 'CI_medium_TEST',
                      defaultValue: true,
-                     description: 'Run the Medium Cluster CI tests')
+                     description: 'Run the CI Functional Hardware Medium test stage')
         booleanParam(name: 'CI_large_TEST',
                      defaultValue: true,
-<<<<<<< HEAD
-                     description: 'Run the Large Cluster CI tests')
-=======
                      description: 'Run the CI Functional Hardware Large test stage')
-        string(name: 'CI_FUNCTIONAL_VM9_LABEL',
-               defaultValue: 'ci_vm9',
-               description: 'Label to use for 9 VM functional tests')
->>>>>>> 58490ea2
         string(name: 'CI_NVME_3_LABEL',
                defaultValue: 'ci_ofed3',
-               description: 'Label to use for 3 node NVMe tests')
+               description: 'Label to use for 3 node Functional Hardware Small stage')
         string(name: 'CI_NVME_5_LABEL',
                defaultValue: 'ci_ofed5',
-               description: 'Label to use for 5 node NVMe tests')
+               description: 'Label to use for 5 node Functional Hardware Medium stage')
         string(name: 'CI_NVME_9_LABEL',
-<<<<<<< HEAD
                defaultValue: 'ci_ofed9',
-               description: 'Label to use for 9 node NVMe tests')
-=======
-               defaultValue: 'ci_nvme9',
                description: 'Label to use for 9 node Functional Hardware Large stage')
->>>>>>> 58490ea2
     }
 
     stages {
