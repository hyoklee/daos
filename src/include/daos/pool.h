/**
 * (C) Copyright 2016-2022 Intel Corporation.
 *
 * SPDX-License-Identifier: BSD-2-Clause-Patent
 */
/**
 * dc_pool: Pool Client API
 *
 * This consists of dc_pool methods that do not belong to DAOS API.
 */

#ifndef __DD_POOL_H__
#define __DD_POOL_H__

#include <daos/common.h>
#include <gurt/hash.h>
#include <daos/pool_map.h>
#include <daos/rsvc.h>
#include <daos/tse.h>
#include <daos_types.h>
#include <daos_pool.h>

/** pool query request bits */
#define DAOS_PO_QUERY_SPACE		(1ULL << 0)
#define DAOS_PO_QUERY_REBUILD_STATUS	(1ULL << 1)

#define PROP_BIT_START			16
#define DAOS_PO_QUERY_PROP_BIT_START	PROP_BIT_START
#define DAOS_PO_QUERY_PROP_LABEL	(1ULL << PROP_BIT_START)
#define DAOS_PO_QUERY_PROP_SPACE_RB	(1ULL << (PROP_BIT_START + 1))
#define DAOS_PO_QUERY_PROP_SELF_HEAL	(1ULL << (PROP_BIT_START + 2))
#define DAOS_PO_QUERY_PROP_RECLAIM	(1ULL << (PROP_BIT_START + 3))
#define DAOS_PO_QUERY_PROP_ACL		(1ULL << (PROP_BIT_START + 4))
#define DAOS_PO_QUERY_PROP_OWNER	(1ULL << (PROP_BIT_START + 5))
#define DAOS_PO_QUERY_PROP_OWNER_GROUP	(1ULL << (PROP_BIT_START + 6))
#define DAOS_PO_QUERY_PROP_SVC_LIST	(1ULL << (PROP_BIT_START + 7))
#define DAOS_PO_QUERY_PROP_EC_CELL_SZ	(1ULL << (PROP_BIT_START + 8))
#define DAOS_PO_QUERY_PROP_REDUN_FAC	(1ULL << (PROP_BIT_START + 9))
#define DAOS_PO_QUERY_PROP_EC_PDA	(1ULL << (PROP_BIT_START + 10))
#define DAOS_PO_QUERY_PROP_RP_PDA	(1ULL << (PROP_BIT_START + 11))
#define DAOS_PO_QUERY_PROP_POLICY	(1ULL << (PROP_BIT_START + 12))
<<<<<<< HEAD
#define DAOS_PO_QUERY_PROP_SCRUB_SCHED	(1ULL << (PROP_BIT_START + 13))
#define DAOS_PO_QUERY_PROP_SCRUB_FREQ	(1ULL << (PROP_BIT_START + 14))
#define DAOS_PO_QUERY_PROP_SCRUB_CRED	(1ULL << (PROP_BIT_START + 15))
#define DAOS_PO_QUERY_PROP_SCRUB_THRESH	(1ULL << (PROP_BIT_START + 16))
#define DAOS_PO_QUERY_PROP_BIT_END	28
=======
#define DAOS_PO_QUERY_PROP_GLOBAL_VERSION (1ULL << (PROP_BIT_START + 13))
#define DAOS_PO_QUERY_PROP_UPGRADE_STATUS (1ULL << (PROP_BIT_START + 14))
#define DAOS_PO_QUERY_PROP_BIT_END	30
>>>>>>> b91ee1e9

#define DAOS_PO_QUERY_PROP_ALL						\
	(DAOS_PO_QUERY_PROP_LABEL | DAOS_PO_QUERY_PROP_SPACE_RB |	\
	 DAOS_PO_QUERY_PROP_SELF_HEAL | DAOS_PO_QUERY_PROP_RECLAIM |	\
	 DAOS_PO_QUERY_PROP_ACL | DAOS_PO_QUERY_PROP_OWNER |		\
	 DAOS_PO_QUERY_PROP_OWNER_GROUP | DAOS_PO_QUERY_PROP_SVC_LIST |	\
	 DAOS_PO_QUERY_PROP_EC_CELL_SZ | DAOS_PO_QUERY_PROP_EC_PDA | \
	 DAOS_PO_QUERY_PROP_RP_PDA | DAOS_PO_QUERY_PROP_REDUN_FAC | \
<<<<<<< HEAD
	 DAOS_PO_QUERY_PROP_POLICY | DAOS_PO_QUERY_PROP_SCRUB_SCHED | \
	 DAOS_PO_QUERY_PROP_SCRUB_FREQ | DAOS_PO_QUERY_PROP_SCRUB_CRED | \
	 DAOS_PO_QUERY_PROP_SCRUB_THRESH)
=======
	 DAOS_PO_QUERY_PROP_POLICY | DAOS_PO_QUERY_PROP_GLOBAL_VERSION | \
	 DAOS_PO_QUERY_PROP_UPGRADE_STATUS)

>>>>>>> b91ee1e9

int dc_pool_init(void);
void dc_pool_fini(void);

/* Client pool handle */
struct dc_pool {
	/* link chain in the global handle hash table */
	struct d_hlink		dp_hlink;
	/* container list of the pool */
	d_list_t		dp_co_list;
	/* lock for the container list */
	pthread_rwlock_t	dp_co_list_lock;
	/* pool uuid */
	uuid_t			dp_pool;
	struct dc_mgmt_sys     *dp_sys;
	pthread_mutex_t		dp_client_lock;
	struct rsvc_client	dp_client;
	uuid_t			dp_pool_hdl;
	uint64_t		dp_capas;
	pthread_rwlock_t	dp_map_lock;
	struct pool_map	       *dp_map;
	tse_task_t	       *dp_map_task;
	/* highest known pool map version */
	uint32_t		dp_map_version_known;
	uint32_t		dp_disconnecting:1,
				dp_slave:1, /* generated via g2l */
				dp_rf_valid:1;
	/* required/allocated pool map size */
	size_t			dp_map_sz;

	/* pool redunc factor */
	uint32_t		dp_rf;
};

static inline unsigned int
dc_pool_get_version(struct dc_pool *pool)
{
	unsigned int	ver;

	D_RWLOCK_RDLOCK(&pool->dp_map_lock);
	ver = pool_map_get_version(pool->dp_map);
	D_RWLOCK_UNLOCK(&pool->dp_map_lock);

	return ver;
}

struct dc_pool *dc_hdl2pool(daos_handle_t hdl);
void dc_pool_get(struct dc_pool *pool);
void dc_pool_put(struct dc_pool *pool);

int dc_pool_local2global(daos_handle_t poh, d_iov_t *glob);
int dc_pool_global2local(d_iov_t glob, daos_handle_t *poh);
int dc_pool_connect(tse_task_t *task);
int dc_pool_disconnect(tse_task_t *task);
int dc_pool_query(tse_task_t *task);
int dc_pool_query_target(tse_task_t *task);
int dc_pool_list_attr(tse_task_t *task);
int dc_pool_get_attr(tse_task_t *task);
int dc_pool_set_attr(tse_task_t *task);
int dc_pool_del_attr(tse_task_t *task);
int dc_pool_exclude(tse_task_t *task);
int dc_pool_exclude_out(tse_task_t *task);
int dc_pool_reint(tse_task_t *task);
int dc_pool_drain(tse_task_t *task);
int dc_pool_stop_svc(tse_task_t *task);
int dc_pool_list_cont(tse_task_t *task);
int dc_pool_get_redunc(daos_handle_t poh);

int dc_pool_map_version_get(daos_handle_t ph, unsigned int *map_ver);
int dc_pool_choose_svc_rank(const char *label, uuid_t puuid,
			    struct rsvc_client *cli, pthread_mutex_t *cli_lock,
			    struct dc_mgmt_sys *sys,
			    crt_endpoint_t *ep);
int dc_pool_create_map_refresh_task(struct dc_pool *pool, uint32_t map_version,
				    tse_sched_t *sched, tse_task_t **task);
void dc_pool_abandon_map_refresh_task(tse_task_t *task);

#endif /* __DD_POOL_H__ */<|MERGE_RESOLUTION|>--- conflicted
+++ resolved
@@ -39,17 +39,13 @@
 #define DAOS_PO_QUERY_PROP_EC_PDA	(1ULL << (PROP_BIT_START + 10))
 #define DAOS_PO_QUERY_PROP_RP_PDA	(1ULL << (PROP_BIT_START + 11))
 #define DAOS_PO_QUERY_PROP_POLICY	(1ULL << (PROP_BIT_START + 12))
-<<<<<<< HEAD
-#define DAOS_PO_QUERY_PROP_SCRUB_SCHED	(1ULL << (PROP_BIT_START + 13))
-#define DAOS_PO_QUERY_PROP_SCRUB_FREQ	(1ULL << (PROP_BIT_START + 14))
-#define DAOS_PO_QUERY_PROP_SCRUB_CRED	(1ULL << (PROP_BIT_START + 15))
-#define DAOS_PO_QUERY_PROP_SCRUB_THRESH	(1ULL << (PROP_BIT_START + 16))
-#define DAOS_PO_QUERY_PROP_BIT_END	28
-=======
 #define DAOS_PO_QUERY_PROP_GLOBAL_VERSION (1ULL << (PROP_BIT_START + 13))
 #define DAOS_PO_QUERY_PROP_UPGRADE_STATUS (1ULL << (PROP_BIT_START + 14))
-#define DAOS_PO_QUERY_PROP_BIT_END	30
->>>>>>> b91ee1e9
+#define DAOS_PO_QUERY_PROP_SCRUB_SCHED	(1ULL << (PROP_BIT_START + 15))
+#define DAOS_PO_QUERY_PROP_SCRUB_FREQ	(1ULL << (PROP_BIT_START + 16))
+#define DAOS_PO_QUERY_PROP_SCRUB_CRED	(1ULL << (PROP_BIT_START + 17))
+#define DAOS_PO_QUERY_PROP_SCRUB_THRESH	(1ULL << (PROP_BIT_START + 18))
+#define DAOS_PO_QUERY_PROP_BIT_END	32
 
 #define DAOS_PO_QUERY_PROP_ALL						\
 	(DAOS_PO_QUERY_PROP_LABEL | DAOS_PO_QUERY_PROP_SPACE_RB |	\
@@ -58,15 +54,11 @@
 	 DAOS_PO_QUERY_PROP_OWNER_GROUP | DAOS_PO_QUERY_PROP_SVC_LIST |	\
 	 DAOS_PO_QUERY_PROP_EC_CELL_SZ | DAOS_PO_QUERY_PROP_EC_PDA | \
 	 DAOS_PO_QUERY_PROP_RP_PDA | DAOS_PO_QUERY_PROP_REDUN_FAC | \
-<<<<<<< HEAD
-	 DAOS_PO_QUERY_PROP_POLICY | DAOS_PO_QUERY_PROP_SCRUB_SCHED | \
+	 DAOS_PO_QUERY_PROP_POLICY | DAOS_PO_QUERY_PROP_GLOBAL_VERSION | \
+	 DAOS_PO_QUERY_PROP_UPGRADE_STATUS | DAOS_PO_QUERY_PROP_SCRUB_SCHED | \
 	 DAOS_PO_QUERY_PROP_SCRUB_FREQ | DAOS_PO_QUERY_PROP_SCRUB_CRED | \
 	 DAOS_PO_QUERY_PROP_SCRUB_THRESH)
-=======
-	 DAOS_PO_QUERY_PROP_POLICY | DAOS_PO_QUERY_PROP_GLOBAL_VERSION | \
-	 DAOS_PO_QUERY_PROP_UPGRADE_STATUS)
 
->>>>>>> b91ee1e9
 
 int dc_pool_init(void);
 void dc_pool_fini(void);
