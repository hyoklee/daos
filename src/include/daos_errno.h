--- conflicted
+++ resolved
@@ -284,14 +284,11 @@
 	/** Re-update again */						\
 	ACTION(DER_UPDATE_AGAIN,	(DER_ERR_DAOS_BASE + 41),	\
 	       update again)						\
-<<<<<<< HEAD
+	ACTION(DER_NVME_IO,		(DER_ERR_DAOS_BASE + 42),	\
+	       NVMe I/O error)						\
 	/** Cannot resume former DAOS check instance. */		\
-	ACTION(DER_NOT_RESUME,		(DER_ERR_DAOS_BASE + 42),	\
+	ACTION(DER_NOT_RESUME,		(DER_ERR_DAOS_BASE + 43),	\
 	       Cannot resume former DAOS check instance)
-=======
-	ACTION(DER_NVME_IO,		(DER_ERR_DAOS_BASE + 42),	\
-	       NVMe I/O error)
->>>>>>> d63af68b
 
 /** Defines the gurt error codes */
 #define D_FOREACH_ERR_RANGE(ACTION)	\
