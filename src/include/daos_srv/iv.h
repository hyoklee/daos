/**
 * (C) Copyright 2017-2022 Intel Corporation.
 *
 * SPDX-License-Identifier: BSD-2-Clause-Patent
 */
/**
 * daos iv tree definition.
 */
#ifndef __DAOS_SRV_IV_H__
#define __DAOS_SRV_IV_H__

#include <abt.h>

/* DAOS iv cache provide a general interface for daos to use cart IV.
 * Each pool has one iv namespace, which is created when the  pool is
 * connected, and destroyed when pool is disconnected. Each DAOS IV
 * user will attach its entries to the iv namespace, and each user will
 * have a constant key id to locate its entry.
 */
struct ds_iv_ns {
	d_rank_t	iv_master_rank;
	/* Different pool will use different ns id */
	unsigned int	iv_ns_id;
	uint64_t	iv_master_term;
	/* Link to global ns list (ds_iv_list) */
	d_list_t	iv_ns_link;
	/* all of entries under the ns links here */
	d_list_t	iv_entry_list;
	/* Cart IV namespace */
	crt_iv_namespace_t	iv_ns;
	/* pool uuid */
	uuid_t		iv_pool_uuid;

	ABT_eventual	iv_done_eventual;
	int		iv_refcount;
	/**
	 * iv_fini: the IV namespace will be stopped, usually happens
	 * the pool will be destroyed.
	 */
	uint32_t	iv_stop:1;
};

struct ds_iv_class_ops;
/* This structure defines the DAOS IV class type. Each IV user
 * should register its class type during module load by unique
 * predefined class ID. There is a predefined CART IV callback,
 * iv_cache_ops, and some users can share this callbacks, but
 * provides different iv_class_ops, which will be called inside
 */
struct ds_iv_class {
	/* link the class to the ds_iv_class_list */
	d_list_t		iv_class_list;

	/* operations for cart IV */
	struct crt_iv_ops	*iv_class_crt_cbs;

	/* Class id */
	int			iv_class_id;

	/* class id for cart */
	int			iv_cart_class_id;
	/* operations for this IV class */
	struct ds_iv_class_ops	*iv_class_ops;
};

#define IV_KEY_BUF_SIZE 48
/*
 * Those callbacks uses ds_iv_key to locate the iv cache entry and class
 * type.
 *
 * When IV callback arrives, it will locate the cache entry in namespace
 * by the key. If there is only one entry for the class, then only using
 * class_id can locate the entry, otherwise using key + key_cmp callback.
 */
struct ds_iv_key {
	d_rank_t	rank;
	int		class_id;
	char		key_buf[IV_KEY_BUF_SIZE];
};

/**
 * Each IV user will create one or multiple entries attached to ds iv
 * namespace, which can be located by ds_iv_key.
 */
struct ds_iv_entry {
	/* Back pointer to NS */
	struct ds_iv_ns *ns;
	/* Cache management ops for the key */
	struct ds_iv_class	*iv_class;
	/* key of the IV entry */
	struct ds_iv_key	iv_key;
	/* value of the IV entry */
	d_sg_list_t		iv_value;
	/* link to the namespace */
	d_list_t		iv_link;
	unsigned int		iv_ref;
	unsigned int		iv_valid:1,
				iv_to_delete:1;
};

/**
 * Pack(serialize) the ds_key into the iov_key, so it
 * can be used by cart IV rpc.
 *
 * \param class [IN]	ds_iv_class for packing.
 * \param iv_key [IN]	ds_iv key structure.
 * \param iov_key [OUT]	iov buf for the key.
 *
 * \return		0 if succeeds, error code otherwise.
 */
typedef int (*ds_iv_key_pack_t)(struct ds_iv_class *iv_class,
				struct ds_iv_key *iv_key,
				crt_iv_key_t *iov_key);

/**
 * Unpack(unserialize) the iov_key from CART IV req into the
 * ds_key.
 *
 * \param class [IN]	ds_iv_class for unpacking.
 * \param iov_key [IN]	iov buf for the key.
 * \param iv_key [OUT]	ds_iv key structure.
 *
 * \return		0 if succeeds, error code otherwise.
 */
typedef int (*ds_iv_key_unpack_t)(struct ds_iv_class *iv_class,
				  crt_iv_key_t *iov_key,
				  struct ds_iv_key *iv_key);

/**
 * Compare the key for the entry if there are multiple entry.
 *
 * \param key1 [IN]	key1 to compare.
 * \param key2 [IN]	key2 to compare.
 *
 * \return		true if equal, false if non-equal.
 */
typedef bool (*ds_iv_key_cmp_t)(void *key1, void *key2);

/**
 * Init class entry.
 *
 * \param iv_key [IN]	iv_key of the class to be init.
 * \param data [IN]	data to help allocate class entry.
 * \param entry [IN/OUT] class entry to be initialized.
 *
 * \return		0 if succeeds, error code otherwise.
 */
typedef int (*ds_iv_ent_init_t)(struct ds_iv_key *iv_key, void *data,
				struct ds_iv_entry *entry);

/**
 * Called from IV cart ivo_on_get callback.
 *
 * \param ent [IN]	iv class entry to get.
 * \param priv [IN]	private ptr from crt IV callback.
 *
 * \return		0 if succeeds, error code otherwise.
 */
typedef int (*ds_iv_ent_get_t)(struct ds_iv_entry *ent, void **priv);

/**
 * Called IV cart ivo_on_put callback.
 *
 * \param ent [IN]	iv class entry to get.
 * \param priv [IN]	private ptr from crt IV callback.
 *
 * \return		0 if succeeds, error code otherwise.
 */
typedef int (*ds_iv_ent_put_t)(struct ds_iv_entry *ent, void *priv);

/**
 * Destroy the data attached to the entry.
 *
 * \param sgl [IN|OUT]	sgl to be destroyed.
 *
 * \return		0 if succeeds, error code otherwise.
 */
typedef int (*ds_iv_ent_destroy_t)(d_sg_list_t *sgl);

/**
 * Fetch data from the iv_class entry.
 *
 * \param entry [IN]	class entry.
 * \param key [IN]	key to locate the entry.
 * \param dst [OUT]	destination buffer.
 * \param priv [OUT]	private buffer from IV callback.
 *
 * \return		0 if succeeds, error code otherwise.
 */
typedef int (*ds_iv_ent_fetch_t)(struct ds_iv_entry *entry,
				 struct ds_iv_key *key,
				 d_sg_list_t *dst, void **priv);

/**
 * Update data to the iv_class entry.
 *
 * \param entry [IN]	class entry.
 * \param key [IN]	key to locate entry.
 * \param src [IN]	source update buffer.
 * \param priv [IN]	private buffer from IV callback.
 *
 * \return		0 if succeeds, error code otherwise.
 */
typedef int (*ds_iv_ent_update_t)(struct ds_iv_entry *entry,
				  struct ds_iv_key *key,
				  d_sg_list_t *src, void **priv);

/**
 * Refresh the data to the iv_class entry.
 *
 * \param entry[IN]	class entry
 * \param key [IN]	key to locate the entry.
 * \param src [IN]	source refresh buffer.
 * \param priv [IN]	private buffer from IV callback.
 *
 * \return		0 if succeeds, error code otherwise.
 */
typedef int (*ds_iv_ent_refresh_t)(struct ds_iv_entry *entry,
				   struct ds_iv_key *key,
				   d_sg_list_t *src,
				   int ref_rc, void **priv);

/**
 * allocate the value for cart IV.
 *
 * \param ent [IN]	entry to allocate iv_value.
 * \param key [IN]	key of the IV call.
 * \param src [OUT]	buffer to be allocated.
 *
 * \return		0 if succeeds, error code otherwise.
 */
typedef int (*ds_iv_value_alloc_t)(struct ds_iv_entry *ent,
				   struct ds_iv_key *key,
				   d_sg_list_t *sgl);

/**
 * Check whether the entry is valid
 *
 * \param ent [IN]	entry to be check
 * \param key [IN]	key to help checking
 *
 * \return		true if it is valid
 *                      false if it is not valid
 */
typedef bool (*ds_iv_ent_valid_t)(struct ds_iv_entry *ent,
				 struct ds_iv_key *key);

typedef int (*ds_iv_pre_sync_t)(struct ds_iv_entry *entry,
				struct ds_iv_key *key, d_sg_list_t *value);

struct ds_iv_class_ops {
	ds_iv_key_pack_t	ivc_key_pack;
	ds_iv_key_unpack_t	ivc_key_unpack;
	ds_iv_key_cmp_t		ivc_key_cmp;
	ds_iv_ent_init_t	ivc_ent_init;
	ds_iv_ent_get_t		ivc_ent_get;
	ds_iv_ent_put_t		ivc_ent_put;
	ds_iv_ent_destroy_t	ivc_ent_destroy;
	ds_iv_ent_fetch_t	ivc_ent_fetch;
	ds_iv_ent_update_t	ivc_ent_update;
	ds_iv_ent_refresh_t	ivc_ent_refresh;
	ds_iv_value_alloc_t	ivc_value_alloc;
	ds_iv_ent_valid_t	ivc_ent_valid;
	ds_iv_pre_sync_t	ivc_pre_sync;
};

extern struct crt_iv_ops iv_cache_ops;

int ds_iv_class_register(unsigned int class_id, struct crt_iv_ops *ops,
			 struct ds_iv_class_ops *class_ops);

int ds_iv_class_unregister(unsigned int class_id);

enum iv_key {
	IV_POOL_MAP = 1,
	IV_POOL_PROP,
	IV_POOL_CONN,
	IV_REBUILD,
	IV_OID,
	IV_CONT_SNAP,
	IV_CONT_CAPA,
	/* Container properties */
	IV_CONT_PROP,
	IV_POOL_HDL,
	/* Each server report its own EC aggregation epoch to the container
	 * service leader
	 */
	IV_CONT_AGG_EPOCH_REPORT,
	/* leader sync the minimum epoch(VOS aggregate epoch boundary) to all
	 * other servers
	 */
	IV_CONT_AGG_EPOCH_BOUNDRY,
	IV_CHK,
};

int ds_iv_fetch(struct ds_iv_ns *ns, struct ds_iv_key *key, d_sg_list_t *value,
		bool retry);
int ds_iv_update(struct ds_iv_ns *ns, struct ds_iv_key *key,
		 d_sg_list_t *value, unsigned int shortcut,
		 unsigned int sync_mode, unsigned int sync_flags, bool retry);
int ds_iv_invalidate(struct ds_iv_ns *ns, struct ds_iv_key *key,
		     unsigned int shortcut, unsigned int sync_mode,
		     unsigned int sync_flags, bool retry);

int ds_iv_ns_create(crt_context_t ctx, uuid_t pool_uuid, crt_group_t *grp,
		    unsigned int *ns_id, struct ds_iv_ns **p_iv_ns);

<<<<<<< HEAD
void ds_iv_ns_update(struct ds_iv_ns *ns, unsigned int master_rank);
void ds_iv_ns_cleanup(struct ds_iv_ns *ns);
=======
void ds_iv_ns_update(struct ds_iv_ns *ns, unsigned int master_rank, uint64_t term);
>>>>>>> 2ba39495
void ds_iv_ns_stop(struct ds_iv_ns *ns);
void ds_iv_ns_leader_stop(struct ds_iv_ns *ns);
void ds_iv_ns_start(struct ds_iv_ns *ns);
void ds_iv_ns_put(struct ds_iv_ns *ns);
void ds_iv_ns_get(struct ds_iv_ns *ns);
void ds_iv_ns_destroy(void *ns);

unsigned int ds_iv_ns_id_get(void *ns);

#endif /* __DAOS_SRV_IV_H__ */<|MERGE_RESOLUTION|>--- conflicted
+++ resolved
@@ -305,12 +305,8 @@
 int ds_iv_ns_create(crt_context_t ctx, uuid_t pool_uuid, crt_group_t *grp,
 		    unsigned int *ns_id, struct ds_iv_ns **p_iv_ns);
 
-<<<<<<< HEAD
-void ds_iv_ns_update(struct ds_iv_ns *ns, unsigned int master_rank);
+void ds_iv_ns_update(struct ds_iv_ns *ns, unsigned int master_rank, uint64_t term);
 void ds_iv_ns_cleanup(struct ds_iv_ns *ns);
-=======
-void ds_iv_ns_update(struct ds_iv_ns *ns, unsigned int master_rank, uint64_t term);
->>>>>>> 2ba39495
 void ds_iv_ns_stop(struct ds_iv_ns *ns);
 void ds_iv_ns_leader_stop(struct ds_iv_ns *ns);
 void ds_iv_ns_start(struct ds_iv_ns *ns);
