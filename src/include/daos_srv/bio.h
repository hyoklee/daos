--- conflicted
+++ resolved
@@ -777,19 +777,12 @@
  * \param action	[IN]		Action to perform on the VMD device
  * \param state		[IN,OUT]	State to set the LED to (i.e. identify, off, fault/on)
  *					Update to reflect transition after action
-<<<<<<< HEAD
-=======
  * \param duration	[IN]		Time period to blink (identify) the LED for
->>>>>>> e1d65722
  *
  * \return				Zero on success, negative value on error
  */
 int bio_led_manage(struct bio_xs_context *xs_ctxt, char *tr_addr, uuid_t dev_uuid,
-<<<<<<< HEAD
-		   unsigned int action, unsigned int *state);
-=======
 		   unsigned int action, unsigned int *state, uint64_t duration);
->>>>>>> e1d65722
 
 /*
  * Allocate DMA buffer, the buffer could be from bulk cache if bulk context
