--- conflicted
+++ resolved
@@ -26,28 +26,7 @@
 
 // STUB implementation
 
-<<<<<<< HEAD
 import "fmt"
-=======
-/*
-#cgo LDFLAGS: -lipmctl
-
-#include "stdlib.h"
-#include "nvm_management.h"
-#include "nvm_types.h"
-#include "NvmSharedDefs.h"
-#include "export_api.h"
-*/
-import "C"
-
-import (
-	"fmt"
-	"os"
-	"unsafe"
-
-	"github.com/pkg/errors"
-)
->>>>>>> a0c307b7
 
 // IpmCtl is the interface that provides access to libipmctl.
 type IpmCtl interface {
@@ -68,59 +47,16 @@
 func (n *NvmMgmt) Discover() (devices []DeviceDiscovery, err error) {
 	fmt.Print("ipmctl lib not present\n")
 	return
-<<<<<<< HEAD
-=======
-}
-
-// Rc2err returns an failure if rc != NVM_SUCCESS.
-//
-// TODO: print human readable error with provided lib macros
-func Rc2err(label string, rc C.int) error {
-	if rc != C.NVM_SUCCESS && rc != C.NVM_SUCCESS_FW_RESET_REQUIRED {
-		return fmt.Errorf("%s: rc=%d", label, int(rc))
-	}
-	return nil
 }
 
 // GetFirmwareInfo fetches the firmware revision and other information from the device
 func (n *NvmMgmt) GetFirmwareInfo(uid DeviceUID) (fw DeviceFirmwareInfo, err error) {
-	cUID := C.CString(uid.String())
-	cInfo := new(C.struct_device_fw_info)
-
-	if err = Rc2err(
-		"get_device_fw_info",
-		C.nvm_get_device_fw_image_info(cUID, cInfo)); err != nil {
-		return
-	}
-
-	fw = *(*DeviceFirmwareInfo)(unsafe.Pointer(cInfo))
+	fmt.Print("ipmctl lib not present\n")
 	return
 }
 
 // UpdateFirmware updates the firmware on the device
 func (n *NvmMgmt) UpdateFirmware(uid DeviceUID, fwPath string, force bool) error {
-	if len(fwPath) == 0 {
-		return errors.New("firmware path is required")
-	}
-
-	if _, err := os.Stat(fwPath); err != nil {
-		return errors.Wrap(err, "unable to access firmware file")
-	}
-
-	cUID := C.CString(uid.String())
-	cPath := C.CString(fwPath)
-	cPathLen := C.ulong(len(fwPath))
-	var cForce C.uchar
-	if force {
-		cForce = 1
-	}
-
-	if err := Rc2err(
-		"update_device_fw",
-		C.nvm_update_device_fw(cUID, cPath, cPathLen, cForce)); err != nil {
-		return err
-	}
-
-	return nil
->>>>>>> a0c307b7
+	fmt.Print("ipmctl lib not present\n")
+	return
 }