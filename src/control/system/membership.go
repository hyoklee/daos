--- conflicted
+++ resolved
@@ -193,7 +193,6 @@
 	}
 
 	newMember := &Member{
-<<<<<<< HEAD
 		Rank:                req.Rank,
 		Incarnation:         req.Incarnation,
 		UUID:                req.UUID,
@@ -202,17 +201,7 @@
 		SecondaryFabricURIs: req.SecondaryFabricURIs,
 		FabricContexts:      req.FabricContexts,
 		FaultDomain:         req.FaultDomain,
-		state:               MemberStateJoined,
-=======
-		Rank:           req.Rank,
-		Incarnation:    req.Incarnation,
-		UUID:           req.UUID,
-		Addr:           req.ControlAddr,
-		FabricURI:      req.FabricURI,
-		FabricContexts: req.FabricContexts,
-		FaultDomain:    req.FaultDomain,
-		State:          MemberStateJoined,
->>>>>>> 38ec717e
+		State:               MemberStateJoined,
 	}
 	if err := m.db.AddMember(newMember); err != nil {
 		return nil, errors.Wrap(err, "failed to add new member")
