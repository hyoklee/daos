//
// (C) Copyright 2020-2022 Intel Corporation.
//
// SPDX-License-Identifier: BSD-2-Clause-Patent
//

package raft

import (
	"context"
	"net"
	"os"
	"path/filepath"
	"sort"
	"sync"
	"time"

	"github.com/google/uuid"
	"github.com/hashicorp/raft"
	"github.com/pkg/errors"

	"github.com/daos-stack/daos/src/control/build"
	"github.com/daos-stack/daos/src/control/common"
	"github.com/daos-stack/daos/src/control/events"
	"github.com/daos-stack/daos/src/control/lib/atm"
	"github.com/daos-stack/daos/src/control/lib/ranklist"
	"github.com/daos-stack/daos/src/control/logging"
	"github.com/daos-stack/daos/src/control/system"
)

const (
	// CurrentSchemaVersion indicates the current db schema version.
	CurrentSchemaVersion = 0
)

type (
	onLeadershipGainedFn func(context.Context) error
	onLeadershipLostFn   func() error
	onRaftShutdownFn     func() error

	raftService interface {
		Apply([]byte, time.Duration) raft.ApplyFuture
		AddVoter(raft.ServerID, raft.ServerAddress, uint64, time.Duration) raft.IndexFuture
		RemoveServer(raft.ServerID, uint64, time.Duration) raft.IndexFuture
		BootstrapCluster(raft.Configuration) raft.Future
		Leader() raft.ServerAddress
		LeaderCh() <-chan bool
		LeadershipTransfer() raft.Future
		Barrier(time.Duration) raft.Future
		Shutdown() raft.Future
		State() raft.RaftState
	}

	// syncRaft provides a wrapper for synchronized access to the
	// stored raft implementation.
	syncRaft struct {
		sync.RWMutex
		svc raftService
	}

	// dbData is the raft-replicated system database. It
	// should never be updated directly; updates must be
	// applied in order to ensure that they are sent to
	// all participating replicas.
	dbData struct {
		sync.RWMutex
		log logging.Logger

		Version       uint64
		NextRank      ranklist.Rank
		MapVersion    uint32
		Members       *MemberDatabase
		Pools         *PoolDatabase
		System        *SystemDatabase
		SchemaVersion uint
	}

	// Database provides high-level access methods for the
	// system data as well as structure for managing the raft
	// service that replicates the system data.
	Database struct {
		sync.Mutex
		log                logging.Logger
		cfg                *DatabaseConfig
		initialized        atm.Bool
		replicaAddr        *net.TCPAddr
		raftTransport      raft.Transport
		raft               syncRaft
		raftLeaderNotifyCh chan bool
		onLeadershipGained []onLeadershipGainedFn
		onLeadershipLost   []onLeadershipLostFn
		onRaftShutdown     []onRaftShutdownFn
		shutdownCb         context.CancelFunc
		shutdownErrCh      chan error

		data *dbData
	}

	// DatabaseConfig defines the configuration for the system database.
	DatabaseConfig struct {
		Replicas              []*net.TCPAddr
		RaftDir               string
		RaftSnapshotThreshold uint64
		RaftSnapshotInterval  time.Duration
		SystemName            string
		ReadOnly              bool
	}

	// GroupMap represents a version of the system membership map.
	GroupMap struct {
		Version     uint32
		RankEntries map[ranklist.Rank]RankEntry
		MSRanks     []ranklist.Rank
	}

	// RankEntry comprises the information about a rank in GroupMap.
	RankEntry struct {
		PrimaryURI    string
		SecondaryURIs []string
		Incarnation   uint64
	}

	// RaftComponents holds the components required to start a raft instance.
	RaftComponents struct {
		Logger        logging.Logger
		Bootstrap     bool
		ReplicaAddr   *net.TCPAddr
		Config        *raft.Config
		LogStore      raft.LogStore
		StableStore   raft.StableStore
		SnapshotStore raft.SnapshotStore
	}
)

// setSvc safely sets the raft service implementation under a lock
func (sr *syncRaft) setSvc(svc raftService) {
	sr.Lock()
	defer sr.Unlock()
	sr.svc = svc
}

// getSvc returns the raft service implementation with a closure
// to unlock it, or an error
func (sr *syncRaft) getSvc() (raftService, func(), error) {
	sr.RLock()

	if sr.svc == nil {
		sr.RUnlock()
		return nil, func() {}, system.ErrRaftUnavail
	}

	return sr.svc, sr.RUnlock, nil
}

// withReadLock executes the supplied closure under a read lock
func (sr *syncRaft) withReadLock(fn func(raftService) error) error {
	svc, unlock, err := sr.getSvc()
	defer unlock()

	if err != nil {
		return err
	}
	return fn(svc)
}

func (cfg *DatabaseConfig) stringReplicas(excludeAddrs ...*net.TCPAddr) (replicas []string) {
	isExcluded := func(addr *net.TCPAddr) bool {
		for _, e := range excludeAddrs {
			if common.CmpTCPAddr(addr, e) {
				return true
			}
		}
		return false
	}
	for _, r := range cfg.Replicas {
		if isExcluded(r) {
			continue
		}
		replicas = append(replicas, r.String())
	}
	return
}

func (cfg *DatabaseConfig) PeerReplicaAddrs() (peers []*net.TCPAddr) {
	localAddr, _ := cfg.LocalReplicaAddr()

	for _, r := range cfg.Replicas {
		if common.CmpTCPAddr(r, localAddr) {
			continue
		}
		peers = append(peers, r)
	}
	return
}

// LocalReplicaAddr returns the address corresponding to the local MS replica,
// or an error indicating that this node is not a configured replica.
func (cfg *DatabaseConfig) LocalReplicaAddr() (addr *net.TCPAddr, err error) {
	for _, repAddr := range cfg.Replicas {
		if common.IsLocalAddr(repAddr) {
			addr = repAddr
			return
		}
	}

	return nil, &system.ErrNotReplica{Replicas: cfg.stringReplicas()}
}

// DBFilePath returns the path to the system database file.
func (cfg *DatabaseConfig) DBFilePath() string {
	return filepath.Join(cfg.RaftDir, sysDBFile)
}

// DatabaseExists returns true if the system database file exists.
func DatabaseExists(cfg *DatabaseConfig) (bool, error) {
	if _, err := os.Stat(cfg.DBFilePath()); err != nil {
		if !os.IsNotExist(err) {
			return false, errors.Wrapf(err, "can't Stat() %s", cfg.DBFilePath())
		}
		return false, nil
	}
	return true, nil
}

// NewDatabase returns a configured and initialized Database instance.
func NewDatabase(log logging.Logger, cfg *DatabaseConfig) (*Database, error) {
	if cfg == nil {
		cfg = &DatabaseConfig{}
	}

	if cfg.SystemName == "" {
		cfg.SystemName = build.DefaultSystemName
	}

	repAddr, _ := cfg.LocalReplicaAddr()

	db := &Database{
		log:                log,
		cfg:                cfg,
		replicaAddr:        repAddr,
		shutdownErrCh:      make(chan error),
		raftLeaderNotifyCh: make(chan bool),

		data: &dbData{
			log: log,

			Members: &MemberDatabase{
				Ranks:        make(MemberRankMap),
				Uuids:        make(MemberUuidMap),
				Addrs:        make(MemberAddrMap),
				FaultDomains: system.NewFaultDomainTree(),
			},
			Pools: &PoolDatabase{
				Ranks:  make(PoolRankMap),
				Uuids:  make(PoolUuidMap),
				Labels: make(PoolLabelMap),
			},
			System: &SystemDatabase{
				Attributes: make(map[string]string),
			},
			SchemaVersion: CurrentSchemaVersion,
		},
	}

	return db, nil
}

// isReplica returns true if the supplied address matches
// a known replica address.
func (db *Database) isReplica(ctrlAddr *net.TCPAddr) bool {
	for _, candidate := range db.cfg.Replicas {
		if common.CmpTCPAddr(ctrlAddr, candidate) {
			return true
		}
	}

	return false
}

// SystemName returns the system name set in the configuration.
func (db *Database) SystemName() string {
	return db.cfg.SystemName
}

// LeaderQuery returns the system leader, if known.
func (db *Database) LeaderQuery() (leader string, replicas []string, err error) {
	if !db.IsReplica() {
		return "", nil, &system.ErrNotReplica{db.cfg.stringReplicas()}
	}

	return db.leaderHint(), db.cfg.stringReplicas(), nil
}

// ReplicaAddr returns the system's replica address if
// the system is configured as a MS replica.
func (db *Database) ReplicaAddr() (*net.TCPAddr, error) {
	if !db.IsReplica() {
		return nil, &system.ErrNotReplica{db.cfg.stringReplicas()}
	}
	return db.replicaAddr, nil
}

// PeerAddrs returns the addresses of this system's replication peers.
func (db *Database) PeerAddrs() ([]*net.TCPAddr, error) {
	myAddr, err := db.ReplicaAddr()
	if err != nil {
		return nil, err
	}

	var peers []*net.TCPAddr
	for _, rep := range db.cfg.Replicas {
		if !common.CmpTCPAddr(myAddr, rep) {
			peers = append(peers, rep)
		}
	}
	return peers, nil
}

// IsReplica returns true if the system is configured as a replica.
func (db *Database) IsReplica() bool {
	return db != nil && db.replicaAddr != nil
}

// IsBootstrap returns true if the system is a replica and meets the
// criteria for bootstrapping (starting without configured peers) the
// system database as part of initial wireup.
func (db *Database) IsBootstrap() bool {
	if !db.IsReplica() {
		return false
	}
	// Only the first replica should bootstrap. All the others
	// should be added as voters.
	return common.CmpTCPAddr(db.cfg.Replicas[0], db.replicaAddr)
}

// CheckReplica returns an error if the node is not configured as a
// replica or the service is not running.
func (db *Database) CheckReplica() error {
	if !db.IsReplica() {
		return &system.ErrNotReplica{db.cfg.stringReplicas()}
	}

	if db.initialized.IsFalse() {
		return system.ErrUninitialized
	}

	return db.raft.withReadLock(func(_ raftService) error { return nil })
}

// CheckLeader returns an error if the node is not a replica
// or is not the current system leader. The error can be inspected
// for hints about where to find the current leader.
func (db *Database) CheckLeader() error {
	if err := db.CheckReplica(); err != nil {
		return err
	}

	return db.raft.withReadLock(func(svc raftService) error {
		if svc.State() != raft.Leader {
			return &system.ErrNotLeader{
				LeaderHint: db.leaderHint(),
				Replicas:   db.cfg.stringReplicas(db.replicaAddr),
			}
		}
		return nil
	})
}

// leaderHint returns a string representation of the current raft
// leader address, if known, or an empty string otherwise.
func (db *Database) leaderHint() string {
	var leaderHint raft.ServerAddress
	if err := db.raft.withReadLock(func(svc raftService) error {
		leaderHint = svc.Leader()
		return nil
	}); err != nil {
		return ""
	}
	return string(leaderHint)
}

// IsLeader returns a boolean indicating whether or not this
// system thinks that is a) a replica and b) the current leader.
func (db *Database) IsLeader() bool {
	return db.CheckLeader() == nil
}

// OnLeadershipGained registers callbacks to be run when this instance
// gains the leadership role.
func (db *Database) OnLeadershipGained(fns ...onLeadershipGainedFn) {
	db.onLeadershipGained = append(db.onLeadershipGained, fns...)
}

// OnLeadershipLost registers callbacks to be run when this instance
// loses the leadership role.
func (db *Database) OnLeadershipLost(fns ...onLeadershipLostFn) {
	db.onLeadershipLost = append(db.onLeadershipLost, fns...)
}

// OnRaftShutdown registers callbacks to be run when this instance
// shuts down.
func (db *Database) OnRaftShutdown(fns ...onRaftShutdownFn) {
	db.onRaftShutdown = append(db.onRaftShutdown, fns...)
}

// Start checks to see if the system is configured as a MS replica. If
// not, it returns early without an error. If it is, the persistent storage
// is initialized if necessary, and the replica is started to begin the
// process of choosing a MS leader.
func (db *Database) Start(parent context.Context) error {
	if !db.IsReplica() {
		return nil
	}

	db.log.Debugf("system db start: isReplica: %t, isBootstrap: %t", db.IsReplica(), db.IsBootstrap())

	dbExists, err := DatabaseExists(db.cfg)
	if err != nil {
		return err
	}

	if err := db.initRaft(); err != nil {
		return errors.Wrap(err, "unable to initialize raft service")
	}

	if err := db.bootstrapRaft(!dbExists); err != nil {
		return errors.Wrap(err, "unable to bootstrap raft service")
	}

	// Create a child context with cancel callback and stash
	// the cancel for use by Stop().
	var ctx context.Context
	ctx, db.shutdownCb = context.WithCancel(parent)

	// Kick off a goroutine to monitor the leadership state channel.
	go db.monitorLeadershipState(ctx)

	return nil
}

// RemoveFiles destructively removes files associated with the system
// database.
func (db *Database) RemoveFiles() error {
	return os.RemoveAll(db.cfg.RaftDir)
}

// Stop signals to the database that it should shutdown all background
// tasks and release any resources.
func (db *Database) Stop() error {
	if db.shutdownCb == nil {
		return errors.New("no shutdown callback set")
	}

	db.shutdownCb()
	return <-db.shutdownErrCh
}

// monitorLeadershipState runs a loop to monitor for leadership state
// change events. On receipt of a state change, executes callbacks
// set with OnLeadershipGained() or OnLeadershipLost(), as appropriate.
func (db *Database) monitorLeadershipState(parent context.Context) {
	var cancelGainedCtx context.CancelFunc

	runOnLeadershipLost := func() {
		for _, fn := range db.onLeadershipLost {
			if err := fn(); err != nil {
				db.log.Errorf("failure in onLeadershipLost callback: %s", err)
			}
		}
	}

	for {
		select {
		case <-parent.Done():
			if cancelGainedCtx != nil {
				cancelGainedCtx()
			}
			runOnLeadershipLost()

			db.shutdownErrCh <- db.ShutdownRaft()
			close(db.shutdownErrCh)
			return
		case isLeader := <-db.raftLeaderNotifyCh:
			if !isLeader {
				db.log.Debugf("node %s lost MS leader state", db.replicaAddr)
				if cancelGainedCtx != nil {
					cancelGainedCtx()
				}
				runOnLeadershipLost()
				break
			}

			db.log.Debugf("node %s gained MS leader state", db.replicaAddr)
			barrierStart := time.Now()
			if err := db.Barrier(); err != nil {
				db.log.Errorf("raft Barrier() failed: %s", err)
				if err = db.ResignLeadership(err); err != nil {
					db.log.Errorf("raft ResignLeadership() failed: %s", err)
				}
				break
			}
			db.log.Debugf("raft Barrier() complete after %s", time.Since(barrierStart))

			var gainedCtx context.Context
			gainedCtx, cancelGainedCtx = context.WithCancel(parent)
			for _, fn := range db.onLeadershipGained {
				if err := fn(gainedCtx); err != nil {
					db.log.Errorf("failure in onLeadershipGained callback: %s", err)
					cancelGainedCtx()
					if err = db.ResignLeadership(err); err != nil {
						db.log.Errorf("raft ResignLeadership() failed: %s", err)
					}
					break
				}
			}
		}
	}
}

// IncMapVer forces the system database to increment the map version.
func (db *Database) IncMapVer() error {
	if err := db.CheckLeader(); err != nil {
		return err
	}

	return db.submitIncMapVer()
}

func newGroupMap(version uint32) *GroupMap {
	return &GroupMap{
		Version:     version,
		RankEntries: make(map[ranklist.Rank]RankEntry),
	}
}

// GroupMap returns the latest system group map.
func (db *Database) GroupMap() (*GroupMap, error) {
	if err := db.CheckReplica(); err != nil {
		return nil, err
	}
	db.data.RLock()
	defer db.data.RUnlock()

	gm := newGroupMap(db.data.MapVersion)
	for _, srv := range db.data.Members.Ranks {
		// Only members that have been auto-excluded or administratively
		// excluded should be omitted from the group map. If a member
		// is actually down, it will be marked dead by swim and moved
		// into the excluded state eventually.
		if srv.State&system.ExcludedMemberFilter != 0 {
			continue
		}
		// Quick sanity-check: Don't include members that somehow have
		// a nil rank or fabric URI, either.
<<<<<<< HEAD
		if srv.Rank.Equals(system.NilRank) || srv.PrimaryFabricURI == "" {
			db.log.Errorf("member has invalid rank (%d) or URIs (%s)", srv.Rank,
				srv.PrimaryFabricURI)
=======
		if srv.Rank.Equals(ranklist.NilRank) || srv.FabricURI == "" {
			db.log.Errorf("member has invalid rank (%d) or URI (%s)", srv.Rank, srv.FabricURI)
>>>>>>> b86c60a6
			continue
		}

		gm.RankEntries[srv.Rank] = RankEntry{
			PrimaryURI:    srv.PrimaryFabricURI,
			SecondaryURIs: srv.SecondaryFabricURIs,
			Incarnation:   srv.Incarnation,
		}
		if db.isReplica(srv.Addr) {
			gm.MSRanks = append(gm.MSRanks, srv.Rank)
		}
	}

	if len(gm.RankEntries) == 0 {
		return nil, system.ErrEmptyGroupMap
	}

	return gm, nil
}

// copyMember makes a copy of the supplied Member pointer
// for safe use outside of the database.
func copyMember(in *system.Member) *system.Member {
	out := new(system.Member)
	*out = *in
	return out
}

// AllMembers returns a copy of the system membership.
func (db *Database) AllMembers() ([]*system.Member, error) {
	if err := db.CheckReplica(); err != nil {
		return nil, err
	}
	db.data.RLock()
	defer db.data.RUnlock()

	// NB: This is expensive! We make a copy of the
	// membership to ensure that it can't be changed
	// elsewhere.
	dbCopy := make([]*system.Member, len(db.data.Members.Uuids))
	copyIdx := 0
	for _, dbRec := range db.data.Members.Uuids {
		dbCopy[copyIdx] = copyMember(dbRec)
		copyIdx++
	}
	return dbCopy, nil
}

// filterMembers returns the set of members with states matching the
// supplied list of MemberStates. Note that the returned list is
// non-deterministic, so callers should sort the results if that is
// important.
//
// NB: If the returned members will be used outside of the database,
// they should be copied using the copyMember() helper in order to
// allow them to be safely modified.
func (db *Database) filterMembers(desiredStates ...system.MemberState) (result []*system.Member) {
	// NB: Must be done under a lock!

	var includeUnknown bool
	stateMask := system.AllMemberFilter
	if len(desiredStates) > 0 {
		stateMask = 0
		for _, s := range desiredStates {
			if s == system.MemberStateUnknown {
				includeUnknown = true
			}
			stateMask |= s
		}
	}
	if stateMask == system.AllMemberFilter {
		includeUnknown = true
	}

	for _, m := range db.data.Members.Ranks {
		if m.State == system.MemberStateUnknown && includeUnknown || m.State&stateMask > 0 {
			result = append(result, m)
		}
	}

	return
}

// MemberRanks returns a slice of all the ranks in the membership.
func (db *Database) MemberRanks(desiredStates ...system.MemberState) ([]ranklist.Rank, error) {
	if err := db.CheckReplica(); err != nil {
		return nil, err
	}
	db.data.RLock()
	defer db.data.RUnlock()

	ranks := make([]ranklist.Rank, 0, len(db.data.Members.Ranks))
	for _, m := range db.filterMembers(desiredStates...) {
		ranks = append(ranks, m.Rank)
	}

	sort.Slice(ranks, func(i, j int) bool { return ranks[i] < ranks[j] })

	return ranks, nil
}

// MemberCount returns the number of members in the system.
func (db *Database) MemberCount(desiredStates ...system.MemberState) (int, error) {
	if err := db.CheckReplica(); err != nil {
		return -1, err
	}
	db.data.RLock()
	defer db.data.RUnlock()

	return len(db.filterMembers(desiredStates...)), nil
}

// CurMapVersion returns the current system map version.
func (db *Database) CurMapVersion() (uint32, error) {
	if err := db.CheckReplica(); err != nil {
		return 0, err
	}
	db.data.RLock()
	defer db.data.RUnlock()

	return db.data.MapVersion, nil
}

// RemoveMember removes a member from the system.
func (db *Database) RemoveMember(m *system.Member) error {
	if err := db.CheckLeader(); err != nil {
		return err
	}
	db.Lock()
	defer db.Unlock()

	_, err := db.FindMemberByUUID(m.UUID)
	if err != nil {
		return err
	}

	return db.submitMemberUpdate(raftOpRemoveMember, &memberUpdate{Member: m})
}

func (db *Database) manageVoter(vc *system.Member, op raftOp) error {
	// Ignore self as a voter candidate.
	if common.CmpTCPAddr(db.replicaAddr, vc.Addr) {
		return nil
	}

	// Ignore non-replica candidates.
	if !db.isReplica(vc.Addr) {
		return nil
	}

	rsi := raft.ServerID(vc.Addr.String())
	rsa := raft.ServerAddress(vc.Addr.String())

	switch op {
	case raftOpAddMember:
	case raftOpUpdateMember, raftOpRemoveMember:
		// If we're updating an existing member, we need to kick it out of the
		// raft cluster and then re-add it so that it doesn't hijack the campaign.
		db.log.Debugf("removing %s as a current raft voter", vc)
		if err := db.raft.withReadLock(func(svc raftService) error {
			return svc.RemoveServer(rsi, 0, 0).Error()
		}); err != nil {
			return errors.Wrapf(err, "failed to remove %q as a raft replica", vc.Addr)
		}
	default:
		return errors.Errorf("unhandled manageVoter op: %s", op)
	}

	db.log.Debugf("adding %s as a new raft voter", vc)
	if err := db.raft.withReadLock(func(svc raftService) error {
		return svc.AddVoter(rsi, rsa, 0, 0).Error()
	}); err != nil {
		return errors.Wrapf(err, "failed to add %q as raft replica", vc.Addr)
	}

	return nil
}

// AddMember adds a member to the system.
func (db *Database) AddMember(newMember *system.Member) error {
	if err := db.CheckLeader(); err != nil {
		return err
	}
	db.Lock()
	defer db.Unlock()

	if _, err := db.FindMemberByUUID(newMember.UUID); err == nil {
		return system.ErrUuidExists(newMember.UUID)
	}
	if _, err := db.FindMemberByRank(newMember.Rank); err == nil {
		return system.ErrRankExists(newMember.Rank)
	}

	if err := db.manageVoter(newMember, raftOpAddMember); err != nil {
		return err
	}

	mu := &memberUpdate{Member: newMember}
	if newMember.Rank.Equals(ranklist.NilRank) {
		newMember.Rank = db.data.NextRank
		mu.NextRank = true
	}

	if err := db.submitMemberUpdate(raftOpAddMember, mu); err != nil {
		return err
	}

	return nil
}

// UpdateMember updates an existing member.
func (db *Database) UpdateMember(m *system.Member) error {
	if err := db.CheckLeader(); err != nil {
		return err
	}
	db.Lock()
	defer db.Unlock()

	_, err := db.FindMemberByUUID(m.UUID)
	if err != nil {
		return err
	}

	return db.submitMemberUpdate(raftOpUpdateMember, &memberUpdate{Member: m})
}

// FindMemberByRank searches the member database by rank. If no
// member is found, an error is returned.
func (db *Database) FindMemberByRank(rank ranklist.Rank) (*system.Member, error) {
	if err := db.CheckReplica(); err != nil {
		return nil, err
	}
	db.data.RLock()
	defer db.data.RUnlock()

	if m, found := db.data.Members.Ranks[rank]; found {
		return copyMember(m), nil
	}

	return nil, system.ErrMemberRankNotFound(rank)
}

// FindMemberByUUID searches the member database by UUID. If no
// member is found, an error is returned.
func (db *Database) FindMemberByUUID(uuid uuid.UUID) (*system.Member, error) {
	if err := db.CheckReplica(); err != nil {
		return nil, err
	}
	db.data.RLock()
	defer db.data.RUnlock()

	if m, found := db.data.Members.Uuids[uuid]; found {
		return copyMember(m), nil
	}

	return nil, system.ErrMemberUUIDNotFound(uuid)
}

// FindMembersByAddr searches the member database by control address. If no
// members are found, an error is returned. This search may return multiple
// members, as a given address may be associated with more than one rank.
func (db *Database) FindMembersByAddr(addr *net.TCPAddr) ([]*system.Member, error) {
	if err := db.CheckReplica(); err != nil {
		return nil, err
	}
	db.data.RLock()
	defer db.data.RUnlock()

	var copies []*system.Member
	if members, found := db.data.Members.Addrs[addr.String()]; found {
		for _, m := range members {
			copies = append(copies, copyMember(m))
		}
		return copies, nil
	}

	return nil, system.ErrMemberAddrNotFound(addr)
}

// FaultDomainTree returns the tree of fault domains of joined members.
func (db *Database) FaultDomainTree() *system.FaultDomainTree {
	db.data.RLock()
	defer db.data.RUnlock()

	return db.data.Members.FaultDomains.Copy()
}

// copyPoolService makes a copy of the supplied PoolService pointer
// for safe use outside of the database.
func copyPoolService(in *system.PoolService) *system.PoolService {
	out := new(system.PoolService)
	*out = *in
	return out
}

// PoolServiceList returns a list of pool services registered
// with the system. If the all parameter is not true, only
// pool services in the "Ready" state are returned.
func (db *Database) PoolServiceList(all bool) ([]*system.PoolService, error) {
	if err := db.CheckReplica(); err != nil {
		return nil, err
	}
	db.data.RLock()
	defer db.data.RUnlock()

	// NB: This is expensive! We make a copy of the
	// pool services to ensure that they can't be changed
	// elsewhere.
	dbCopy := make([]*system.PoolService, 0, len(db.data.Pools.Uuids))
	for _, ps := range db.data.Pools.Uuids {
		if ps.State != system.PoolServiceStateReady && !all {
			continue
		}
		dbCopy = append(dbCopy, copyPoolService(ps))
	}
	return dbCopy, nil
}

// FindPoolServiceByUUID searches the pool database by UUID. If no
// pool service is found, an error is returned.
func (db *Database) FindPoolServiceByUUID(uuid uuid.UUID) (*system.PoolService, error) {
	if err := db.CheckReplica(); err != nil {
		return nil, err
	}
	db.data.RLock()
	defer db.data.RUnlock()

	if p, found := db.data.Pools.Uuids[uuid]; found {
		return copyPoolService(p), nil
	}

	return nil, system.ErrPoolUUIDNotFound(uuid)
}

// FindPoolServiceByLabel searches the pool database by Label. If no
// pool service is found, an error is returned.
func (db *Database) FindPoolServiceByLabel(label string) (*system.PoolService, error) {
	if err := db.CheckReplica(); err != nil {
		return nil, err
	}
	db.data.RLock()
	defer db.data.RUnlock()

	if p, found := db.data.Pools.Labels[label]; found {
		return copyPoolService(p), nil
	}

	return nil, system.ErrPoolLabelNotFound(label)
}

// AddPoolService creates an entry for a new pool service in the pool database.
func (db *Database) AddPoolService(ps *system.PoolService) error {
	if err := db.CheckLeader(); err != nil {
		return err
	}
	db.Lock()
	defer db.Unlock()

	if p, err := db.FindPoolServiceByUUID(ps.PoolUUID); err == nil {
		return errors.Errorf("pool %s already exists", p.PoolUUID)
	}

	if err := db.submitPoolUpdate(raftOpAddPoolService, ps); err != nil {
		return err
	}

	return nil
}

// RemovePoolService removes a pool database entry.
func (db *Database) RemovePoolService(uuid uuid.UUID) error {
	if err := db.CheckLeader(); err != nil {
		return err
	}
	db.Lock()
	defer db.Unlock()

	ps, err := db.FindPoolServiceByUUID(uuid)
	if err != nil {
		return errors.Wrapf(err, "failed to retrieve pool %s", uuid)
	}

	if err := db.submitPoolUpdate(raftOpRemovePoolService, ps); err != nil {
		return err
	}

	return nil
}

// UpdatePoolService updates an existing pool database entry.
func (db *Database) UpdatePoolService(ps *system.PoolService) error {
	if err := db.CheckLeader(); err != nil {
		return err
	}
	db.Lock()
	defer db.Unlock()

	p, err := db.FindPoolServiceByUUID(ps.PoolUUID)
	if err != nil {
		return errors.Wrapf(err, "failed to retrieve pool %s", ps.PoolUUID)
	}

	// This is a workaround before we can handle the following race
	// properly.
	//
	//   mgmtSvc.PoolCreate()   Database.handlePoolRepsUpdate()
	//     Write ps: Creating
	//                            Read ps: Creating
	//     Write ps: Ready
	//                            Write ps: Creating
	//
	// The pool remains in Creating state after PoolCreate completes,
	// leading to DER_AGAINs during PoolDestroy.
	if p.State == system.PoolServiceStateReady && ps.State == system.PoolServiceStateCreating {
		db.log.Debugf("ignoring invalid pool service update: %+v -> %+v", p, ps)
		return nil
	}

	if err := db.submitPoolUpdate(raftOpUpdatePoolService, ps); err != nil {
		return err
	}

	return nil
}

func (db *Database) handlePoolRepsUpdate(evt *events.RASEvent) {
	ei := evt.GetPoolSvcInfo()
	if ei == nil {
		db.log.Error("no extended info in PoolSvcReplicasUpdate event received")
		return
	}
	db.log.Debugf("processing RAS event %q for pool %s with info %+v on host %q",
		evt.Msg, evt.PoolUUID, ei, evt.Hostname)

	uuid, err := uuid.Parse(evt.PoolUUID)
	if err != nil {
		db.log.Errorf("failed to parse pool UUID %q: %s", evt.PoolUUID, err)
		return
	}

	ps, err := db.FindPoolServiceByUUID(uuid)
	if err != nil {
		db.log.Errorf("failed to find pool with UUID %q: %s", evt.PoolUUID, err)
		return
	}

	db.log.Debugf("update pool %s (state=%s) svc ranks %v->%v",
		ps.PoolUUID, ps.State, ps.Replicas, ei.SvcReplicas)

	ps.Replicas = ranklist.RanksFromUint32(ei.SvcReplicas)

	if err := db.UpdatePoolService(ps); err != nil {
		db.log.Errorf("failed to apply pool service update: %s", err)
	}
}

// OnEvent handles events and updates system database accordingly.
func (db *Database) OnEvent(_ context.Context, evt *events.RASEvent) {
	switch evt.ID {
	case events.RASPoolRepsUpdate:
		db.handlePoolRepsUpdate(evt)
	}
}

// SetSystemAttrs submits an update to the system properties map.
func (db *Database) SetSystemAttrs(props map[string]string) error {
	if err := db.CheckLeader(); err != nil {
		return err
	}
	db.Lock()
	defer db.Unlock()

	if err := db.submitSystemAttrsUpdate(props); err != nil {
		return err
	}

	return nil
}

// GetSystemAttrs returns a copy of the system properties map.
func (db *Database) GetSystemAttrs(keys []string, filterFn func(string) bool) (map[string]string, error) {
	if err := db.CheckReplica(); err != nil {
		return nil, err
	}
	db.data.RLock()
	defer db.data.RUnlock()

	// Always return a copy of the map to avoid safety issues.
	out := make(map[string]string)
	if len(keys) == 0 {
		for k, v := range db.data.System.Attributes {
			if filterFn != nil && filterFn(k) {
				continue
			}
			out[k] = v
		}
		return out, nil
	}

	for _, k := range keys {
		if v, found := db.data.System.Attributes[k]; found {
			if filterFn != nil && filterFn(k) {
				continue
			}
			out[k] = v
			continue
		}
		return nil, system.ErrSystemAttrNotFound(k)
	}
	return out, nil
}<|MERGE_RESOLUTION|>--- conflicted
+++ resolved
@@ -552,14 +552,9 @@
 		}
 		// Quick sanity-check: Don't include members that somehow have
 		// a nil rank or fabric URI, either.
-<<<<<<< HEAD
-		if srv.Rank.Equals(system.NilRank) || srv.PrimaryFabricURI == "" {
+		if srv.Rank.Equals(ranklist.NilRank) || srv.PrimaryFabricURI == "" {
 			db.log.Errorf("member has invalid rank (%d) or URIs (%s)", srv.Rank,
 				srv.PrimaryFabricURI)
-=======
-		if srv.Rank.Equals(ranklist.NilRank) || srv.FabricURI == "" {
-			db.log.Errorf("member has invalid rank (%d) or URI (%s)", srv.Rank, srv.FabricURI)
->>>>>>> b86c60a6
 			continue
 		}
 
