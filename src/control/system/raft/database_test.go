//
// (C) Copyright 2020-2022 Intel Corporation.
//
// SPDX-License-Identifier: BSD-2-Clause-Patent
//

package raft

import (
	"bytes"
	"context"
	"fmt"
	"io"
	"io/ioutil"
	"math/rand"
	"net"
	"sort"
	"strings"
	"sync/atomic"
	"testing"
	"time"

	"github.com/google/go-cmp/cmp"
	"github.com/google/go-cmp/cmp/cmpopts"
	"github.com/google/uuid"
	"github.com/hashicorp/raft"
	"github.com/pkg/errors"

	"github.com/daos-stack/daos/src/control/build"
	"github.com/daos-stack/daos/src/control/common"
	"github.com/daos-stack/daos/src/control/common/test"
	"github.com/daos-stack/daos/src/control/events"
	"github.com/daos-stack/daos/src/control/logging"
	. "github.com/daos-stack/daos/src/control/system"
)

func waitForLeadership(ctx context.Context, t *testing.T, db *Database, gained bool) {
	t.Helper()
	for {
		select {
		case <-ctx.Done():
			t.Fatal(ctx.Err())
			return
		default:
			if db.IsLeader() == gained {
				return
			}
			time.Sleep(1 * time.Second)
		}
	}
}

func TestSystem_Database_filterMembers(t *testing.T) {
	log, buf := logging.NewTestLogger(t.Name())
	defer test.ShowBufferOnFailure(t, buf)

	db := MockDatabase(t, log)
	memberStates := []MemberState{
		MemberStateUnknown, MemberStateAwaitFormat, MemberStateStarting,
		MemberStateReady, MemberStateJoined, MemberStateStopping, MemberStateStopped,
		MemberStateExcluded, MemberStateErrored, MemberStateUnresponsive,
	}

	for i, ms := range memberStates {
		if err := db.AddMember(MockMember(t, uint32(i), ms)); err != nil {
			t.Fatal(err)
		}
	}

	for name, tf := range map[string]func(t *testing.T){
		"individual state filters": func(t *testing.T) {
			for _, ms := range memberStates {
				matches := db.filterMembers(ms)
				matchLen := len(matches)
				if matchLen != 1 {
					t.Fatalf("expected exactly 1 member to match %s (got %d)", ms, matchLen)
				}
				if matches[0].State != ms {
					t.Fatalf("filtered member doesn't match requested state (%s != %s)", matches[0].State, ms)
				}
			}
		},
		"all members filter": func(t *testing.T) {
			matchLen := len(db.filterMembers(AllMemberFilter))
			if matchLen != len(memberStates) {
				t.Fatalf("expected all members to be %d; got %d", len(memberStates), matchLen)
			}
		},
		"subset filter": func(t *testing.T) {
			filter := []MemberState{memberStates[1], memberStates[2]}
			matches := db.filterMembers(filter...)
			matchLen := len(matches)
			if matchLen != 2 {
				t.Fatalf("expected 2 members to match; got %d", matchLen)
			}

			// sort the results for stable comparison
			sort.Slice(matches, func(i, j int) bool { return matches[i].State < matches[j].State })
			for i, ms := range filter {
				if matches[i].State != ms {
					t.Fatalf("filtered member %d doesn't match requested state (%s != %s)", i, matches[i].State, ms)
				}
			}
		},
	} {
		t.Run(name, func(t *testing.T) {
			buf.Reset()
			tf(t)
		})
	}
}

func TestSystem_Database_LeadershipCallbacks(t *testing.T) {
	localhost := common.LocalhostCtrlAddr()
	log, buf := logging.NewTestLogger(t.Name())
	defer test.ShowBufferOnFailure(t, buf)

	ctx, cancel := context.WithCancel(context.Background())
	defer cancel()
	dbCtx, dbCancel := context.WithCancel(ctx)

	db, cleanup := TestDatabase(t, log, localhost)
	defer cleanup()
	if err := db.Start(dbCtx); err != nil {
		t.Fatal(err)
	}

	var onGainedCalled, onLostCalled uint32
	db.OnLeadershipGained(func(_ context.Context) error {
		atomic.StoreUint32(&onGainedCalled, 1)
		return nil
	})
	db.OnLeadershipLost(func() error {
		atomic.StoreUint32(&onLostCalled, 1)
		return nil
	})

	waitForLeadership(ctx, t, db, true)
	dbCancel()
	waitForLeadership(ctx, t, db, false)

	if atomic.LoadUint32(&onGainedCalled) != 1 {
		t.Fatal("OnLeadershipGained callbacks didn't execute")
	}
	if atomic.LoadUint32(&onLostCalled) != 1 {
		t.Fatal("OnLeadershipLost callbacks didn't execute")
	}
}

func replicaGen(ctx context.Context, maxRanks, maxReplicas int) chan []Rank {
	makeReplicas := func() (replicas []Rank) {
		for i := 0; i < rand.Intn(maxReplicas); i++ {
			replicas = append(replicas, Rank(rand.Intn(maxRanks)))
		}
		return
	}

	ch := make(chan []Rank)
	go func() {
		replicas := makeReplicas()
		for {
			select {
			case <-ctx.Done():
				close(ch)
				return
			case ch <- replicas:
				replicas = makeReplicas()
			}
		}
	}()

	return ch
}

func ctrlAddrGen(ctx context.Context, start net.IP, reqsPerAddr int) chan *net.TCPAddr {
	ch := make(chan *net.TCPAddr)
	go func() {
		sent := 0
		cur := start
		for {
			select {
			case <-ctx.Done():
				close(ch)
				return
			case ch <- &net.TCPAddr{IP: cur, Port: build.DefaultControlPort}:
				sent++
				if sent < reqsPerAddr {
					continue
				}
				tmp := cur.To4()
				val := uint(tmp[0])<<24 + uint(tmp[1])<<16 + uint(tmp[2])<<8 + uint(tmp[3])
				val++
				d := byte(val & 0xFF)
				c := byte((val >> 8) & 0xFF)
				b := byte((val >> 16) & 0xFF)
				a := byte((val >> 24) & 0xFF)
				cur = net.IPv4(a, b, c, d)
				sent = 0
			}
		}
	}()

	return ch
}

type testSnapshotSink struct {
	contents *bytes.Buffer
}

func (tss *testSnapshotSink) Cancel() error { return nil }
func (tss *testSnapshotSink) Close() error  { return nil }
func (tss *testSnapshotSink) ID() string    { return "test" }
func (tss *testSnapshotSink) Write(data []byte) (int, error) {
	if tss.contents == nil {
		tss.contents = &bytes.Buffer{}
	}
	w, err := io.Copy(tss.contents, bytes.NewReader(data))
	return int(w), err
}
func (tss *testSnapshotSink) Reader() io.ReadCloser {
	return ioutil.NopCloser(tss.contents)
}

func TestSystem_Database_SnapshotRestore(t *testing.T) {
	maxRanks := 2048
	maxPools := 1024
	maxAttrs := 4096

	log, buf := logging.NewTestLogger(t.Name())
	defer test.ShowBufferOnFailure(t, buf)

	ctx, cancel := context.WithCancel(context.Background())
	defer cancel()

	db0, cleanup0 := TestDatabase(t, log, nil)
	defer cleanup0()

	nextAddr := ctrlAddrGen(ctx, net.IPv4(127, 0, 0, 1), 4)
	replicas := replicaGen(ctx, maxRanks, 5)
	for i := 0; i < maxRanks; i++ {
		mu := &memberUpdate{
			Member: &Member{
				Rank:        Rank(i),
				UUID:        uuid.New(),
				Addr:        <-nextAddr,
				State:       MemberStateJoined,
				FaultDomain: MustCreateFaultDomainFromString("/my/test/domain"),
			},
			NextRank: true,
		}
		data, err := createRaftUpdate(raftOpAddMember, mu)
		if err != nil {
			t.Fatal(err)
		}
		rl := &raft.Log{
			Data: data,
		}
		(*fsm)(db0).Apply(rl)
	}

	for i := 0; i < maxPools; i++ {
		ps := &PoolService{
			PoolUUID:  uuid.New(),
			PoolLabel: fmt.Sprintf("pool%04d", i),
			State:     PoolServiceStateReady,
			Replicas:  <-replicas,
			Storage: &PoolServiceStorage{
				CreationRankStr:    fmt.Sprintf("[0-%d]", maxRanks),
				CurrentRankStr:     fmt.Sprintf("[0-%d]", maxRanks),
				PerRankTierStorage: []uint64{1, 2},
			},
		}
		data, err := createRaftUpdate(raftOpAddPoolService, ps)
		if err != nil {
			t.Fatal(err)
		}
		rl := &raft.Log{
			Data: data,
		}
		(*fsm)(db0).Apply(rl)
	}

	attrs := make(map[string]string)
	for i := 0; i < maxAttrs; i++ {
		attrs[fmt.Sprintf("prop%04d", i)] = fmt.Sprintf("value%04d", i)
	}
	data, err := createRaftUpdate(raftOpUpdateSystemAttrs, attrs)
	if err != nil {
		t.Fatal(err)
	}
	rl := &raft.Log{
		Data: data,
	}
	(*fsm)(db0).Apply(rl)

	snap, err := (*fsm)(db0).Snapshot()
	if err != nil {
		t.Fatal(err)
	}
	sink := &testSnapshotSink{}
	if err := snap.Persist(sink); err != nil {
		t.Fatal(err)
	}

	db1, cleanup1 := TestDatabase(t, log, nil)
	defer cleanup1()

	if err := (*fsm)(db1).Restore(sink.Reader()); err != nil {
		t.Fatal(err)
	}

	cmpOpts := []cmp.Option{
		cmpopts.IgnoreUnexported(dbData{}, Member{}, PoolServiceStorage{}),
		cmpopts.IgnoreFields(dbData{}, "RWMutex"),
		cmpopts.IgnoreFields(PoolServiceStorage{}, "Mutex"),
	}
	if diff := cmp.Diff(db0.data, db1.data, cmpOpts...); diff != "" {
		t.Fatalf("db differs after restore (-want, +got):\n%s\n", diff)
	}
}

func TestSystem_Database_SnapshotRestoreBadVersion(t *testing.T) {
	log, buf := logging.NewTestLogger(t.Name())
	defer test.ShowBufferOnFailure(t, buf)

	db0, cleanup0 := TestDatabase(t, log, nil)
	defer cleanup0()
	db0.data.SchemaVersion = 1024 // arbitrarily large, should never get here

	snap, err := (*fsm)(db0).Snapshot()
	if err != nil {
		t.Fatal(err)
	}
	sink := &testSnapshotSink{}
	if err := snap.Persist(sink); err != nil {
		t.Fatal(err)
	}

	db1, cleanup1 := TestDatabase(t, log, nil)
	defer cleanup1()

	wantErr := errors.Errorf("%d != %d", db0.data.SchemaVersion, CurrentSchemaVersion)
	gotErr := (*fsm)(db1).Restore(sink.Reader())
	test.CmpErr(t, wantErr, gotErr)
}

func TestSystem_Database_BadApply(t *testing.T) {
	makePayload := func(t *testing.T, op raftOp, inner interface{}) []byte {
		t.Helper()
		data, err := createRaftUpdate(op, inner)
		if err != nil {
			t.Fatal(err)
		}
		return data
	}

	for name, tc := range map[string]struct {
		payload []byte
	}{
		"nil payload": {},
		"garbage payload": {
			payload: []byte{0, 1, 2, 3, 4},
		},
		"unknown op": {
			payload: makePayload(t, 42, &PoolService{}),
		},
	} {
		t.Run(name, func(t *testing.T) {
			log, buf := logging.NewTestLogger(t.Name())
			defer test.ShowBufferOnFailure(t, buf)

			db := MockDatabase(t, log)
			rl := &raft.Log{
				Data: tc.payload,
			}
			(*fsm)(db).Apply(rl)

			if !strings.Contains(buf.String(), "SHUTDOWN") {
				t.Fatal("expected an emergency shutdown, but didn't see one")
			}
		})
	}
}

func raftUpdateTestMember(t *testing.T, db *Database, op raftOp, member *Member) {
	t.Helper()

	mu := &memberUpdate{
		Member: member,
	}
	if op == raftOpAddMember {
		mu.NextRank = true
	}
	data, err := createRaftUpdate(op, mu)
	if err != nil {
		t.Fatal(err)
	}
	rl := &raft.Log{
		Data: data,
	}
	(*fsm)(db).Apply(rl)
}

// For tests where the ID is unimportant
func ignoreFaultDomainIDOption() cmp.Option {
	return cmp.FilterPath(
		func(p cmp.Path) bool {
			return p.Last().String() == ".ID"
		}, cmp.Ignore())
}

func TestSystem_Database_memberRaftOps(t *testing.T) {
	ctx, cancel := context.WithCancel(context.Background())
	defer cancel()

	testMembers := make([]*Member, 0)
	nextAddr := ctrlAddrGen(ctx, net.IPv4(127, 0, 0, 1), 4)
	for i := 0; i < 3; i++ {
		testMembers = append(testMembers, &Member{
			Rank:        Rank(i),
			UUID:        uuid.New(),
			Addr:        <-nextAddr,
			State:       MemberStateJoined,
			FaultDomain: MustCreateFaultDomainFromString("/rack0"),
		})
	}

	changedFaultDomainMember := &Member{
		Rank:        testMembers[1].Rank,
		UUID:        testMembers[1].UUID,
		Addr:        testMembers[1].Addr,
		State:       testMembers[1].State,
		FaultDomain: MustCreateFaultDomainFromString("/rack1"),
	}

	cmpOpts := []cmp.Option{
		cmp.AllowUnexported(Member{}),
	}

	for name, tc := range map[string]struct {
		startingMembers []*Member
		op              raftOp
		updateMember    *Member
		expMembers      []*Member
		expFDTree       *FaultDomainTree
	}{
		"add success": {
			op:           raftOpAddMember,
			updateMember: testMembers[0],
			expMembers: []*Member{
				testMembers[0],
			},
			expFDTree: NewFaultDomainTree(MemberFaultDomain(testMembers[0])),
		},
		"update state success": {
			startingMembers: testMembers,
			op:              raftOpUpdateMember,
			updateMember: &Member{
				Rank:        testMembers[1].Rank,
				UUID:        testMembers[1].UUID,
				Addr:        testMembers[1].Addr,
				State:       MemberStateStopped,
				FaultDomain: testMembers[1].FaultDomain,
			},
			expMembers: []*Member{
				testMembers[0],
				{
					Rank:        testMembers[1].Rank,
					UUID:        testMembers[1].UUID,
					Addr:        testMembers[1].Addr,
					State:       MemberStateStopped,
					FaultDomain: testMembers[1].FaultDomain,
				},
				testMembers[2],
			},
			expFDTree: NewFaultDomainTree(
				MemberFaultDomain(testMembers[0]),
				MemberFaultDomain(testMembers[1]),
				MemberFaultDomain(testMembers[2]),
			),
		},
		"update fault domain success": {
			startingMembers: testMembers,
			op:              raftOpUpdateMember,
			updateMember:    changedFaultDomainMember,
			expMembers: []*Member{
				testMembers[0],
				changedFaultDomainMember,
				testMembers[2],
			},
			expFDTree: NewFaultDomainTree(
				MemberFaultDomain(testMembers[0]),
				MemberFaultDomain(changedFaultDomainMember),
				MemberFaultDomain(testMembers[2]),
			),
		},
		"remove success": {
			startingMembers: testMembers,
			op:              raftOpRemoveMember,
			updateMember:    testMembers[2],
			expMembers: []*Member{
				testMembers[0],
				testMembers[1],
			},
			expFDTree: NewFaultDomainTree(
				MemberFaultDomain(testMembers[0]),
				MemberFaultDomain(testMembers[1]),
			),
		},
	} {
		t.Run(name, func(t *testing.T) {
			log, buf := logging.NewTestLogger(t.Name())
			defer test.ShowBufferOnFailure(t, buf)

			db := MockDatabase(t, log)

			// setup initial member DB
			for _, initMember := range tc.startingMembers {
				raftUpdateTestMember(t, db, raftOpAddMember, initMember)
			}

			// Update the member
			raftUpdateTestMember(t, db, tc.op, tc.updateMember)

			// Check member DB was updated
			for _, expMember := range tc.expMembers {
				uuidM, ok := db.data.Members.Uuids[expMember.UUID]
				if !ok {
					t.Errorf("member not found for UUID %s", expMember.UUID)
				}
				if diff := cmp.Diff(expMember, uuidM, cmpOpts...); diff != "" {
					t.Fatalf("member wrong in UUID DB (-want, +got):\n%s\n", diff)
				}

				rankM, ok := db.data.Members.Ranks[expMember.Rank]
				if !ok {
					t.Errorf("member not found for rank %d", expMember.Rank)
				}
				if diff := cmp.Diff(expMember, rankM, cmpOpts...); diff != "" {
					t.Fatalf("member wrong in rank DB (-want, +got):\n%s\n", diff)
				}

				addrMs, ok := db.data.Members.Addrs[expMember.Addr.String()]
				if !ok {
					t.Errorf("slice not found for addr %s", expMember.Addr.String())
				}

				found := false
				for _, am := range addrMs {
					if am.Rank == expMember.Rank {
						found = true
						if diff := cmp.Diff(expMember, am, cmpOpts...); diff != "" {
							t.Fatalf("member wrong in addr DB (-want, +got):\n%s\n", diff)
						}
					}
				}
				if !found {
					t.Fatalf("expected member %+v not found for addr %s", expMember, expMember.Addr.String())
				}

			}
			if len(db.data.Members.Uuids) != len(tc.expMembers) {
				t.Fatalf("expected %d members, got %d", len(tc.expMembers), len(db.data.Members.Uuids))
			}

			if diff := cmp.Diff(tc.expFDTree, db.data.Members.FaultDomains, ignoreFaultDomainIDOption()); diff != "" {
				t.Fatalf("wrong FaultDomainTree in DB (-want, +got):\n%s\n", diff)
			}
		})
	}
}

<<<<<<< HEAD
func testMemberWithFaultDomain(rank Rank, fd *FaultDomain) *Member {
	return NewMember(rank, uuid.New().String(), []string{"dontcare"}, &net.TCPAddr{},
		MemberStateJoined).WithFaultDomain(fd)
}

=======
>>>>>>> d10b024a
func TestSystem_Database_memberFaultDomain(t *testing.T) {
	for name, tc := range map[string]struct {
		rank        Rank
		faultDomain *FaultDomain
		expResult   *FaultDomain
	}{
		"nil fault domain": {
			expResult: MustCreateFaultDomain("rank0"),
		},
		"empty fault domain": {
			rank:        Rank(2),
			faultDomain: MustCreateFaultDomain(),
			expResult:   MustCreateFaultDomain("rank2"),
		},
		"existing fault domain": {
			rank:        Rank(1),
			faultDomain: MustCreateFaultDomain("one", "two"),
			expResult:   MustCreateFaultDomain("one", "two", "rank1"),
		},
	} {
		t.Run(name, func(t *testing.T) {
			m := MockMemberFullSpec(t, tc.rank, uuid.New().String(), "dontcare", &net.TCPAddr{},
				MemberStateJoined).WithFaultDomain(tc.faultDomain)
			result := MemberFaultDomain(m)

			if diff := cmp.Diff(tc.expResult, result); diff != "" {
				t.Fatalf("unexpected response (-want, +got):\n%s\n", diff)
			}
		})
	}
}

func TestSystem_Database_FaultDomainTree(t *testing.T) {
	for name, tc := range map[string]struct {
		fdTree *FaultDomainTree
	}{
		"nil": {},
		"actual tree": {
			fdTree: NewFaultDomainTree(
				MustCreateFaultDomain("one", "two", "three"),
				MustCreateFaultDomain("one", "two", "four"),
				MustCreateFaultDomain("five", "six", "seven"),
				MustCreateFaultDomain("five", "eight", "nine"),
			),
		},
	} {
		t.Run(name, func(t *testing.T) {
			log, buf := logging.NewTestLogger(t.Name())
			defer test.ShowBufferOnFailure(t, buf)

			db := MockDatabase(t, log)
			db.data.Members.FaultDomains = tc.fdTree

			result := db.FaultDomainTree()

			if diff := cmp.Diff(tc.fdTree, result); diff != "" {
				t.Fatalf("(-want, +got):\n%s\n", diff)
			}

			if result != nil && result == db.data.Members.FaultDomains {
				t.Fatal("expected fault domain tree to be a copy")
			}
		})
	}
}

func TestSystem_Database_SystemAttrs(t *testing.T) {
	for name, tc := range map[string]struct {
		startAttrs  map[string]string
		attrsUpdate map[string]string
		searchKeys  []string
		expAttrs    map[string]string
		expErr      error
	}{
		"add success": {
			startAttrs:  map[string]string{},
			attrsUpdate: map[string]string{"foo": "bar"},
			expAttrs:    map[string]string{"foo": "bar"},
		},
		"remove success": {
			startAttrs:  map[string]string{"bye": "gone"},
			attrsUpdate: map[string]string{"bye": ""},
			expAttrs:    map[string]string{},
		},
		"update success": {
			startAttrs:  map[string]string{"foo": "baz"},
			attrsUpdate: map[string]string{"foo": "bar"},
			expAttrs:    map[string]string{"foo": "bar"},
		},
		"get bad key": {
			startAttrs:  map[string]string{},
			attrsUpdate: map[string]string{"foo": "bar"},
			expAttrs:    map[string]string{"foo": "bar"},
			searchKeys:  []string{"whoops"},
			expErr:      ErrSystemAttrNotFound("whoops"),
		},
		"get good key": {
			startAttrs:  map[string]string{"foo": "bar", "baz": "qux"},
			attrsUpdate: map[string]string{"foo": "quux"},
			expAttrs:    map[string]string{"baz": "qux"},
			searchKeys:  []string{"baz"},
		},
	} {
		t.Run(name, func(t *testing.T) {
			log, buf := logging.NewTestLogger(t.Name())
			defer test.ShowBufferOnFailure(t, buf)

			db := MockDatabase(t, log)

			db.data.System.Attributes = tc.startAttrs
			db.SetSystemAttrs(tc.attrsUpdate)

			gotAttrs, gotErr := db.GetSystemAttrs(tc.searchKeys, nil)
			test.CmpErr(t, tc.expErr, gotErr)
			if tc.expErr != nil {
				return
			}

			if diff := cmp.Diff(tc.expAttrs, gotAttrs); diff != "" {
				t.Fatalf("unexpected system properties (-want, +got):\n%s\n", diff)
			}
		})
	}
}

func TestSystem_Database_OnEvent(t *testing.T) {
	puuid := uuid.New()
	puuidAnother := uuid.New()

	for name, tc := range map[string]struct {
		poolSvcs    []*PoolService
		event       *events.RASEvent
		expPoolSvcs []*PoolService
	}{
		"nil event": {
			event:       nil,
			expPoolSvcs: []*PoolService{},
		},
		"pool svc replicas update miss": {
			poolSvcs: []*PoolService{
				{
					PoolUUID:   puuid,
					PoolLabel:  "pool0001",
					State:      PoolServiceStateReady,
					Replicas:   []Rank{1, 2, 3, 4, 5},
					LastUpdate: time.Now(),
				},
			},
			event: events.NewPoolSvcReplicasUpdateEvent(
				"foo", 1, puuidAnother.String(), []uint32{2, 3, 5, 6, 7}, 1),
			expPoolSvcs: []*PoolService{
				{
					PoolUUID:   puuid,
					PoolLabel:  "pool0001",
					State:      PoolServiceStateReady,
					Replicas:   []Rank{1, 2, 3, 4, 5},
					LastUpdate: time.Now(),
				},
			},
		},
		"pool svc replicas update hit": {
			poolSvcs: []*PoolService{
				{
					PoolUUID:   puuid,
					PoolLabel:  "pool0001",
					State:      PoolServiceStateReady,
					Replicas:   []Rank{1, 2, 3, 4, 5},
					LastUpdate: time.Now(),
				},
			},
			event: events.NewPoolSvcReplicasUpdateEvent(
				"foo", 1, puuid.String(), []uint32{2, 3, 5, 6, 7}, 1),
			expPoolSvcs: []*PoolService{
				{
					PoolUUID:   puuid,
					PoolLabel:  "pool0001",
					State:      PoolServiceStateReady,
					Replicas:   []Rank{2, 3, 5, 6, 7},
					LastUpdate: time.Now(),
				},
			},
		},
	} {
		t.Run(name, func(t *testing.T) {
			log, buf := logging.NewTestLogger(t.Name())
			defer test.ShowBufferOnFailure(t, buf)

			db := MockDatabase(t, log)
			for _, ps := range tc.poolSvcs {
				if err := db.AddPoolService(ps); err != nil {
					t.Fatal(err)
				}
			}

			ctx, cancel := context.WithTimeout(context.Background(), 50*time.Millisecond)
			defer cancel()

			ps := events.NewPubSub(ctx, log)
			defer ps.Close()

			ps.Subscribe(events.RASTypeAny, db)

			ps.Publish(tc.event)

			<-ctx.Done()

			poolSvcs, err := db.PoolServiceList(false)
			if err != nil {
				t.Fatal(err)
			}

			cmpOpts := []cmp.Option{
				cmpopts.IgnoreUnexported(PoolService{}),
				cmpopts.EquateApproxTime(time.Second),
			}
			if diff := cmp.Diff(tc.expPoolSvcs, poolSvcs, cmpOpts...); diff != "" {
				t.Errorf("unexpected pool service replicas (-want, +got):\n%s\n", diff)
			}
		})
	}
}

func TestSystemDatabase_PoolServiceList(t *testing.T) {
	ready := &PoolService{
		PoolUUID:   uuid.New(),
		PoolLabel:  "pool0001",
		State:      PoolServiceStateReady,
		Replicas:   []Rank{1, 2, 3, 4, 5},
		LastUpdate: time.Now(),
	}
	creating := &PoolService{
		PoolUUID:   uuid.New(),
		PoolLabel:  "pool0002",
		State:      PoolServiceStateCreating,
		Replicas:   []Rank{1, 2, 3, 4, 5},
		LastUpdate: time.Now(),
	}
	destroying := &PoolService{
		PoolUUID:   uuid.New(),
		PoolLabel:  "pool0003",
		State:      PoolServiceStateDestroying,
		Replicas:   []Rank{1, 2, 3, 4, 5},
		LastUpdate: time.Now(),
	}

	for name, tc := range map[string]struct {
		poolSvcs    []*PoolService
		all         bool
		expPoolSvcs []*PoolService
	}{
		"empty": {
			expPoolSvcs: []*PoolService{},
		},
		"all: false": {
			poolSvcs:    []*PoolService{creating, ready, destroying},
			expPoolSvcs: []*PoolService{ready},
		},
		"all: true": {
			poolSvcs:    []*PoolService{creating, ready, destroying},
			all:         true,
			expPoolSvcs: []*PoolService{creating, ready, destroying},
		},
	} {
		t.Run(name, func(t *testing.T) {
			log, buf := logging.NewTestLogger(t.Name())
			defer test.ShowBufferOnFailure(t, buf)

			db := MockDatabase(t, log)
			for _, ps := range tc.poolSvcs {
				if err := db.AddPoolService(ps); err != nil {
					t.Fatal(err)
				}
			}

			poolSvcs, err := db.PoolServiceList(tc.all)
			if err != nil {
				t.Fatal(err)
			}

			cmpOpts := []cmp.Option{
				cmpopts.SortSlices(func(x, y *PoolService) bool {
					return x.PoolLabel < y.PoolLabel
				}),
				cmpopts.IgnoreUnexported(PoolService{}),
				cmpopts.EquateApproxTime(time.Second),
			}
			if diff := cmp.Diff(tc.expPoolSvcs, poolSvcs, cmpOpts...); diff != "" {
				t.Errorf("unexpected pool service replicas (-want, +got):\n%s\n", diff)
			}
		})
	}
}

func TestSystem_Database_GroupMap(t *testing.T) {
	membersWithStates := func(states ...MemberState) []*Member {
		members := make([]*Member, len(states))

		for i, ms := range states {
			members[i] = MockMember(t, uint32(i), ms)
		}

		return members
	}
	memberWithNoURI := MockMemberFullSpec(t, 2, test.MockUUID(2), "", MockControlAddr(t, 2),
		MemberStateJoined)

	for name, tc := range map[string]struct {
		members     []*Member
		expGroupMap *GroupMap
		expErr      error
	}{
		"empty membership": {
			expErr: ErrEmptyGroupMap,
		},
		"excluded members not included": {
			// This is a bit fragile, but I don't see a better way to maintain
			// this list. We'll just need to keep it updated as the states change.
			members: membersWithStates(
				MemberStateUnknown,       // rank 0
				MemberStateAwaitFormat,   // rank 1, excluded
				MemberStateStarting,      // rank 2
				MemberStateReady,         // rank 3
				MemberStateJoined,        // rank 4
				MemberStateStopping,      // rank 5
				MemberStateStopped,       // rank 6
				MemberStateExcluded,      // rank 7, excluded
				MemberStateAdminExcluded, // rank 8, excluded
				MemberStateErrored,       // rank 9
				MemberStateUnresponsive,  // rank 10
			),
			expGroupMap: &GroupMap{
				Version: 11,
				RankURIs: map[Rank]URIs{
					0:  {Primary: MockControlAddr(t, 0).String()},
					2:  {Primary: MockControlAddr(t, 2).String()},
					3:  {Primary: MockControlAddr(t, 3).String()},
					4:  {Primary: MockControlAddr(t, 4).String()},
					5:  {Primary: MockControlAddr(t, 5).String()},
					6:  {Primary: MockControlAddr(t, 6).String()},
					9:  {Primary: MockControlAddr(t, 9).String()},
					10: {Primary: MockControlAddr(t, 10).String()},
				},
			},
		},
		"MS ranks included": {
			members: membersWithStates(MemberStateJoined, MemberStateJoined),
			expGroupMap: &GroupMap{
				Version: 2,
				RankURIs: map[Rank]URIs{
					0: {Primary: MockControlAddr(t, 0).String()},
					1: {Primary: MockControlAddr(t, 1).String()},
				},
				MSRanks: []Rank{1},
			},
		},
		"unset fabric URI skipped": {
			members: append([]*Member{
<<<<<<< HEAD
				NewMember(2, test.MockUUID(2), []string{}, MockControlAddr(t, 2), MemberStateJoined),
=======
				memberWithNoURI,
>>>>>>> d10b024a
			}, membersWithStates(MemberStateJoined)...),
			expGroupMap: &GroupMap{
				Version: 2,
				RankURIs: map[Rank]URIs{
					0: {Primary: MockControlAddr(t, 0).String()},
				},
			},
		},
	} {
		t.Run(name, func(t *testing.T) {
			log, buf := logging.NewTestLogger(t.Name())
			defer test.ShowBufferOnFailure(t, buf)

			db := MockDatabase(t, log)
			for _, m := range tc.members {
				if err := db.AddMember(m); err != nil {
					t.Fatal(err)
				}
			}

			gotGroupMap, gotErr := db.GroupMap()
			test.CmpErr(t, tc.expErr, gotErr)
			if tc.expErr != nil {
				return
			}

			if diff := cmp.Diff(tc.expGroupMap, gotGroupMap); diff != "" {
				t.Fatalf("unexpected GroupMap (-want, +got):\n%s\n", diff)
			}
		})
	}
}<|MERGE_RESOLUTION|>--- conflicted
+++ resolved
@@ -570,14 +570,6 @@
 	}
 }
 
-<<<<<<< HEAD
-func testMemberWithFaultDomain(rank Rank, fd *FaultDomain) *Member {
-	return NewMember(rank, uuid.New().String(), []string{"dontcare"}, &net.TCPAddr{},
-		MemberStateJoined).WithFaultDomain(fd)
-}
-
-=======
->>>>>>> d10b024a
 func TestSystem_Database_memberFaultDomain(t *testing.T) {
 	for name, tc := range map[string]struct {
 		rank        Rank
@@ -935,11 +927,7 @@
 		},
 		"unset fabric URI skipped": {
 			members: append([]*Member{
-<<<<<<< HEAD
-				NewMember(2, test.MockUUID(2), []string{}, MockControlAddr(t, 2), MemberStateJoined),
-=======
 				memberWithNoURI,
->>>>>>> d10b024a
 			}, membersWithStates(MemberStateJoined)...),
 			expGroupMap: &GroupMap{
 				Version: 2,
