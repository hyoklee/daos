--- conflicted
+++ resolved
@@ -232,13 +232,8 @@
 	}
 
 	req := &control.SmdManageReq{
-<<<<<<< HEAD
-		IDs:       cmd.UUID,
-		SetFaulty: true,
-=======
 		Operation: control.SetFaultyOp,
 		IDs:       cmd.UUID,
->>>>>>> e1d65722
 	}
 	return cmd.makeRequest(context.Background(), req)
 }
@@ -269,16 +264,10 @@
 	}
 
 	req := &control.SmdManageReq{
-<<<<<<< HEAD
-		IDs:         cmd.OldDevUUID,
-		ReplaceUUID: cmd.NewDevUUID,
-		NoReint:     cmd.NoReint,
-=======
 		Operation:      control.DevReplaceOp,
 		IDs:            cmd.OldDevUUID,
 		ReplaceUUID:    cmd.NewDevUUID,
 		ReplaceNoReint: cmd.NoReint,
->>>>>>> e1d65722
 	}
 	return cmd.makeRequest(context.Background(), req)
 }
@@ -298,12 +287,8 @@
 
 type ledIdentifyCmd struct {
 	ledCmd
-<<<<<<< HEAD
-	Reset bool `long:"reset" description:"Reset blinking LED on specified VMD device back to previous state"`
-=======
 	Timeout uint32 `long:"timeout" description:"Length of time to blink the status LED for"`
 	Reset   bool   `long:"reset" description:"Reset blinking LED on specified VMD device back to previous state"`
->>>>>>> e1d65722
 }
 
 // Execute is run when ledIdentifyCmd activates.
@@ -314,14 +299,6 @@
 		return errors.New("neither a pci address or a uuid has been supplied")
 	}
 	req := &control.SmdManageReq{
-<<<<<<< HEAD
-		IDs: cmd.Args.IDs,
-	}
-	if cmd.Reset {
-		req.ResetLED = true
-	} else {
-		req.Identify = true
-=======
 		Operation:       control.LedBlinkOp,
 		IDs:             cmd.Args.IDs,
 		IdentifyTimeout: cmd.Timeout,
@@ -331,7 +308,6 @@
 			return errors.New("timeout option can not be set at the same time as reset")
 		}
 		req.Operation = control.LedResetOp
->>>>>>> e1d65722
 	}
 	return cmd.makeRequest(context.Background(), req, pretty.PrintOnlyLEDInfo())
 }
@@ -348,13 +324,8 @@
 		return errors.New("neither a pci address or a uuid has been supplied")
 	}
 	req := &control.SmdManageReq{
-<<<<<<< HEAD
-		IDs:    cmd.Args.IDs,
-		GetLED: true,
-=======
 		Operation: control.LedCheckOp,
 		IDs:       cmd.Args.IDs,
->>>>>>> e1d65722
 	}
 	return cmd.makeRequest(context.Background(), req, pretty.PrintOnlyLEDInfo())
 }