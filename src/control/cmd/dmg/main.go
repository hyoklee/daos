//
// (C) Copyright 2018-2022 Intel Corporation.
//
// SPDX-License-Identifier: BSD-2-Clause-Patent
//

package main

import (
	"encoding/json"
	"fmt"
	"io"
	"os"
	"path"
	"strings"

	flags "github.com/jessevdk/go-flags"
	"github.com/pkg/errors"

	"github.com/daos-stack/daos/src/control/build"
	"github.com/daos-stack/daos/src/control/common"
	"github.com/daos-stack/daos/src/control/common/cmdutil"
	"github.com/daos-stack/daos/src/control/fault"
	"github.com/daos-stack/daos/src/control/lib/atm"
	"github.com/daos-stack/daos/src/control/lib/control"
	"github.com/daos-stack/daos/src/control/lib/daos"
	"github.com/daos-stack/daos/src/control/logging"
)

type (
	hostListSetter interface {
		setHostList([]string)
	}

	hostListCmd struct {
		hostlist []string
	}

	ctlInvoker interface {
		setInvoker(control.Invoker)
	}

	ctlInvokerCmd struct {
		ctlInvoker control.Invoker
	}

	jsonOutputter interface {
		enableJsonOutput(bool, io.Writer, *atm.Bool)
		jsonOutputEnabled() bool
		outputJSON(interface{}, error) error
		errorJSON(error) error
	}

	jsonOutputCmd struct {
		wroteJSON      *atm.Bool
		writer         io.Writer
		shouldEmitJSON bool
	}
)

func (cmd *ctlInvokerCmd) setInvoker(c control.Invoker) {
	cmd.ctlInvoker = c
}

func (cmd *hostListCmd) setHostList(hl []string) {
	cmd.hostlist = hl
}

func (cmd *jsonOutputCmd) enableJsonOutput(emitJson bool, w io.Writer, wj *atm.Bool) {
	cmd.shouldEmitJSON = emitJson
	cmd.writer = w
	cmd.wroteJSON = wj
}

func (cmd *jsonOutputCmd) jsonOutputEnabled() bool {
	return cmd.shouldEmitJSON
}

func outputJSON(out io.Writer, in interface{}, cmdErr error) error {
	status := 0
	var errStr *string
	if cmdErr != nil {
		errStr = new(string)
		*errStr = cmdErr.Error()
		if s, ok := errors.Cause(cmdErr).(daos.Status); ok {
			status = int(s)
		} else {
			status = int(daos.MiscError)
		}
	}

	data, err := json.MarshalIndent(struct {
		Response interface{} `json:"response"`
		Error    *string     `json:"error"`
		Status   int         `json:"status"`
	}{in, errStr, status}, "", "  ")
	if err != nil {
		fmt.Fprintf(out, "unable to marshal json: %s\n", err.Error())
		return err
	}

	if _, err = out.Write(append(data, []byte("\n")...)); err != nil {
		fmt.Fprintf(out, "unable to write json: %s\n", err.Error())
		return err
	}

	return cmdErr
}

func (cmd *jsonOutputCmd) outputJSON(in interface{}, cmdErr error) error {
	if cmd.wroteJSON.IsTrue() {
		return cmdErr
	}
	cmd.wroteJSON.SetTrue()
	return outputJSON(cmd.writer, in, cmdErr)
}

func errorJSON(err error) error {
	return outputJSON(os.Stdout, nil, err)
}

func (cmd *jsonOutputCmd) errorJSON(err error) error {
	return cmd.outputJSON(nil, err)
}

var _ jsonOutputter = (*jsonOutputCmd)(nil)

type cmdLogger interface {
	setLog(*logging.LeveledLogger)
}

type baseCmd struct {
	cmdutil.NoArgsCmd
	cmdutil.LogCmd
}

// cmdConfigSetter is an interface for setting the control config on a command
type cmdConfigSetter interface {
	setConfig(*control.Config)
}

// cfgCmd is a structure that can be used by commands that need the control
// config.
type cfgCmd struct {
	config *control.Config
}

func (c *cfgCmd) setConfig(cfg *control.Config) {
	c.config = cfg
}

type cliOptions struct {
<<<<<<< HEAD
	AllowProxy bool         `long:"allow-proxy" description:"Allow proxy configuration via environment"`
	HostList   string       `short:"l" long:"host-list" description:"A comma separated list of addresses <ipv4addr/hostname> to connect to"`
	Insecure   bool         `short:"i" long:"insecure" description:"Have dmg attempt to connect without certificates"`
	Debug      bool         `short:"d" long:"debug" description:"Enable debug output"`
	JSON       bool         `short:"j" long:"json" description:"Enable JSON output"`
	JSONLogs   bool         `short:"J" long:"json-logging" description:"Enable JSON-formatted log output"`
	ConfigPath string       `short:"o" long:"config-path" description:"Client config file path"`
	Server     serverCmd    `command:"server" alias:"srv" description:"Perform tasks related to remote servers"`
	Storage    storageCmd   `command:"storage" alias:"sto" description:"Perform tasks related to storage attached to remote servers"`
	Config     configCmd    `command:"config" alias:"cfg" description:"Perform tasks related to configuration of hardware on remote servers"`
	System     SystemCmd    `command:"system" alias:"sys" description:"Perform distributed tasks related to DAOS system"`
	Network    NetCmd       `command:"network" alias:"net" description:"Perform tasks related to network devices attached to remote servers"`
	Pool       PoolCmd      `command:"pool" description:"Perform tasks related to DAOS pools"`
	Cont       ContCmd      `command:"container" alias:"cont" description:"Perform tasks related to DAOS containers"`
	Version    versionCmd   `command:"version" description:"Print dmg version"`
	Telemetry  telemCmd     `command:"telemetry" alias:"telem" description:"Perform telemetry operations"`
	Check      checkCmdRoot `command:"check" description:"Check system health"`
	faultsCmdRoot
=======
	AllowProxy     bool           `long:"allow-proxy" description:"Allow proxy configuration via environment"`
	HostList       string         `short:"l" long:"host-list" description:"A comma separated list of addresses <ipv4addr/hostname> to connect to"`
	Insecure       bool           `short:"i" long:"insecure" description:"Have dmg attempt to connect without certificates"`
	Debug          bool           `short:"d" long:"debug" description:"Enable debug output"`
	LogFile        string         `long:"log-file" description:"Log command output to the specified file"`
	JSON           bool           `short:"j" long:"json" description:"Enable JSON output"`
	JSONLogs       bool           `short:"J" long:"json-logging" description:"Enable JSON-formatted log output"`
	ConfigPath     string         `short:"o" long:"config-path" description:"Client config file path"`
	Server         serverCmd      `command:"server" alias:"srv" description:"Perform tasks related to remote servers"`
	Storage        storageCmd     `command:"storage" alias:"sto" description:"Perform tasks related to storage attached to remote servers"`
	Config         configCmd      `command:"config" alias:"cfg" description:"Perform tasks related to configuration of hardware on remote servers"`
	System         SystemCmd      `command:"system" alias:"sys" description:"Perform distributed tasks related to DAOS system"`
	Network        NetCmd         `command:"network" alias:"net" description:"Perform tasks related to network devices attached to remote servers"`
	Pool           PoolCmd        `command:"pool" description:"Perform tasks related to DAOS pools"`
	Cont           ContCmd        `command:"container" alias:"cont" description:"Perform tasks related to DAOS containers"`
	Version        versionCmd     `command:"version" description:"Print dmg version"`
	Telemetry      telemCmd       `command:"telemetry" alias:"telem" description:"Perform telemetry operations"`
>>>>>>> 74171465
	firmwareOption                // build with tag "firmware" to enable
	ManPage        cmdutil.ManCmd `command:"manpage" hidden:"true"`
}

type versionCmd struct{}

func (cmd *versionCmd) Execute(_ []string) error {
	fmt.Printf("dmg version %s\n", build.DaosVersion)
	os.Exit(0)
	return nil
}

func exitWithError(log logging.Logger, err error) {
	cmdName := path.Base(os.Args[0])
	log.Errorf("%s: %v", cmdName, err)
	if fault.HasResolution(err) {
		log.Errorf("%s: %s", cmdName, fault.ShowResolutionFor(err))
	}
	os.Exit(1)
}

func parseOpts(args []string, opts *cliOptions, invoker control.Invoker, log *logging.LeveledLogger) error {
	var wroteJSON atm.Bool
	p := flags.NewParser(opts, flags.Default)
	p.Name = "dmg"
	p.ShortDescription = "Administrative tool for managing DAOS clusters"
	p.LongDescription = `dmg (DAOS Management) is a tool for connecting to DAOS servers
for the purpose of issuing administrative commands to the cluster. dmg is
provided as a means for allowing administrators to securely discover and
administer DAOS components such as storage allocations, network configuration,
and access control settings, along with system wide operations.`
	p.Options ^= flags.PrintErrors // Don't allow the library to print errors
	p.CommandHandler = func(cmd flags.Commander, args []string) error {
		if cmd == nil {
			return nil
		}

		if manCmd, ok := cmd.(cmdutil.ManPageWriter); ok {
			manCmd.SetWriteFunc(p.WriteManPage)
			// Just execute now without any more setup.
			return cmd.Execute(args)
		}

		if !opts.AllowProxy {
			common.ScrubProxyVariables()
		}

		if opts.LogFile != "" {
			f, err := common.AppendFile(opts.LogFile)
			if err != nil {
				return errors.WithMessage(err, "create log file")
			}
			defer f.Close()

			log.Debugf("%s logging to file %s",
				os.Args[0], opts.LogFile)

			// Create an additional set of loggers which append everything
			// to the specified file.
			log = log.
				WithErrorLogger(logging.NewErrorLogger("dmg", f)).
				WithInfoLogger(logging.NewInfoLogger("dmg", f)).
				WithDebugLogger(logging.NewDebugLogger(f))
		}

		if opts.Debug {
			log.WithLogLevel(logging.LogLevelDebug)
			log.Debug("debug output enabled")
		}

		if opts.JSONLogs {
			log.WithJSONOutput()
		}

		if jsonCmd, ok := cmd.(jsonOutputter); ok {
			jsonCmd.enableJsonOutput(opts.JSON, os.Stdout, &wroteJSON)
			if opts.JSON {
				// disable output on stdout other than JSON
				log.ClearLevel(logging.LogLevelInfo)
			}
		}

		if logCmd, ok := cmd.(cmdutil.LogSetter); ok {
			logCmd.SetLog(log)
		}

		ctlCfg, err := control.LoadConfig(opts.ConfigPath)
		if err != nil {
			if errors.Cause(err) != control.ErrNoConfigFile {
				return errors.Wrap(err, "failed to load control configuration")
			}
			// Use the default config if no config file was found.
			ctlCfg = control.DefaultConfig()
		}
		if ctlCfg.Path != "" {
			log.Debugf("control config loaded from %s", ctlCfg.Path)
		}

		if opts.Insecure {
			ctlCfg.TransportConfig.AllowInsecure = true
		}
		if err := ctlCfg.TransportConfig.PreLoadCertData(); err != nil {
			return errors.Wrap(err, "Unable to load Certificate Data")
		}

		invoker.SetConfig(ctlCfg)
		if ctlCmd, ok := cmd.(ctlInvoker); ok {
			ctlCmd.setInvoker(invoker)
		}

		if opts.HostList != "" {
			if hlCmd, ok := cmd.(hostListSetter); ok {
				hl := strings.Split(opts.HostList, ",")
				hlCmd.setHostList(hl)
				ctlCfg.HostList = hl
			} else {
				return errors.Errorf("this command does not accept a hostlist parameter (set it in %s or %s)",
					control.UserConfigPath(), control.SystemConfigPath())
			}
		}

		if cfgCmd, ok := cmd.(cmdConfigSetter); ok {
			cfgCmd.setConfig(ctlCfg)
		}

		if argsCmd, ok := cmd.(cmdutil.ArgsHandler); ok {
			if err := argsCmd.CheckArgs(args); err != nil {
				return err
			}
		}

		if err := cmd.Execute(args); err != nil {
			return err
		}

		return nil
	}

	_, err := p.ParseArgs(args)
	if opts.JSON && wroteJSON.IsFalse() {
		return errorJSON(err)
	}
	return err
}

func main() {
	var opts cliOptions
	log := logging.NewCommandLineLogger()

	ctlInvoker := control.NewClient(
		control.WithClientLogger(log),
	)

	if err := parseOpts(os.Args[1:], &opts, ctlInvoker, log); err != nil {
		if fe, ok := errors.Cause(err).(*flags.Error); ok && fe.Type == flags.ErrHelp {
			log.Info(fe.Error())
			os.Exit(0)
		}
		exitWithError(log, err)
	}
}<|MERGE_RESOLUTION|>--- conflicted
+++ resolved
@@ -150,26 +150,6 @@
 }
 
 type cliOptions struct {
-<<<<<<< HEAD
-	AllowProxy bool         `long:"allow-proxy" description:"Allow proxy configuration via environment"`
-	HostList   string       `short:"l" long:"host-list" description:"A comma separated list of addresses <ipv4addr/hostname> to connect to"`
-	Insecure   bool         `short:"i" long:"insecure" description:"Have dmg attempt to connect without certificates"`
-	Debug      bool         `short:"d" long:"debug" description:"Enable debug output"`
-	JSON       bool         `short:"j" long:"json" description:"Enable JSON output"`
-	JSONLogs   bool         `short:"J" long:"json-logging" description:"Enable JSON-formatted log output"`
-	ConfigPath string       `short:"o" long:"config-path" description:"Client config file path"`
-	Server     serverCmd    `command:"server" alias:"srv" description:"Perform tasks related to remote servers"`
-	Storage    storageCmd   `command:"storage" alias:"sto" description:"Perform tasks related to storage attached to remote servers"`
-	Config     configCmd    `command:"config" alias:"cfg" description:"Perform tasks related to configuration of hardware on remote servers"`
-	System     SystemCmd    `command:"system" alias:"sys" description:"Perform distributed tasks related to DAOS system"`
-	Network    NetCmd       `command:"network" alias:"net" description:"Perform tasks related to network devices attached to remote servers"`
-	Pool       PoolCmd      `command:"pool" description:"Perform tasks related to DAOS pools"`
-	Cont       ContCmd      `command:"container" alias:"cont" description:"Perform tasks related to DAOS containers"`
-	Version    versionCmd   `command:"version" description:"Print dmg version"`
-	Telemetry  telemCmd     `command:"telemetry" alias:"telem" description:"Perform telemetry operations"`
-	Check      checkCmdRoot `command:"check" description:"Check system health"`
-	faultsCmdRoot
-=======
 	AllowProxy     bool           `long:"allow-proxy" description:"Allow proxy configuration via environment"`
 	HostList       string         `short:"l" long:"host-list" description:"A comma separated list of addresses <ipv4addr/hostname> to connect to"`
 	Insecure       bool           `short:"i" long:"insecure" description:"Have dmg attempt to connect without certificates"`
@@ -187,7 +167,7 @@
 	Cont           ContCmd        `command:"container" alias:"cont" description:"Perform tasks related to DAOS containers"`
 	Version        versionCmd     `command:"version" description:"Print dmg version"`
 	Telemetry      telemCmd       `command:"telemetry" alias:"telem" description:"Perform telemetry operations"`
->>>>>>> 74171465
+	Check          checkCmdRoot   `command:"check" description:"Check system health"`
 	firmwareOption                // build with tag "firmware" to enable
 	ManPage        cmdutil.ManCmd `command:"manpage" hidden:"true"`
 }
