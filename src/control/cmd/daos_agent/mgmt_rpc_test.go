//
// (C) Copyright 2021-2022 Intel Corporation.
//
// SPDX-License-Identifier: BSD-2-Clause-Patent
//

package main

import (
	"context"
	"net"
	"sync"
	"testing"

	"github.com/google/go-cmp/cmp"
	"github.com/google/go-cmp/cmp/cmpopts"
	"github.com/pkg/errors"

	"github.com/daos-stack/daos/src/control/common"
	mgmtpb "github.com/daos-stack/daos/src/control/common/proto/mgmt"
	"github.com/daos-stack/daos/src/control/common/test"
	"github.com/daos-stack/daos/src/control/lib/control"
	"github.com/daos-stack/daos/src/control/lib/hardware"
	"github.com/daos-stack/daos/src/control/logging"
)

func hostResps(resps ...*mgmtpb.GetAttachInfoResp) []*control.HostResponse {
	result := []*control.HostResponse{}
	for _, r := range resps {
		result = append(result, &control.HostResponse{
			Message: r,
		})
	}
	return result
}

func TestAgent_mgmtModule_getAttachInfo(t *testing.T) {
	testSrvResp := func() *mgmtpb.GetAttachInfoResp {
		return &mgmtpb.GetAttachInfoResp{
			RankUris: []*mgmtpb.GetAttachInfoResp_RankUri{
				{
					Rank:     0,
					Uri:      "uri0",
					Provider: "ofi+verbs",
				},
				{
					Rank:     1,
					Uri:      "uri1",
					Provider: "ofi+verbs",
				},
				{
					Rank:     3,
					Uri:      "uri3",
					Provider: "ofi+verbs",
				},
			},
			SecondaryRankUris: []*mgmtpb.GetAttachInfoResp_RankUri{
				{
					Rank:     0,
					Uri:      "uri4-sec",
					Provider: "ofi+sockets",
				},
				{
					Rank:     1,
					Uri:      "uri5-sec",
					Provider: "ofi+sockets",
				},
				{
					Rank:     3,
					Uri:      "uri6-sec",
					Provider: "ofi+sockets",
				},
				{
					Rank:     0,
					Uri:      "uri0-sec",
					Provider: "ofi+tcp",
				},
				{
					Rank:     1,
					Uri:      "uri1-sec",
					Provider: "ofi+tcp",
				},
				{
					Rank:     3,
					Uri:      "uri3-sec",
					Provider: "ofi+tcp",
				},
			},
			MsRanks: []uint32{0, 1, 3},
			ClientNetHint: &mgmtpb.ClientNetHint{
				Provider:    "ofi+verbs",
				NetDevClass: uint32(hardware.Infiniband),
			},
			SecondaryClientNetHints: []*mgmtpb.ClientNetHint{
				{
					Provider:    "ofi+tcp",
					NetDevClass: uint32(hardware.Infiniband),
				},
			},
		}
	}

	priResp := func(fi, domain string) *mgmtpb.GetAttachInfoResp {
		withHint := testSrvResp()
		withHint.ClientNetHint.Interface = fi
		withHint.ClientNetHint.Domain = domain

		return withHint
	}

	secResp := func(fi, domain string) *mgmtpb.GetAttachInfoResp {
		return &mgmtpb.GetAttachInfoResp{
			RankUris: []*mgmtpb.GetAttachInfoResp_RankUri{
				{
					Rank:     0,
					Uri:      "uri0-sec",
					Provider: "ofi+tcp",
				},
				{
					Rank:     1,
					Uri:      "uri1-sec",
					Provider: "ofi+tcp",
				},
				{
					Rank:     3,
					Uri:      "uri3-sec",
					Provider: "ofi+tcp",
				},
			},
			MsRanks: []uint32{0, 1, 3},
			ClientNetHint: &mgmtpb.ClientNetHint{
				Provider:    "ofi+tcp",
				NetDevClass: uint32(hardware.Infiniband),
				Interface:   fi,
				Domain:      domain,
			},
		}
	}

	for name, tc := range map[string]struct {
		reqIface  string
		reqDomain string
		provider  string
		numaNode  int
		rpcResp   *control.HostResponse
		expResp   *mgmtpb.GetAttachInfoResp
		expErr    error
	}{
		"RPC error": {
			rpcResp: &control.HostResponse{
				Error: errors.New("mock RPC"),
			},
			expErr: errors.New("mock RPC"),
		},
		"no provider hint": {
			rpcResp: &control.HostResponse{
				Message: &mgmtpb.GetAttachInfoResp{
					RankUris: []*mgmtpb.GetAttachInfoResp_RankUri{
						{
							Rank:     0,
							Uri:      "uri0",
							Provider: "ofi+verbs",
						},
					},
					MsRanks: []uint32{0},
					ClientNetHint: &mgmtpb.ClientNetHint{
						NetDevClass: uint32(hardware.Infiniband),
					},
				},
			},
			expErr: errors.New("no provider"),
		},
		"no provider match": {
			rpcResp: &control.HostResponse{
				Message: &mgmtpb.GetAttachInfoResp{
					RankUris: []*mgmtpb.GetAttachInfoResp_RankUri{
						{
							Rank:     0,
							Uri:      "uri0",
							Provider: "notreal",
						},
					},
					MsRanks: []uint32{0},
					ClientNetHint: &mgmtpb.ClientNetHint{
						Provider:    "notreal",
						NetDevClass: uint32(hardware.Infiniband),
					},
				},
			},
			expErr: errors.New("no suitable fabric interface"),
		},
		"basic success": {

			rpcResp: &control.HostResponse{
				Message: testSrvResp(),
			},
			expResp: priResp("fi0", "d0"),
		},
		"primary provider": {
			provider: "ofi+verbs",
			rpcResp: &control.HostResponse{
				Message: testSrvResp(),
			},
			expResp: priResp("fi0", "d0"),
		},
		"secondary provider": {
			provider: "ofi+tcp",
			rpcResp: &control.HostResponse{
				Message: testSrvResp(),
			},
			expResp: secResp("fi0", "fi0"),
		},
		"client req iface and domain": {
			reqIface:  "fi1",
			reqDomain: "d1",
			provider:  "ofi+verbs",
			rpcResp: &control.HostResponse{
				Message: testSrvResp(),
			},
			expResp: priResp("fi1", "d1"),
		},
		"client req secondary provider": {
			reqIface:  "fi1",
			reqDomain: "fi1",
			provider:  "ofi+tcp",
			rpcResp: &control.HostResponse{
				Message: testSrvResp(),
			},
			expResp: secResp("fi1", "fi1"),
		},
		"client req iface for secondary provider": {
			reqIface:  "fi1",
			reqDomain: "fi1",
			rpcResp: &control.HostResponse{
				Message: testSrvResp(),
			},
			expResp: secResp("fi1", "fi1"),
		},
		"client req iface only": {
			reqIface: "fi1",
			rpcResp: &control.HostResponse{
				Message: testSrvResp(),
			},
			expResp: secResp("fi1", "fi1"),
		},
		"client req domain-only ignored": {
			reqDomain: "d2",
			provider:  "ofi+verbs",
			rpcResp: &control.HostResponse{
				Message: testSrvResp(),
			},
			expResp: priResp("fi0", "d0"),
		},
		"client req provider mismatch ignored": {
			reqIface:  "fi1",
			reqDomain: "d1",
			provider:  "ofi+tcp",
			rpcResp: &control.HostResponse{
				Message: testSrvResp(),
			},
			expResp: secResp("fi1", "d1"),
		},
		"client req iface/domain mismatch ignored": {
			reqIface:  "fi0",
			reqDomain: "d2",
			provider:  "ofi+verbs",
			rpcResp: &control.HostResponse{
				Message: testSrvResp(),
			},
			expResp: priResp("fi0", "d2"),
		},
		"client req iface not found ignored": {
			reqIface: "notreal",
			provider: "ofi+verbs",
			rpcResp: &control.HostResponse{
				Message: testSrvResp(),
			},
			expResp: priResp("notreal", "notreal"),
		},
		"config provider not found": {
			provider: "notreal",
			rpcResp: &control.HostResponse{
				Message: testSrvResp(),
			},
			expErr: errors.New("no valid connection information"),
		},
		"config provider hint missing": {
			provider: "ofi+sockets",
			rpcResp: &control.HostResponse{
				Message: testSrvResp(),
			},
			expErr: errors.New("no valid connection information"),
		},
	} {
		t.Run(name, func(t *testing.T) {
			log, buf := logging.NewTestLogger(t.Name())
			defer common.ShowBufferOnFailure(t, buf)

			testFabric := &NUMAFabric{
				log: log,
				numaMap: map[int][]*FabricInterface{
					0: {
						{
							Name:        "fi0",
							Domain:      "d0",
							NetDevClass: hardware.Infiniband,
							hw: &hardware.FabricInterface{
								Providers: common.NewStringSet("ofi+verbs"),
							},
						},
						{
							Name:        "fi0",
							NetDevClass: hardware.Infiniband,
							hw: &hardware.FabricInterface{
								Providers: common.NewStringSet("ofi+tcp"),
							},
						},
					},
					1: {
						{
							Name:        "fi1",
							Domain:      "d1",
							NetDevClass: hardware.Infiniband,
							hw: &hardware.FabricInterface{
								Providers: common.NewStringSet("ofi+verbs"),
							},
						},
						{
							Name:        "fi1",
							NetDevClass: hardware.Infiniband,
							hw: &hardware.FabricInterface{
								Providers: common.NewStringSet("ofi+tcp"),
							},
						},
					},
				},
			}

			sysName := "dontcare"
			mod := &mgmtModule{
				log:        log,
				sys:        sysName,
				fabricInfo: newTestFabricCache(t, log, testFabric),
				attachInfo: newAttachInfoCache(log, true),
				ctlInvoker: control.NewMockInvoker(log, &control.MockInvokerConfig{
					Sys: sysName,
					UnaryResponse: &control.UnaryResponse{
						Responses: []*control.HostResponse{tc.rpcResp},
					},
				}),
				provider: tc.provider,
			}

			resp, err := mod.getAttachInfo(context.Background(), tc.numaNode,
				&mgmtpb.GetAttachInfoReq{
					Sys:       sysName,
					Interface: tc.reqIface,
					Domain:    tc.reqDomain,
				})

			common.CmpErr(t, tc.expErr, err)
			if diff := cmp.Diff(tc.expResp, resp, cmpopts.IgnoreUnexported(
				mgmtpb.GetAttachInfoResp{},
				mgmtpb.GetAttachInfoResp_RankUri{},
				mgmtpb.ClientNetHint{},
			)); diff != "" {
				t.Fatalf("-want, +got:\n%s", diff)
			}
		})
	}
}

func TestAgent_mgmtModule_getAttachInfo_cacheResp(t *testing.T) {
	testResps := []*mgmtpb.GetAttachInfoResp{
		{
			MsRanks: []uint32{0, 1, 3},
			ClientNetHint: &mgmtpb.ClientNetHint{
				Provider:    "ofi+tcp",
				NetDevClass: uint32(hardware.Ether),
			},
		},
		{
			MsRanks: []uint32{0},
			ClientNetHint: &mgmtpb.ClientNetHint{
				Provider:    "ofi+tcp",
				NetDevClass: uint32(hardware.Ether),
			},
		},
		{
			MsRanks: []uint32{2, 3},
			ClientNetHint: &mgmtpb.ClientNetHint{
				Provider:    "ofi+tcp",
				NetDevClass: uint32(hardware.Ether),
			},
		},
	}

	hostResps := func(resps []*mgmtpb.GetAttachInfoResp) []*control.HostResponse {
		result := []*control.HostResponse{}

		for _, r := range resps {
			result = append(result, &control.HostResponse{
				Message: r,
			})
		}

		return result
	}

	testFI := fabricInterfacesFromHardware(&hardware.FabricInterface{
		Name:          "test0",
		NetInterfaces: common.NewStringSet("test0"),
		DeviceClass:   hardware.Ether,
		Providers:     common.NewStringSet("ofi+tcp"),
	})

	hintResp := func(resp *mgmtpb.GetAttachInfoResp) *mgmtpb.GetAttachInfoResp {
		withHint := new(mgmtpb.GetAttachInfoResp)
<<<<<<< HEAD
		*withHint = *resp
		withHint.ClientNetHint.Interface = testFI.Name
		withHint.ClientNetHint.Domain = testFI.Name
=======
		*withHint = *testResps[0]
		withHint.ClientNetHint.Interface = testFI[0].Name
		withHint.ClientNetHint.Domain = testFI[0].Name
>>>>>>> 723ae128

		return withHint
	}

	for name, tc := range map[string]struct {
		cacheDisabled bool
		rpcResps      []*mgmtpb.GetAttachInfoResp
		expResps      []*mgmtpb.GetAttachInfoResp
	}{
		"cache disabled": {
			cacheDisabled: true,
			rpcResps:      testResps,
			expResps: []*mgmtpb.GetAttachInfoResp{
				hintResp(testResps[0]),
				hintResp(testResps[1]),
				hintResp(testResps[2]),
			},
		},
		"cached": {
			rpcResps: testResps,
			expResps: []*mgmtpb.GetAttachInfoResp{
				hintResp(testResps[0]),
				hintResp(testResps[0]),
				hintResp(testResps[0]),
			},
		},
	} {
		t.Run(name, func(t *testing.T) {
			log, buf := logging.NewTestLogger(t.Name())
			defer test.ShowBufferOnFailure(t, buf)

			sysName := "dontcare"
			mockInvokerCfg := &control.MockInvokerConfig{
				Sys:              sysName,
				UnaryResponseSet: []*control.UnaryResponse{},
			}

			for _, rpcResp := range tc.rpcResps {
				mockInvokerCfg.UnaryResponseSet = append(mockInvokerCfg.UnaryResponseSet,
					&control.UnaryResponse{
						Responses: hostResps([]*mgmtpb.GetAttachInfoResp{rpcResp}),
					},
				)
			}

			mod := &mgmtModule{
				log: log,
				sys: sysName,
				fabricInfo: newTestFabricCache(t, log, &NUMAFabric{
					log: log,
					numaMap: map[int][]*FabricInterface{
						0: testFI,
					},
				}),
				attachInfo: newAttachInfoCache(log, !tc.cacheDisabled),
				ctlInvoker: control.NewMockInvoker(log, mockInvokerCfg),
			}

			for _, expResp := range tc.expResps {
				resp, err := mod.getAttachInfo(context.Background(), 0,
					&mgmtpb.GetAttachInfoReq{
						Sys: sysName,
					})

				test.CmpErr(t, nil, err)

				if diff := cmp.Diff(expResp, resp, cmpopts.IgnoreUnexported(mgmtpb.GetAttachInfoResp{}, mgmtpb.ClientNetHint{})); diff != "" {
					t.Fatalf("-want, +got:\n%s", diff)
				}
			}
		})
	}

}

func TestAgent_mgmtModule_getAttachInfo_Parallel(t *testing.T) {
	log, buf := logging.NewTestLogger(t.Name())
	defer test.ShowBufferOnFailure(t, buf)

	sysName := "dontcare"

	mod := &mgmtModule{
		log: log,
		sys: sysName,
		fabricInfo: newTestFabricCache(t, log, &NUMAFabric{
			log: log,
			numaMap: map[int][]*FabricInterface{
				0: fabricInterfacesFromHardware(&hardware.FabricInterface{
					Name:          "test0",
					NetInterfaces: common.NewStringSet("test0"),
					DeviceClass:   hardware.Ether,
					Providers:     common.NewStringSet("ofi+tcp"),
				}),
			},
		}),
		attachInfo: newAttachInfoCache(log, true),
		ctlInvoker: control.NewMockInvoker(log, &control.MockInvokerConfig{
			Sys: sysName,
			UnaryResponse: &control.UnaryResponse{
				Responses: []*control.HostResponse{
					{
						Message: &mgmtpb.GetAttachInfoResp{
							MsRanks: []uint32{0, 1, 3},
							ClientNetHint: &mgmtpb.ClientNetHint{
								Provider:    "ofi+tcp",
								NetDevClass: uint32(hardware.Ether),
							},
						},
					},
				},
			},
		}),
	}

	var wg sync.WaitGroup

	numThreads := 20
	for i := 0; i < numThreads; i++ {
		wg.Add(1)
		go func(n int) {
			defer wg.Done()

			_, err := mod.getAttachInfo(context.Background(), 0,
				&mgmtpb.GetAttachInfoReq{
					Sys: sysName,
				})
			if err != nil {
				panic(errors.Wrapf(err, "thread %d", n))
			}
		}(i)
	}

	wg.Wait()
}

type mockNUMAProvider struct {
	GetNUMANodeIDForPIDResult uint
	GetNUMANodeIDForPIDErr    error
}

func (m *mockNUMAProvider) GetNUMANodeIDForPID(_ context.Context, _ int32) (uint, error) {
	return m.GetNUMANodeIDForPIDResult, m.GetNUMANodeIDForPIDErr
}

func TestAgent_mgmtModule_getNUMANode(t *testing.T) {
	for name, tc := range map[string]struct {
		useDefaultNUMA bool
		numaGetter     hardware.ProcessNUMAProvider
		expResult      uint
		expErr         error
	}{
		"default": {
			useDefaultNUMA: true,
			numaGetter:     &mockNUMAProvider{GetNUMANodeIDForPIDResult: 2},
			expResult:      0,
		},
		"got NUMA": {
			numaGetter: &mockNUMAProvider{GetNUMANodeIDForPIDResult: 2},
			expResult:  2,
		},
		"error": {
			numaGetter: &mockNUMAProvider{
				GetNUMANodeIDForPIDErr: errors.New("mock GetNUMANodeIDForPID"),
			},
			expErr: errors.New("mock GetNUMANodeIDForPID"),
		},
		"non-NUMA-aware": {
			numaGetter: &mockNUMAProvider{
				GetNUMANodeIDForPIDErr: hardware.ErrNoNUMANodes,
			},
			expResult: 0,
		},
	} {
		t.Run(name, func(t *testing.T) {
			log, buf := logging.NewTestLogger(t.Name())
			defer test.ShowBufferOnFailure(t, buf)

			mod := &mgmtModule{
				log:            log,
				useDefaultNUMA: tc.useDefaultNUMA,
				numaGetter:     tc.numaGetter,
			}

			result, err := mod.getNUMANode(context.Background(), 123)

			test.AssertEqual(t, tc.expResult, result, "")
			test.CmpErr(t, tc.expErr, err)
		})
	}
}

func TestAgent_mgmtModule_waitFabricReady(t *testing.T) {
	defaultNetIfaceFn := func() ([]net.Interface, error) {
		return []net.Interface{
			{Name: "t0"},
			{Name: "t1"},
			{Name: "t2"},
		}, nil
	}

	defaultDevClassProv := &hardware.MockNetDevClassProvider{
		GetNetDevClassReturn: []hardware.MockGetNetDevClassResult{
			{
				ExpInput: "t0",
				NDC:      hardware.Infiniband,
			},
			{
				ExpInput: "t1",
				NDC:      hardware.Infiniband,
			},
			{
				ExpInput: "t2",
				NDC:      hardware.Ether,
			},
		},
	}

	for name, tc := range map[string]struct {
		netIfacesFn  func() ([]net.Interface, error)
		devClassProv *hardware.MockNetDevClassProvider
		devStateProv *hardware.MockNetDevStateProvider
		netDevClass  hardware.NetDevClass
		expErr       error
		expChecked   []string
	}{
		"netIfaces fails": {
			netIfacesFn: func() ([]net.Interface, error) {
				return nil, errors.New("mock netIfaces")
			},
			netDevClass: hardware.Infiniband,
			expErr:      errors.New("mock netIfaces"),
		},
		"GetNetDevClass fails": {
			devClassProv: &hardware.MockNetDevClassProvider{
				GetNetDevClassReturn: []hardware.MockGetNetDevClassResult{
					{
						ExpInput: "t0",
						Err:      errors.New("mock GetNetDevClass"),
					},
				},
			},
			netDevClass: hardware.Infiniband,
			expErr:      errors.New("mock GetNetDevClass"),
		},
		"GetNetDevState fails": {
			devStateProv: &hardware.MockNetDevStateProvider{
				GetStateReturn: []hardware.MockNetDevStateResult{
					{Err: errors.New("mock NetDevStateProvider")},
				},
			},
			netDevClass: hardware.Infiniband,
			expErr:      errors.New("mock NetDevStateProvider"),
			expChecked:  []string{"t0"},
		},
		"down devices are ignored": {
			devStateProv: &hardware.MockNetDevStateProvider{
				GetStateReturn: []hardware.MockNetDevStateResult{
					{State: hardware.NetDevStateDown},
					{State: hardware.NetDevStateReady},
				},
			},
			netDevClass: hardware.Infiniband,
			expChecked:  []string{"t0", "t1"},
		},
		"success": {
			netDevClass: hardware.Infiniband,
			expChecked:  []string{"t0", "t1"},
		},
	} {
		t.Run(name, func(t *testing.T) {
			log, buf := logging.NewTestLogger(t.Name())
			defer test.ShowBufferOnFailure(t, buf)

			if tc.netIfacesFn == nil {
				tc.netIfacesFn = defaultNetIfaceFn
			}

			if tc.devClassProv == nil {
				tc.devClassProv = defaultDevClassProv
			}

			if tc.devStateProv == nil {
				tc.devStateProv = &hardware.MockNetDevStateProvider{}
			}

			mod := &mgmtModule{
				log:            log,
				netIfaces:      tc.netIfacesFn,
				devClassGetter: tc.devClassProv,
				devStateGetter: tc.devStateProv,
			}

			err := mod.waitFabricReady(context.Background(), tc.netDevClass)

			test.CmpErr(t, tc.expErr, err)
			if diff := cmp.Diff(tc.expChecked, tc.devStateProv.GetStateCalled); diff != "" {
				t.Fatalf("-want, +got:\n%s", diff)
			}
		})
	}
}<|MERGE_RESOLUTION|>--- conflicted
+++ resolved
@@ -294,7 +294,7 @@
 	} {
 		t.Run(name, func(t *testing.T) {
 			log, buf := logging.NewTestLogger(t.Name())
-			defer common.ShowBufferOnFailure(t, buf)
+			defer test.ShowBufferOnFailure(t, buf)
 
 			testFabric := &NUMAFabric{
 				log: log,
@@ -358,7 +358,7 @@
 					Domain:    tc.reqDomain,
 				})
 
-			common.CmpErr(t, tc.expErr, err)
+			test.CmpErr(t, tc.expErr, err)
 			if diff := cmp.Diff(tc.expResp, resp, cmpopts.IgnoreUnexported(
 				mgmtpb.GetAttachInfoResp{},
 				mgmtpb.GetAttachInfoResp_RankUri{},
@@ -416,15 +416,9 @@
 
 	hintResp := func(resp *mgmtpb.GetAttachInfoResp) *mgmtpb.GetAttachInfoResp {
 		withHint := new(mgmtpb.GetAttachInfoResp)
-<<<<<<< HEAD
 		*withHint = *resp
-		withHint.ClientNetHint.Interface = testFI.Name
-		withHint.ClientNetHint.Domain = testFI.Name
-=======
-		*withHint = *testResps[0]
 		withHint.ClientNetHint.Interface = testFI[0].Name
 		withHint.ClientNetHint.Domain = testFI[0].Name
->>>>>>> 723ae128
 
 		return withHint
 	}
