//
// (C) Copyright 2019-2022 Intel Corporation.
//
// SPDX-License-Identifier: BSD-2-Clause-Patent
//

package engine

import (
<<<<<<< HEAD
	"fmt"
	"strconv"
=======
	"os"
>>>>>>> 67bc3e31
	"strings"

	"github.com/pkg/errors"

	"github.com/daos-stack/daos/src/control/lib/hardware"
	"github.com/daos-stack/daos/src/control/logging"
	"github.com/daos-stack/daos/src/control/server/storage"
	"github.com/daos-stack/daos/src/control/system"
)

const (
	maxHelperStreamCount = 2

	// MultiProviderSeparator delineates between providers in a multi-provider config.
	MultiProviderSeparator = " "
)

// FabricConfig encapsulates networking fabric configuration.
type FabricConfig struct {
	Provider        string `yaml:"provider,omitempty" cmdEnv:"CRT_PHY_ADDR_STR"`
	Interface       string `yaml:"fabric_iface,omitempty" cmdEnv:"OFI_INTERFACE"`
	InterfacePort   string `yaml:"fabric_iface_port,omitempty" cmdEnv:"OFI_PORT"`
	NumaNodeIndex   uint   `yaml:"-"`
	BypassHealthChk *bool  `yaml:"bypass_health_chk,omitempty" cmdLongFlag:"--bypass_health_chk" cmdShortFlag:"-b"`
	CrtCtxShareAddr uint32 `yaml:"crt_ctx_share_addr,omitempty" cmdEnv:"CRT_CTX_SHARE_ADDR"`
	CrtTimeout      uint32 `yaml:"crt_timeout,omitempty" cmdEnv:"CRT_TIMEOUT"`
	DisableSRX      bool   `yaml:"disable_srx,omitempty" cmdEnv:"FI_OFI_RXM_USE_SRX,invertBool,intBool"`
}

// GetPrimaryProvider parses the primary provider from the Provider string.
func (fc *FabricConfig) GetPrimaryProvider() (string, error) {
	providers, err := fc.GetProviders()
	if err != nil {
		return "", err
	}

	return providers[0], nil
}

// GetProviders parses the Provider string to one or more providers.
func (fc *FabricConfig) GetProviders() ([]string, error) {
	if fc == nil {
		return nil, errors.New("FabricConfig is nil")
	}

	providers := splitMultiProviderStr(fc.Provider)
	if len(providers) == 0 {
		return nil, errors.New("provider not set")
	}

	return providers, nil
}

func splitMultiProviderStr(str string) []string {
	strs := strings.Split(str, MultiProviderSeparator)
	result := make([]string, 0)
	for _, s := range strs {
		trimmed := strings.TrimSpace(s)
		if trimmed != "" {
			result = append(result, trimmed)
		}
	}

	return result
}

// GetPrimaryInterface parses the primary fabric interface from the Interface string.
func (fc *FabricConfig) GetPrimaryInterface() (string, error) {
	interfaces, err := fc.GetInterfaces()
	if err != nil {
		return "", err
	}

	return interfaces[0], nil
}

// GetInterfaces parses the Interface string into one or more interfaces.
func (fc *FabricConfig) GetInterfaces() ([]string, error) {
	if fc == nil {
		return nil, errors.New("FabricConfig is nil")
	}

	interfaces := splitMultiProviderStr(fc.Interface)
	if len(interfaces) == 0 {
		return nil, errors.New("fabric_iface not set")
	}

	return interfaces, nil
}

// GetInterfacePorts parses the InterfacePort string to one or more ports.
func (fc *FabricConfig) GetInterfacePorts() ([]int, error) {
	if fc == nil {
		return nil, errors.New("FabricConfig is nil")
	}

	portStrs := splitMultiProviderStr(fc.InterfacePort)
	if len(portStrs) == 0 {
		return nil, errors.New("fabric_iface_port not set")
	}

	ports := make([]int, 0)
	for _, str := range portStrs {
		intPort, err := strconv.Atoi(str)
		if err != nil {
			return nil, err
		}
		ports = append(ports, intPort)
	}
	return ports, nil
}

// Update fills in any missing fields from the provided FabricConfig.
func (fc *FabricConfig) Update(other FabricConfig) {
	if fc.Provider == "" {
		fc.Provider = other.Provider
	}
	if fc.Interface == "" {
		fc.Interface = other.Interface
	}
	if fc.InterfacePort == "" {
		fc.InterfacePort = other.InterfacePort
	}
	if fc.CrtCtxShareAddr == 0 {
		fc.CrtCtxShareAddr = other.CrtCtxShareAddr
	}
	if fc.CrtTimeout == 0 {
		fc.CrtTimeout = other.CrtTimeout
	}
}

// Validate ensures that the configuration meets minimum standards.
func (fc *FabricConfig) Validate() error {
	prov, err := fc.GetProviders()
	if err != nil {
		return err
	}

	interfaces, err := fc.GetInterfaces()
	if err != nil {
		return err
	}

	ports, err := fc.GetInterfacePorts()
	if err != nil {
		return err
	}

	for _, p := range ports {
		if p < 0 {
			return errors.New("fabric_iface_port cannot be negative")
		}
	}

	if len(prov) != len(interfaces) || len(prov) != len(ports) {
		return errors.Errorf("provider, fabric_iface and fabric_iface_port must include the same number of items delimited by %q", MultiProviderSeparator)
	}

	return nil
}

// cleanEnvVars scrubs the supplied slice of environment
// variables by removing all variables not included in the
// allow list.
func cleanEnvVars(in, allowed []string) (out []string) {
	allowedMap := make(map[string]struct{})
	for _, key := range allowed {
		allowedMap[key] = struct{}{}
	}

	for _, pair := range in {
		kv := strings.SplitN(pair, "=", 2)
		if len(kv) != 2 || kv[0] == "" || kv[1] == "" {
			continue
		}
		if _, found := allowedMap[kv[0]]; !found {
			continue
		}
		out = append(out, pair)
	}

	return
}

// mergeEnvVars merges and deduplicates two slices of environment
// variables. Conflicts are resolved by taking the value from the
// second list.
func mergeEnvVars(curVars []string, newVars []string) (merged []string) {
	mergeMap := make(map[string]string)
	for _, pair := range curVars {
		kv := strings.SplitN(pair, "=", 2)
		if len(kv) != 2 || kv[0] == "" || kv[1] == "" {
			continue
		}
		// strip duplicates in curVars; shouldn't be any
		// but this will ensure it.
		if _, found := mergeMap[kv[0]]; found {
			continue
		}
		mergeMap[kv[0]] = kv[1]
	}

	mergedKeys := make(map[string]struct{})
	for _, pair := range newVars {
		kv := strings.SplitN(pair, "=", 2)
		if len(kv) != 2 || kv[0] == "" || kv[1] == "" {
			continue
		}
		// strip duplicates in newVars
		if _, found := mergedKeys[kv[0]]; found {
			continue
		}
		mergedKeys[kv[0]] = struct{}{}
		mergeMap[kv[0]] = kv[1]
	}

	merged = make([]string, 0, len(mergeMap))
	for key, val := range mergeMap {
		merged = append(merged, strings.Join([]string{key, val}, "="))
	}

	return
}

type LegacyStorage struct {
	storage.ScmConfig  `yaml:",inline,omitempty"`
	ScmClass           storage.Class `yaml:"scm_class,omitempty"`
	storage.BdevConfig `yaml:",inline,omitempty"`
	BdevClass          storage.Class `yaml:"bdev_class,omitempty"`
}

func (ls *LegacyStorage) WasDefined() bool {
	return ls.ScmClass != storage.ClassNone || ls.BdevClass != storage.ClassNone
}

// Config encapsulates an I/O Engine's configuration.
type Config struct {
	Rank              *system.Rank   `yaml:"rank,omitempty"`
	Modules           string         `yaml:"modules,omitempty" cmdLongFlag:"--modules" cmdShortFlag:"-m"`
	TargetCount       int            `yaml:"targets,omitempty" cmdLongFlag:"--targets,nonzero" cmdShortFlag:"-t,nonzero"`
	HelperStreamCount int            `yaml:"nr_xs_helpers" cmdLongFlag:"--xshelpernr" cmdShortFlag:"-x"`
	ServiceThreadCore int            `yaml:"first_core" cmdLongFlag:"--firstcore,nonzero" cmdShortFlag:"-f,nonzero"`
	SystemName        string         `yaml:"-" cmdLongFlag:"--group" cmdShortFlag:"-g"`
	SocketDir         string         `yaml:"-" cmdLongFlag:"--socket_dir" cmdShortFlag:"-d"`
	LogMask           string         `yaml:"log_mask,omitempty" cmdEnv:"D_LOG_MASK"`
	LogFile           string         `yaml:"log_file,omitempty" cmdEnv:"D_LOG_FILE"`
	LegacyStorage     LegacyStorage  `yaml:",inline,omitempty"`
	Storage           storage.Config `yaml:",inline,omitempty"`
	Fabric            FabricConfig   `yaml:",inline"`
	EnvVars           []string       `yaml:"env_vars,omitempty"`
	EnvPassThrough    []string       `yaml:"env_pass_through,omitempty"`
	PinnedNumaNode    *uint          `yaml:"pinned_numa_node,omitempty" cmdLongFlag:"--pinned_numa_node" cmdShortFlag:"-p"`
	Index             uint32         `yaml:"-" cmdLongFlag:"--instance_idx" cmdShortFlag:"-I"`
	MemSize           int            `yaml:"-" cmdLongFlag:"--mem_size" cmdShortFlag:"-r"`
	HugePageSz        int            `yaml:"-" cmdLongFlag:"--hugepage_size" cmdShortFlag:"-H"`
}

// NewConfig returns an I/O Engine config.
func NewConfig() *Config {
	return &Config{
		HelperStreamCount: maxHelperStreamCount,
	}
}

// setAffinity ensures engine NUMA locality is assigned and valid.
func (c *Config) setAffinity(log logging.Logger, fis *hardware.FabricInterfaceSet) error {
	iface, err := c.Fabric.GetPrimaryInterface()
	if err != nil {
		return err
	}

	var fi *hardware.FabricInterface
	if fis != nil {
<<<<<<< HEAD
		provider, err := c.Fabric.GetPrimaryProvider()
=======
		fi, err = fis.GetInterfaceOnNetDevice(c.Fabric.Interface, c.Fabric.Provider)
>>>>>>> 67bc3e31
		if err != nil {
			return err
		}

		fi, err = fis.GetInterfaceOnOSDevice(iface, provider)
		if err != nil {
			return err
		}
	}

	if c.PinnedNumaNode != nil {
		c.Fabric.NumaNodeIndex = *c.PinnedNumaNode
		c.Storage.NumaNodeIndex = *c.PinnedNumaNode

		// validate that numa node is correct for the given device
		if fi != nil && fi.NUMANode != *c.PinnedNumaNode {
			log.Errorf("misconfiguration: network interface %s is on NUMA "+
				"node %d but engine is pinned to NUMA node %d", iface,
				fi.NUMANode, *c.PinnedNumaNode)
		}

		return nil
	}

	if fi == nil {
		return errors.New("pinned_numa_node unset in config and fabric info not provided")
	}

	// set engine numa node index to that of selected fabric interface
	c.Fabric.NumaNodeIndex = fi.NUMANode
	c.Storage.NumaNodeIndex = fi.NUMANode

	return nil
}

// Validate ensures that the configuration meets minimum standards.
func (c *Config) Validate(log logging.Logger, fis *hardware.FabricInterfaceSet) error {
	if err := c.Fabric.Validate(); err != nil {
		return errors.Wrap(err, "fabric config validation failed")
	}

	if err := c.Storage.Validate(); err != nil {
		return errors.Wrap(err, "storage config validation failed")
	}

	if err := ValidateLogMasks(c.LogMask); err != nil {
		return errors.Wrap(err, "validate engine log masks")
	}

	return errors.Wrap(c.setAffinity(log, fis), "setting numa affinity for engine")
}

// CmdLineArgs returns a slice of command line arguments to be
// supplied when starting an I/O Engine instance.
func (c *Config) CmdLineArgs() ([]string, error) {
	args, err := parseCmdTags(c, shortFlagTag, joinShortArgs, nil)
	if err != nil {
		return nil, err
	}
	for _, sc := range c.Storage.Tiers {
		sArgs, err := parseCmdTags(sc, shortFlagTag, joinShortArgs, nil)
		if err != nil {
			return nil, err
		}
		args = append(args, sArgs...)
	}

	return args, nil
}

// CmdLineEnv returns a slice of environment variables to be
// supplied when starting an I/O Engine instance.
func (c *Config) CmdLineEnv() ([]string, error) {
	env, err := parseCmdTags(c, envTag, joinEnvVars, nil)
	if err != nil {
		return nil, err
	}
	for _, sc := range c.Storage.Tiers {
		sEnv, err := parseCmdTags(sc, envTag, joinEnvVars, nil)
		if err != nil {
			return nil, err
		}
		env = mergeEnvVars(env, sEnv)
	}

	return mergeEnvVars(c.EnvVars, env), nil
}

// HasEnvVar returns true if the configuration contains
// an environment variable with the given name.
func (c *Config) HasEnvVar(name string) bool {
	for _, keyPair := range c.EnvVars {
		if strings.HasPrefix(keyPair, name+"=") {
			return true
		}
	}
	return false
}

// GetEnvVar returns the value of the given environment variable to be supplied when starting an I/O
// engine instance.
func (c *Config) GetEnvVar(name string) (string, error) {
	env, err := c.CmdLineEnv()
	if err != nil {
		return "", err
	}

	env = mergeEnvVars(cleanEnvVars(os.Environ(), c.EnvPassThrough), env)

	for _, keyPair := range c.EnvVars {
		keyValue := strings.SplitN(keyPair, "=", 2)
		if keyValue[0] == name {
			return keyValue[1], nil
		}
	}

	return "", errors.Errorf("Undefined environment variable %q", name)
}

// WithEnvVars applies the supplied list of environment
// variables to any existing variables, with new values
// overwriting existing values.
func (c *Config) WithEnvVars(newVars ...string) *Config {
	c.EnvVars = mergeEnvVars(c.EnvVars, newVars)

	return c
}

// WithEnvPassThrough sets a list of environment variable
// names that will be allowed to pass through into the
// engine subprocess environment.
func (c *Config) WithEnvPassThrough(allowList ...string) *Config {
	c.EnvPassThrough = allowList
	return c
}

// WithRank sets the instance rank.
func (c *Config) WithRank(r uint32) *Config {
	c.Rank = system.NewRankPtr(r)
	return c
}

// WithSystemName sets the system name to which the instance belongs.
func (c *Config) WithSystemName(name string) *Config {
	c.SystemName = name
	return c
}

// WithStorage creates the set of storage tier configurations.
// Note that this method replaces any existing configs. To append,
// use AppendStorage().
func (c *Config) WithStorage(cfgs ...*storage.TierConfig) *Config {
	c.Storage.Tiers = c.Storage.Tiers[:]
	c.AppendStorage(cfgs...)
	return c
}

// AppendStorage appends the given storage tier configurations to
// the existing set of storage configs.
func (c *Config) AppendStorage(cfgs ...*storage.TierConfig) *Config {
	for _, cfg := range cfgs {
		if cfg.Tier == 0 {
			cfg.Tier = len(c.Storage.Tiers)
		}
		c.Storage.Tiers = append(c.Storage.Tiers, cfg)
	}
	return c
}

// WithStorageConfigOutputPath sets the path to the generated NVMe config file used by SPDK.
func (c *Config) WithStorageConfigOutputPath(cfgPath string) *Config {
	c.Storage.ConfigOutputPath = cfgPath
	return c
}

// WithStorageVosEnv sets the VOS_BDEV_CLASS env variable.
func (c *Config) WithStorageVosEnv(ve string) *Config {
	c.Storage.VosEnv = ve
	return c
}

// WithStorageEnableHotplug sets EnableHotplug in engine storage.
func (c *Config) WithStorageEnableHotplug(enable bool) *Config {
	c.Storage.EnableHotplug = enable
	return c
}

// WithStorageNumaNodeIndex sets the NUMA node index to be used by this instance.
func (c *Config) WithStorageNumaNodeIndex(nodeIndex uint) *Config {
	c.Storage.NumaNodeIndex = nodeIndex
	return c
}

// WithSocketDir sets the path to the instance's dRPC socket directory.
func (c *Config) WithSocketDir(dir string) *Config {
	c.SocketDir = dir
	return c
}

// WithModules sets the list of I/O Engine modules to be loaded.
func (c *Config) WithModules(mList string) *Config {
	c.Modules = mList
	return c
}

// WithFabricProvider sets the name of the CArT fabric provider.
func (c *Config) WithFabricProvider(provider string) *Config {
	c.Fabric.Provider = provider
	return c
}

// WithFabricInterface sets the interface name to be used by this instance.
func (c *Config) WithFabricInterface(iface string) *Config {
	c.Fabric.Interface = iface
	return c
}

// WithFabricInterfacePort sets the numeric interface port to be used by this instance.
func (c *Config) WithFabricInterfacePort(ifacePort int) *Config {
	c.Fabric.InterfacePort = fmt.Sprintf("%d", ifacePort)
	return c
}

// WithFabricNumaNodeIndex sets the NUMA node index to be used by this instance.
func (c *Config) WithFabricNumaNodeIndex(nodeIndex uint) *Config {
	c.Fabric.NumaNodeIndex = nodeIndex
	return c
}

// WithBypassHealthChk sets the NVME health check bypass for this instance
func (c *Config) WithBypassHealthChk(bypass *bool) *Config {
	c.Fabric.BypassHealthChk = bypass
	return c
}

// WithCrtCtxShareAddr defines the CRT_CTX_SHARE_ADDR for this instance
func (c *Config) WithCrtCtxShareAddr(addr uint32) *Config {
	c.Fabric.CrtCtxShareAddr = addr
	return c
}

// WithCrtTimeout defines the CRT_TIMEOUT for this instance
func (c *Config) WithCrtTimeout(timeout uint32) *Config {
	c.Fabric.CrtTimeout = timeout
	return c
}

// WithTargetCount sets the number of VOS targets to run on this instance.
func (c *Config) WithTargetCount(count int) *Config {
	c.TargetCount = count
	return c
}

// WithHelperStreamCount sets the number of XS Helper streams to run on this instance.
func (c *Config) WithHelperStreamCount(count int) *Config {
	c.HelperStreamCount = count
	return c
}

// WithServiceThreadCore sets the core index to be used for running DAOS service threads.
func (c *Config) WithServiceThreadCore(idx int) *Config {
	c.ServiceThreadCore = idx
	return c
}

// WithLogFile sets the path to the log file to be used by this instance.
func (c *Config) WithLogFile(logPath string) *Config {
	c.LogFile = logPath
	return c
}

// WithLogMask sets the DAOS logging mask to be used by this instance.
func (c *Config) WithLogMask(logMask string) *Config {
	c.LogMask = logMask
	return c
}

// WithMemSize sets the NVMe memory size for SPDK memory allocation on this instance.
func (c *Config) WithMemSize(memsize int) *Config {
	c.MemSize = memsize
	return c
}

// WithHugePageSize sets the configured hugepage size on this instance.
func (c *Config) WithHugePageSize(hugepagesz int) *Config {
	c.HugePageSz = hugepagesz
	return c
}

// WithPinnedNumaNode sets the NUMA node affinity for the I/O Engine instance
func (c *Config) WithPinnedNumaNode(numa uint) *Config {
	c.PinnedNumaNode = &numa
	return c
}<|MERGE_RESOLUTION|>--- conflicted
+++ resolved
@@ -7,12 +7,9 @@
 package engine
 
 import (
-<<<<<<< HEAD
 	"fmt"
+	"os"
 	"strconv"
-=======
-	"os"
->>>>>>> 67bc3e31
 	"strings"
 
 	"github.com/pkg/errors"
@@ -286,16 +283,12 @@
 
 	var fi *hardware.FabricInterface
 	if fis != nil {
-<<<<<<< HEAD
 		provider, err := c.Fabric.GetPrimaryProvider()
-=======
-		fi, err = fis.GetInterfaceOnNetDevice(c.Fabric.Interface, c.Fabric.Provider)
->>>>>>> 67bc3e31
 		if err != nil {
 			return err
 		}
 
-		fi, err = fis.GetInterfaceOnOSDevice(iface, provider)
+		fi, err = fis.GetInterfaceOnNetDevice(iface, provider)
 		if err != nil {
 			return err
 		}
