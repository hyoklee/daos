//
// (C) Copyright 2019-2022 Intel Corporation.
//
// SPDX-License-Identifier: BSD-2-Clause-Patent
//

package engine

import (
	"flag"
	"fmt"
	"os"
	"path/filepath"
	"strconv"
	"strings"
	"testing"

	"github.com/google/go-cmp/cmp"
	"github.com/google/go-cmp/cmp/cmpopts"
	"github.com/pkg/errors"
	"gopkg.in/yaml.v2"

	"github.com/daos-stack/daos/src/control/common/test"
	"github.com/daos-stack/daos/src/control/server/storage"
)

var update = flag.Bool("update", false, "update .golden files")

var defConfigCmpOpts = []cmp.Option{
	cmpopts.SortSlices(func(a, b string) bool { return a < b }),
	cmp.Comparer(func(x, y *storage.BdevDeviceList) bool {
		if x == nil && y == nil {
			return true
		}
		return x.Equals(y)
	}),
}

func TestConfig_MergeEnvVars(t *testing.T) {
	for name, tc := range map[string]struct {
		baseVars  []string
		mergeVars []string
		wantVars  []string
	}{
		"no dupes without merge": {
			baseVars:  []string{"FOO=BAR", "FOO=BAZ"},
			mergeVars: []string{},
			wantVars:  []string{"FOO=BAR"},
		},
		"no dupes after merge": {
			baseVars:  []string{"FOO=BAR", "FOO=BAZ"},
			mergeVars: []string{"FOO=QUX"},
			wantVars:  []string{"FOO=QUX"},
		},
		"no dupes in merge": {
			baseVars:  []string{"FOO=BAR"},
			mergeVars: []string{"FOO=BAZ", "FOO=QUX"},
			wantVars:  []string{"FOO=BAZ"},
		},
		"basic test": {
			baseVars:  []string{"A=B"},
			mergeVars: []string{"C=D"},
			wantVars:  []string{"A=B", "C=D"},
		},
		"complex value": {
			baseVars:  []string{"SIMPLE=OK"},
			mergeVars: []string{"COMPLEX=FOO;bar=quux;woof=meow"},
			wantVars:  []string{"SIMPLE=OK", "COMPLEX=FOO;bar=quux;woof=meow"},
		},
		"append no base": {
			baseVars:  []string{},
			mergeVars: []string{"C=D"},
			wantVars:  []string{"C=D"},
		},
		"skip malformed": {
			baseVars:  []string{"GOOD_BASE=OK", "BAD_BASE="},
			mergeVars: []string{"GOOD_MERGE=OK", "BAD_MERGE"},
			wantVars:  []string{"GOOD_BASE=OK", "GOOD_MERGE=OK"},
		},
	} {
		t.Run(name, func(t *testing.T) {
			gotVars := mergeEnvVars(tc.baseVars, tc.mergeVars)
			if diff := cmp.Diff(tc.wantVars, gotVars, defConfigCmpOpts...); diff != "" {
				t.Fatalf("(-want, +got):\n%s", diff)
			}
		})
	}
}

func TestConfig_HasEnvVar(t *testing.T) {
	for name, tc := range map[string]struct {
		startVars []string
		addVar    string
		addVal    string
		expVars   []string
	}{
		"empty": {
			addVar:  "FOO",
			addVal:  "BAR",
			expVars: []string{"FOO=BAR"},
		},
		"similar prefix": {
			startVars: []string{"FOO_BAR=BAZ"},
			addVar:    "FOO",
			addVal:    "BAR",
			expVars:   []string{"FOO_BAR=BAZ", "FOO=BAR"},
		},
		"same prefix": {
			startVars: []string{"FOO=BAZ"},
			addVar:    "FOO",
			addVal:    "BAR",
			expVars:   []string{"FOO=BAZ"},
		},
	} {
		t.Run(name, func(t *testing.T) {
			cfg := MockConfig().
				WithEnvVars(tc.startVars...)

			if !cfg.HasEnvVar(tc.addVar) {
				cfg.WithEnvVars(tc.addVar + "=" + tc.addVal)
			}

			if diff := cmp.Diff(tc.expVars, cfg.EnvVars, defConfigCmpOpts...); diff != "" {
				t.Fatalf("unexpected env vars:\n%s\n", diff)
			}
		})
	}
}

func TestConfig_GetEnvVar(t *testing.T) {

	for name, tc := range map[string]struct {
		environment []string
		key         string
		expValue    string
		expErr      error
	}{
		"present": {
			environment: []string{"FOO=BAR"},
			key:         "FOO",
			expValue:    "BAR",
		},
		"invalid prefix": {
			environment: []string{"FOO=BAR"},
			key:         "FFOO",
			expErr:      errors.New("Undefined environment variable"),
		},
		"invalid suffix": {
			environment: []string{"FOO=BAR"},
			key:         "FOOO",
			expErr:      errors.New("Undefined environment variable"),
		},
		"empty env": {
			key:    "FOO",
			expErr: errors.New("Undefined environment variable"),
		},
	} {
		t.Run(name, func(t *testing.T) {
			cfg := MockConfig().WithEnvVars(tc.environment...)

			value, err := cfg.GetEnvVar(tc.key)

			if err != nil {
				test.AssertTrue(t, tc.expErr != nil,
					fmt.Sprintf("Unexpected error %q", err))
				test.CmpErr(t, tc.expErr, err)
				test.AssertEqual(t, value, "",
					fmt.Sprintf("Unexpected value %q for key %q",
						tc.key, value))
				return
			}

			test.AssertTrue(t, tc.expErr == nil,
				fmt.Sprintf("Expected error %q", tc.expErr))
			test.AssertEqual(t, value, tc.expValue, "Invalid value returned")
		})
	}
}

func TestConfig_Constructed(t *testing.T) {
	goldenPath := "testdata/full.golden"

	// just set all values regardless of validity
	constructed := MockConfig().
		WithRank(37).
		WithFabricProvider("foo+bar").
		WithFabricInterface("qib42"). // qib42 recognized by mock validator
		WithFabricInterfacePort(100).
		WithModules("foo,bar,baz").
		WithStorage(
			storage.NewTierConfig().
				WithStorageClass("ram").
				WithScmRamdiskSize(42).
				WithScmMountPoint("/mnt/daostest").
				WithScmDeviceList("/dev/a", "/dev/b"),
			storage.NewTierConfig().
				WithStorageClass("kdev").
				WithBdevDeviceCount(2).
				WithBdevFileSize(20).
				WithBdevDeviceList("/dev/c", "/dev/d"),
		).
		WithLogFile("/path/to/log").
		WithLogMask("DD_DEBUG").
		WithEnvVars("FOO=BAR", "BAZ=QUX").
		WithServiceThreadCore(8).
		WithTargetCount(12).
		WithHelperStreamCount(1).
		WithPinnedNumaNode(8).
		WithBypassHealthChk(nil)

	if *update {
		outFile, err := os.Create(goldenPath)
		if err != nil {
			t.Fatal(err)
		}
		e := yaml.NewEncoder(outFile)
		if err := e.Encode(constructed); err != nil {
			t.Fatal(err)
		}
		outFile.Close()
	}

	fromDisk := &Config{}
	file, err := os.Open(goldenPath)
	if err != nil {
		t.Fatal(err)
	}
	d := yaml.NewDecoder(file)
	if err := d.Decode(fromDisk); err != nil {
		t.Fatal(err)
	}

	if diff := cmp.Diff(fromDisk, constructed, defConfigCmpOpts...); diff != "" {
		t.Fatalf("(-want, +got):\n%s", diff)
	}
}

func TestConfig_ScmValidation(t *testing.T) {
	baseValidConfig := func() *Config {
		return MockConfig().
			WithFabricProvider("test"). // valid enough to pass "not-blank" test
			WithFabricInterface("ib0"). // ib0 recognized by mock validator
			WithFabricInterfacePort(42).
			WithPinnedNumaNode(0)
	}

	for name, tc := range map[string]struct {
		cfg    *Config
		expErr error
	}{
		"missing storage class": {
			cfg: baseValidConfig().
				WithStorage(
					storage.NewTierConfig().
						WithScmMountPoint("test"),
				),
			expErr: errors.New("no storage class"),
		},
		"missing scm_mount": {
			cfg: baseValidConfig().
				WithStorage(
					storage.NewTierConfig().
						WithStorageClass("ram"),
				),
			expErr: errors.New("scm_mount"),
		},
		"ramdisk valid": {
			cfg: baseValidConfig().
				WithStorage(
					storage.NewTierConfig().
						WithStorageClass("ram").
						WithScmRamdiskSize(1).
						WithScmMountPoint("test"),
				),
		},
		"ramdisk missing scm_size": {
			cfg: baseValidConfig().
				WithStorage(
					storage.NewTierConfig().
						WithStorageClass("ram").
						WithScmMountPoint("test"),
				),
			expErr: errors.New("scm_size"),
		},
		"ramdisk scm_size: 0": {
			cfg: baseValidConfig().
				WithStorage(
					storage.NewTierConfig().
						WithStorageClass("ram").
						WithScmRamdiskSize(0).
						WithScmMountPoint("test"),
				),
			expErr: errors.New("scm_size"),
		},
		"ramdisk with scm_list": {
			cfg: baseValidConfig().
				WithStorage(
					storage.NewTierConfig().
						WithStorageClass("ram").
						WithScmRamdiskSize(1).
						WithScmDeviceList("foo", "bar").
						WithScmMountPoint("test"),
				),
			expErr: errors.New("scm_list"),
		},
		"dcpm valid": {
			cfg: baseValidConfig().
				WithStorage(
					storage.NewTierConfig().
						WithStorageClass("dcpm").
						WithScmDeviceList("foo").
						WithScmMountPoint("test"),
				),
		},
		"dcpm scm_list too long": {
			cfg: baseValidConfig().
				WithStorage(
					storage.NewTierConfig().
						WithStorageClass("dcpm").
						WithScmDeviceList("foo", "bar").
						WithScmMountPoint("test"),
				),
			expErr: errors.New("scm_list"),
		},
		"dcpm scm_list empty": {
			cfg: baseValidConfig().
				WithStorage(
					storage.NewTierConfig().
						WithStorageClass("dcpm").
						WithScmMountPoint("test"),
				),
			expErr: errors.New("scm_list"),
		},
		"dcpm with scm_size": {
			cfg: baseValidConfig().
				WithStorage(
					storage.NewTierConfig().
						WithStorageClass("dcpm").
						WithScmDeviceList("foo").
						WithScmRamdiskSize(1).
						WithScmMountPoint("test"),
				),
			expErr: errors.New("scm_size"),
		},
	} {
		t.Run(name, func(t *testing.T) {
			test.CmpErr(t, tc.expErr, tc.cfg.Validate())
		})
	}
}

func TestConfig_BdevValidation(t *testing.T) {
	baseValidConfig := func() *Config {
		return MockConfig().
			WithFabricProvider("test"). // valid enough to pass "not-blank" test
			WithFabricInterface("ib0"). // ib0 recognized by mock validator
			WithFabricInterfacePort(42).
			WithStorage(
				storage.NewTierConfig().
					WithStorageClass("dcpm").
					WithScmDeviceList("foo").
					WithScmMountPoint("test"),
			).
			WithPinnedNumaNode(0)
	}

	for name, tc := range map[string]struct {
		cfg             *Config
		expErr          error
		expCls          storage.Class
		expEmptyCfgPath bool
	}{
		"unknown class": {
			cfg: baseValidConfig().
				WithStorage(
					storage.NewTierConfig().
						WithStorageClass("nvmed"),
				),
			expErr: errors.New("no storage class"),
		},
		"nvme class; no devices": {
			cfg: baseValidConfig().
				WithStorage(
					storage.NewTierConfig().
						WithStorageClass("nvme"),
				),
			expErr: errors.New("valid PCI addresses"),
		},
		"nvme class; good pci addresses": {
			cfg: baseValidConfig().
				WithStorage(
					storage.NewTierConfig().
						WithStorageClass("nvme").
						WithBdevDeviceList(test.MockPCIAddr(1), test.MockPCIAddr(2)),
				),
		},
		"nvme class; duplicate pci address": {
			cfg: baseValidConfig().
				WithStorage(
					storage.NewTierConfig().
						WithStorageClass("nvme").
						WithBdevDeviceList(test.MockPCIAddr(1), test.MockPCIAddr(1)),
				),
			expErr: errors.New("bdev_list"),
		},
		"nvme class; bad pci address": {
			cfg: baseValidConfig().
				WithStorage(
					storage.NewTierConfig().
						WithStorageClass("nvme").
						WithBdevDeviceList(test.MockPCIAddr(1), "0000:00:00"),
				),
			expErr: errors.New("valid PCI addresses"),
		},
		"kdev class; no devices": {
			cfg: baseValidConfig().
				WithStorage(
					storage.NewTierConfig().
						WithStorageClass("kdev"),
				),
			expErr: errors.New("kdev requires non-empty bdev_list"),
		},
		"kdev class; valid": {
			cfg: baseValidConfig().
				WithStorage(
					storage.NewTierConfig().
						WithStorageClass("kdev").
						WithBdevDeviceList("/dev/sda"),
				),
			expCls: storage.ClassKdev,
		},
		"file class; no size": {
			cfg: baseValidConfig().
				WithStorage(
					storage.NewTierConfig().
						WithStorageClass("file").
						WithBdevDeviceList("bdev1"),
				),
			expErr: errors.New("file requires non-zero bdev_size"),
		},
		"file class; negative size": {
			cfg: baseValidConfig().
				WithStorage(
					storage.NewTierConfig().
						WithStorageClass("file").
						WithBdevDeviceList("bdev1").
						WithBdevFileSize(-1),
				),
			expErr: errors.New("negative bdev_size"),
		},
		"file class; no devices": {
			cfg: baseValidConfig().
				WithStorage(
					storage.NewTierConfig().
						WithStorageClass("file").
						WithBdevFileSize(10),
				),
			expErr: errors.New("file requires non-empty bdev_list"),
		},
		"file class; valid": {
			cfg: baseValidConfig().
				WithStorage(
					storage.NewTierConfig().
						WithStorageClass("file").
						WithBdevFileSize(10).
						WithBdevDeviceList("bdev1", "bdev2"),
				),
			expCls: storage.ClassFile,
		},
		"mix of emulated and non-emulated device classes": {
			cfg: baseValidConfig().
				WithStorage(
					storage.NewTierConfig().
						WithStorageClass("nvme").
						WithBdevDeviceList(test.MockPCIAddr(1)),
					storage.NewTierConfig().
						WithStorageClass("file").
						WithBdevFileSize(10).
						WithBdevDeviceList("bdev1", "bdev2"),
				),
			expErr: errors.New("mix of emulated and non-emulated NVMe"),
		},
	} {
		t.Run(name, func(t *testing.T) {
			test.CmpErr(t, tc.expErr, tc.cfg.Validate())
			if tc.expErr != nil {
				return
			}

			var ecp string
			if !tc.expEmptyCfgPath {
				if tc.expCls == "" {
					tc.expCls = storage.ClassNvme // default if unset
				}
				test.AssertEqual(t, tc.expCls,
					tc.cfg.Storage.Tiers.BdevConfigs()[0].Class,
					"unexpected bdev class")

				ecp = filepath.Join(tc.cfg.Storage.Tiers.ScmConfigs()[0].Scm.MountPoint,
					storage.BdevOutConfName)
			}
			test.AssertEqual(t, ecp, tc.cfg.Storage.ConfigOutputPath,
				"unexpected config path")
		})
	}
}

func TestConfig_Validation(t *testing.T) {
	validConfig := func() *Config {
		return MockConfig().WithFabricProvider("foo").
			WithFabricInterface("ib0").
			WithFabricInterfacePort(42).
			WithStorage(
				storage.NewTierConfig().
					WithStorageClass("ram").
					WithScmRamdiskSize(1).
					WithScmMountPoint("/foo/bar"),
			).
			WithPinnedNumaNode(0)
	}

	for name, tc := range map[string]struct {
		cfg    *Config
		expErr error
	}{
		"empty config should fail": {
			cfg:    MockConfig(),
			expErr: errors.New("provider not set"),
		},
		"config with pinned_numa_node and nonzero first_core should fail": {
			cfg:    validConfig().WithPinnedNumaNode(1).WithServiceThreadCore(1),
			expErr: errors.New("cannot specify both"),
		},
		"minimally-valid config should pass": {
			cfg: validConfig(),
		},
	} {
		t.Run(name, func(t *testing.T) {
			test.CmpErr(t, tc.expErr, tc.cfg.Validate())
		})
	}
}

func multiProviderString(comp ...string) string {
	return strings.Join(comp, MultiProviderSeparator)
}

func TestConfig_FabricValidation(t *testing.T) {
	for name, tc := range map[string]struct {
		cfg    FabricConfig
		expErr error
	}{
		"missing provider": {
			cfg: FabricConfig{
				Interface:     "bar",
				InterfacePort: "42",
			},
			expErr: errors.New("provider"),
		},
		"missing interface": {
			cfg: FabricConfig{
				Provider:      "foo",
				InterfacePort: "42",
			},
			expErr: errors.New("fabric_iface"),
		},
		"missing port": {
			cfg: FabricConfig{
				Provider:  "foo",
				Interface: "bar",
			},
			expErr: errors.New("fabric_iface_port"),
		},
		"negative port number": {
			cfg: FabricConfig{
				Provider:      "foo",
				Interface:     "bar",
				InterfacePort: "-42",
			},
			expErr: errors.New("fabric_iface_port"),
		},
		"success": {
			cfg: FabricConfig{
				Provider:      "foo",
				Interface:     "bar",
				InterfacePort: "42",
			},
		},
		"multi provider/interface/port ok": {
			cfg: FabricConfig{
				Provider:      multiProviderString("foo", "bar"),
				Interface:     multiProviderString("baz", "net"),
				InterfacePort: multiProviderString("42", "128"),
			},
		},
		"mismatched num providers": {
			cfg: FabricConfig{
				Provider:      "foo",
				Interface:     multiProviderString("baz", "net"),
				InterfacePort: multiProviderString("42", "128"),
			},
			expErr: errors.New("same number"),
		},
		"mismatched num interfaces": {
			cfg: FabricConfig{
				Provider:      multiProviderString("foo", "bar"),
				Interface:     "baz",
				InterfacePort: multiProviderString("42", "128"),
			},
			expErr: errors.New("same number"),
		},
		"mismatched num ports": {
			cfg: FabricConfig{
				Provider:      multiProviderString("foo", "bar"),
				Interface:     multiProviderString("baz", "net"),
				InterfacePort: "42",
			},
			expErr: errors.New("same number"),
		},
		"nr secondary ctxs less than 1": {
			cfg: FabricConfig{
				Provider:              multiProviderString("foo", "bar"),
				Interface:             multiProviderString("baz", "net"),
				InterfacePort:         multiProviderString("42", "128"),
				NumSecondaryEndpoints: []int{0},
			},
			expErr: errors.New("must be > 0"),
		},
		"nr secondary ctxs okay": {
			cfg: FabricConfig{
				Provider:              multiProviderString("foo", "bar", "baz"),
				Interface:             multiProviderString("net0", "net1", "net2"),
				InterfacePort:         multiProviderString("42", "128", "256"),
				NumSecondaryEndpoints: []int{1, 2},
			},
		},
		"too many nr secondary ctxs": {
			cfg: FabricConfig{
				Provider:              multiProviderString("foo", "bar", "baz"),
				Interface:             multiProviderString("net0", "net1", "net2"),
				InterfacePort:         multiProviderString("42", "128", "256"),
				NumSecondaryEndpoints: []int{1, 2, 3},
			},
			expErr: errors.New("must have one value for each"),
		},
		"too few nr secondary ctxs": {
			cfg: FabricConfig{
				Provider:              multiProviderString("foo", "bar", "baz"),
				Interface:             multiProviderString("net0", "net1", "net2"),
				InterfacePort:         multiProviderString("42", "128", "256"),
				NumSecondaryEndpoints: []int{1},
			},
			expErr: errors.New("must have one value for each"),
		},
	} {
		t.Run(name, func(t *testing.T) {
			gotErr := tc.cfg.Validate()
			test.CmpErr(t, tc.expErr, gotErr)
		})
	}
}

func TestConfig_ToCmdVals(t *testing.T) {
	var (
		mountPoint      = "/mnt/test"
		provider        = "test+foo"
		interfaceName   = "ib0"
		modules         = "foo,bar,baz"
		systemName      = "test-system"
		socketDir       = "/var/run/foo"
		logMask         = "LOG_MASK_VALUE"
		logFile         = "/path/to/log"
		cfgPath         = "/path/to/nvme.conf"
		interfacePort   = 20
		targetCount     = 4
		helperCount     = 1
		serviceCore     = 8
		index           = 2
		pinnedNumaNode  = uint(1)
		bypass          = true
		crtCtxShareAddr = uint32(1)
		crtTimeout      = uint32(30)
		memSize         = 8192
		hugepageSz      = 2
	)
	cfg := MockConfig().
		WithStorage(
			storage.NewTierConfig().
				WithScmMountPoint(mountPoint),
		).
		WithStorageConfigOutputPath(cfgPath).
		WithTargetCount(targetCount).
		WithHelperStreamCount(helperCount).
		WithServiceThreadCore(serviceCore).
		WithFabricProvider(provider).
		WithFabricInterface(interfaceName).
		WithFabricInterfacePort(interfacePort).
		WithPinnedNumaNode(pinnedNumaNode).
		WithBypassHealthChk(&bypass).
		WithModules(modules).
		WithSocketDir(socketDir).
		WithLogFile(logFile).
		WithLogMask(logMask).
		WithSystemName(systemName).
		WithCrtCtxShareAddr(crtCtxShareAddr).
		WithCrtTimeout(crtTimeout).
		WithMemSize(memSize).
		WithHugePageSize(hugepageSz).
		WithSrxDisabled(true)

	cfg.Index = uint32(index)

	wantArgs := []string{
		"-x", strconv.Itoa(helperCount),
		"-t", strconv.Itoa(targetCount),
		"-s", mountPoint,
		"-m", modules,
		"-f", strconv.Itoa(serviceCore),
		"-g", systemName,
		"-d", socketDir,
		"-n", cfgPath,
		"-I", strconv.Itoa(index),
		"-T", strconv.Itoa(len(cfg.Storage.Tiers)),
		"-p", strconv.FormatUint(uint64(pinnedNumaNode), 10),
		"-b",
		"-r", strconv.Itoa(memSize),
		"-H", strconv.Itoa(hugepageSz),
	}
	wantEnv := []string{
		"OFI_INTERFACE=" + interfaceName,
		"OFI_PORT=" + strconv.Itoa(interfacePort),
		"CRT_PHY_ADDR_STR=" + provider,
		"D_LOG_FILE=" + logFile,
		"D_LOG_MASK=" + logMask,
		"CRT_TIMEOUT=" + strconv.FormatUint(uint64(crtTimeout), 10),
		"CRT_CTX_SHARE_ADDR=" + strconv.FormatUint(uint64(crtCtxShareAddr), 10),
		"FI_OFI_RXM_USE_SRX=0",
	}

	gotArgs, err := cfg.CmdLineArgs()
	if err != nil {
		t.Fatal(err)
	}
	if diff := cmp.Diff(wantArgs, gotArgs, defConfigCmpOpts...); diff != "" {
		t.Fatalf("(-want, +got):\n%s", diff)
	}

	gotEnv, err := cfg.CmdLineEnv()
	if err != nil {
		t.Fatal(err)
	}
	if diff := cmp.Diff(wantEnv, gotEnv, defConfigCmpOpts...); diff != "" {
		t.Fatalf("(-want, +got):\n%s", diff)
	}
}

<<<<<<< HEAD
func TestFabricConfig_GetProviders(t *testing.T) {
	for name, tc := range map[string]struct {
		cfg          *FabricConfig
		expProviders []string
		expErr       error
	}{
		"nil": {
			expErr: errors.New("nil"),
		},
		"empty": {
			cfg:    &FabricConfig{},
			expErr: errors.New("provider not set"),
		},
		"single": {
			cfg: &FabricConfig{
				Provider: "p1",
			},
			expProviders: []string{"p1"},
		},
		"multi": {
			cfg: &FabricConfig{
				Provider: multiProviderString("p1", "p2", "p3"),
			},
			expProviders: []string{"p1", "p2", "p3"},
		},
		"excessive whitespace": {
			cfg: &FabricConfig{
				Provider: multiProviderString(" ", " p1 ", "  p2 ", "p3"),
			},
			expProviders: []string{"p1", "p2", "p3"},
		},
	} {
		t.Run(name, func(t *testing.T) {
			providers, err := tc.cfg.GetProviders()

			test.CmpErr(t, tc.expErr, err)
			if diff := cmp.Diff(tc.expProviders, providers); diff != "" {
				t.Fatalf("(-want, +got):\n%s", diff)
			}
		})
	}
}

func TestFabricConfig_GetNumProviders(t *testing.T) {
	for name, tc := range map[string]struct {
		cfg    *FabricConfig
		expNum int
	}{
		"nil": {},
		"empty": {
			cfg: &FabricConfig{},
		},
		"single": {
			cfg: &FabricConfig{
				Provider: "p1",
			},
			expNum: 1,
		},
		"multi": {
			cfg: &FabricConfig{
				Provider: multiProviderString("p1", "p2", "p3", "p4"),
			},
			expNum: 4,
		},
	} {
		t.Run(name, func(t *testing.T) {
			test.AssertEqual(t, tc.expNum, tc.cfg.GetNumProviders(), "")
		})
	}
}

func TestFabricConfig_GetPrimaryProvider(t *testing.T) {
	for name, tc := range map[string]struct {
		cfg         *FabricConfig
		expProvider string
		expErr      error
	}{
		"nil": {
			expErr: errors.New("nil"),
		},
		"empty": {
			cfg:    &FabricConfig{},
			expErr: errors.New("provider not set"),
		},
		"single": {
			cfg: &FabricConfig{
				Provider: "p1",
			},
			expProvider: "p1",
		},
		"multi": {
			cfg: &FabricConfig{
				Provider: multiProviderString("p1", "p2", "p3"),
			},
			expProvider: "p1",
		},
	} {
		t.Run(name, func(t *testing.T) {
			provider, err := tc.cfg.GetPrimaryProvider()

			test.CmpErr(t, tc.expErr, err)
			test.AssertEqual(t, tc.expProvider, provider, "")
		})
	}
}

func TestFabricConfig_GetInterfaces(t *testing.T) {
	for name, tc := range map[string]struct {
		cfg           *FabricConfig
		expInterfaces []string
		expErr        error
	}{
		"nil": {
			expErr: errors.New("nil"),
		},
		"empty": {
			cfg:    &FabricConfig{},
			expErr: errors.New("fabric_iface not set"),
		},
		"single": {
			cfg: &FabricConfig{
				Interface: "net1",
			},
			expInterfaces: []string{"net1"},
		},
		"multi": {
			cfg: &FabricConfig{
				Interface: multiProviderString("net1", "net2", "net3"),
			},
			expInterfaces: []string{"net1", "net2", "net3"},
		},
		"excessive whitespace": {
			cfg: &FabricConfig{
				Interface: multiProviderString(" net1  ", "", "    net2", "net3", ""),
			},
			expInterfaces: []string{"net1", "net2", "net3"},
		},
	} {
		t.Run(name, func(t *testing.T) {
			interfaces, err := tc.cfg.GetInterfaces()

			test.CmpErr(t, tc.expErr, err)
			if diff := cmp.Diff(tc.expInterfaces, interfaces); diff != "" {
				t.Fatalf("(-want, +got):\n%s", diff)
			}
		})
	}
}

func TestFabricConfig_GetPrimaryInterface(t *testing.T) {
	for name, tc := range map[string]struct {
		cfg          *FabricConfig
		expInterface string
		expErr       error
	}{
		"nil": {
			expErr: errors.New("nil"),
		},
		"empty": {
			cfg:    &FabricConfig{},
			expErr: errors.New("fabric_iface not set"),
		},
		"single": {
			cfg: &FabricConfig{
				Interface: "net1",
			},
			expInterface: "net1",
		},
		"multi": {
			cfg: &FabricConfig{
				Interface: multiProviderString("net0", "net1", "net2", "net3"),
			},
			expInterface: "net0",
		},
	} {
		t.Run(name, func(t *testing.T) {
			iface, err := tc.cfg.GetPrimaryInterface()

			test.CmpErr(t, tc.expErr, err)
			test.AssertEqual(t, tc.expInterface, iface, "")
		})
	}
}

func TestFabricConfig_GetInterfacePorts(t *testing.T) {
	for name, tc := range map[string]struct {
		cfg      *FabricConfig
		expPorts []int
		expErr   error
	}{
		"nil": {
			expErr: errors.New("nil"),
		},
		"empty": {
			cfg:    &FabricConfig{},
			expErr: errors.New("fabric_iface_port not set"),
		},
		"single": {
			cfg: &FabricConfig{
				InterfacePort: "1234",
			},
			expPorts: []int{1234},
		},
		"multi": {
			cfg: &FabricConfig{
				InterfacePort: multiProviderString("1234", "5678", "9012"),
			},
			expPorts: []int{1234, 5678, 9012},
		},
		"excessive whitespace": {
			cfg: &FabricConfig{
				InterfacePort: multiProviderString("1234   ", "  5678  ", "", " 9012"),
			},
			expPorts: []int{1234, 5678, 9012},
		},
		"non-integer port": {
			cfg: &FabricConfig{
				InterfacePort: multiProviderString("1234", "a123"),
			},
			expErr: errors.New("strconv.Atoi"),
		},
	} {
		t.Run(name, func(t *testing.T) {
			ports, err := tc.cfg.GetInterfacePorts()

			test.CmpErr(t, tc.expErr, err)
			if diff := cmp.Diff(tc.expPorts, ports); diff != "" {
				t.Fatalf("(-want, +got):\n%s", diff)
			}
		})
	}
}

func TestFabricConfig_Update(t *testing.T) {
	for name, tc := range map[string]struct {
		fc        *FabricConfig
		other     FabricConfig
		expResult *FabricConfig
	}{
		"set all": {
			fc: &FabricConfig{},
			other: FabricConfig{
				Provider:              "p",
				Interface:             "i",
				InterfacePort:         "1234",
				CrtCtxShareAddr:       2,
				CrtTimeout:            3,
				NumSecondaryEndpoints: []int{1},
			},
			expResult: &FabricConfig{
				Provider:              "p",
				Interface:             "i",
				InterfacePort:         "1234",
				CrtCtxShareAddr:       2,
				CrtTimeout:            3,
				NumSecondaryEndpoints: []int{1},
			},
		},
		"already set": {
			fc: &FabricConfig{
				Provider:              "p",
				Interface:             "i",
				InterfacePort:         "1234",
				CrtCtxShareAddr:       2,
				CrtTimeout:            3,
				NumSecondaryEndpoints: []int{1},
			},
			other: FabricConfig{
				Provider:              "q",
				Interface:             "h",
				InterfacePort:         "5678",
				CrtCtxShareAddr:       3,
				CrtTimeout:            4,
				NumSecondaryEndpoints: []int{5},
			},
			expResult: &FabricConfig{
				Provider:              "p",
				Interface:             "i",
				InterfacePort:         "1234",
				CrtCtxShareAddr:       2,
				CrtTimeout:            3,
				NumSecondaryEndpoints: []int{1},
			},
		},
		"default secondary ctx": {
			fc: &FabricConfig{},
			other: FabricConfig{
				Provider: multiProviderString("one", "two", "three"),
			},
			expResult: &FabricConfig{
				Provider:              multiProviderString("one", "two", "three"),
				NumSecondaryEndpoints: []int{1, 1},
			},
		},
		"no secondary ctx": {
			fc: &FabricConfig{},
			other: FabricConfig{
				Provider: "one",
			},
			expResult: &FabricConfig{
				Provider: "one",
=======
func TestFabricConfig_Update(t *testing.T) {
	for name, tc := range map[string]struct {
		fc        *FabricConfig
		new       FabricConfig
		expResult *FabricConfig
	}{
		"nil": {},
		"nothing set": {
			fc:        &FabricConfig{},
			new:       FabricConfig{},
			expResult: &FabricConfig{},
		},
		"update": {
			fc: &FabricConfig{},
			new: FabricConfig{
				Provider:        "provider",
				Interface:       "iface",
				InterfacePort:   9999,
				CrtCtxShareAddr: 2,
				CrtTimeout:      60,
				DisableSRX:      true,
			},
			expResult: &FabricConfig{
				Provider:        "provider",
				Interface:       "iface",
				InterfacePort:   9999,
				CrtCtxShareAddr: 2,
				CrtTimeout:      60,
				DisableSRX:      true,
			},
		},
		"don't unset fields": {
			fc: &FabricConfig{
				Provider:        "provider",
				Interface:       "iface",
				InterfacePort:   9999,
				CrtCtxShareAddr: 2,
				CrtTimeout:      60,
				DisableSRX:      true,
			},
			new: FabricConfig{},
			expResult: &FabricConfig{
				Provider:        "provider",
				Interface:       "iface",
				InterfacePort:   9999,
				CrtCtxShareAddr: 2,
				CrtTimeout:      60,
				DisableSRX:      true,
			},
		},
		"update mixed": {
			fc: &FabricConfig{
				CrtCtxShareAddr: 2,
				CrtTimeout:      60,
			},
			new: FabricConfig{
				Provider:        "provider",
				Interface:       "iface",
				InterfacePort:   9999,
				CrtCtxShareAddr: 15,
				CrtTimeout:      120,
				DisableSRX:      true,
			},
			expResult: &FabricConfig{
				Provider:        "provider",
				Interface:       "iface",
				InterfacePort:   9999,
				CrtCtxShareAddr: 2,
				CrtTimeout:      60,
				DisableSRX:      true,
>>>>>>> 9b421657
			},
		},
	} {
		t.Run(name, func(t *testing.T) {
<<<<<<< HEAD
			tc.fc.Update(tc.other)
=======
			tc.fc.Update(tc.new)
>>>>>>> 9b421657

			if diff := cmp.Diff(tc.expResult, tc.fc); diff != "" {
				t.Fatalf("(-want, +got):\n%s", diff)
			}
		})
	}
}<|MERGE_RESOLUTION|>--- conflicted
+++ resolved
@@ -754,7 +754,6 @@
 	}
 }
 
-<<<<<<< HEAD
 func TestFabricConfig_GetProviders(t *testing.T) {
 	for name, tc := range map[string]struct {
 		cfg          *FabricConfig
@@ -988,75 +987,6 @@
 	}
 }
 
-func TestFabricConfig_Update(t *testing.T) {
-	for name, tc := range map[string]struct {
-		fc        *FabricConfig
-		other     FabricConfig
-		expResult *FabricConfig
-	}{
-		"set all": {
-			fc: &FabricConfig{},
-			other: FabricConfig{
-				Provider:              "p",
-				Interface:             "i",
-				InterfacePort:         "1234",
-				CrtCtxShareAddr:       2,
-				CrtTimeout:            3,
-				NumSecondaryEndpoints: []int{1},
-			},
-			expResult: &FabricConfig{
-				Provider:              "p",
-				Interface:             "i",
-				InterfacePort:         "1234",
-				CrtCtxShareAddr:       2,
-				CrtTimeout:            3,
-				NumSecondaryEndpoints: []int{1},
-			},
-		},
-		"already set": {
-			fc: &FabricConfig{
-				Provider:              "p",
-				Interface:             "i",
-				InterfacePort:         "1234",
-				CrtCtxShareAddr:       2,
-				CrtTimeout:            3,
-				NumSecondaryEndpoints: []int{1},
-			},
-			other: FabricConfig{
-				Provider:              "q",
-				Interface:             "h",
-				InterfacePort:         "5678",
-				CrtCtxShareAddr:       3,
-				CrtTimeout:            4,
-				NumSecondaryEndpoints: []int{5},
-			},
-			expResult: &FabricConfig{
-				Provider:              "p",
-				Interface:             "i",
-				InterfacePort:         "1234",
-				CrtCtxShareAddr:       2,
-				CrtTimeout:            3,
-				NumSecondaryEndpoints: []int{1},
-			},
-		},
-		"default secondary ctx": {
-			fc: &FabricConfig{},
-			other: FabricConfig{
-				Provider: multiProviderString("one", "two", "three"),
-			},
-			expResult: &FabricConfig{
-				Provider:              multiProviderString("one", "two", "three"),
-				NumSecondaryEndpoints: []int{1, 1},
-			},
-		},
-		"no secondary ctx": {
-			fc: &FabricConfig{},
-			other: FabricConfig{
-				Provider: "one",
-			},
-			expResult: &FabricConfig{
-				Provider: "one",
-=======
 func TestFabricConfig_Update(t *testing.T) {
 	for name, tc := range map[string]struct {
 		fc        *FabricConfig
@@ -1072,39 +1002,43 @@
 		"update": {
 			fc: &FabricConfig{},
 			new: FabricConfig{
-				Provider:        "provider",
-				Interface:       "iface",
-				InterfacePort:   9999,
-				CrtCtxShareAddr: 2,
-				CrtTimeout:      60,
-				DisableSRX:      true,
+				Provider:              "provider",
+				Interface:             "iface",
+				InterfacePort:         "9999",
+				CrtCtxShareAddr:       2,
+				CrtTimeout:            60,
+				DisableSRX:            true,
+				NumSecondaryEndpoints: []int{1},
 			},
 			expResult: &FabricConfig{
-				Provider:        "provider",
-				Interface:       "iface",
-				InterfacePort:   9999,
-				CrtCtxShareAddr: 2,
-				CrtTimeout:      60,
-				DisableSRX:      true,
+				Provider:              "provider",
+				Interface:             "iface",
+				InterfacePort:         "9999",
+				CrtCtxShareAddr:       2,
+				CrtTimeout:            60,
+				DisableSRX:            true,
+				NumSecondaryEndpoints: []int{1},
 			},
 		},
 		"don't unset fields": {
 			fc: &FabricConfig{
-				Provider:        "provider",
-				Interface:       "iface",
-				InterfacePort:   9999,
-				CrtCtxShareAddr: 2,
-				CrtTimeout:      60,
-				DisableSRX:      true,
+				Provider:              "provider",
+				Interface:             "iface",
+				InterfacePort:         "9999",
+				CrtCtxShareAddr:       2,
+				CrtTimeout:            60,
+				DisableSRX:            true,
+				NumSecondaryEndpoints: []int{1},
 			},
 			new: FabricConfig{},
 			expResult: &FabricConfig{
-				Provider:        "provider",
-				Interface:       "iface",
-				InterfacePort:   9999,
-				CrtCtxShareAddr: 2,
-				CrtTimeout:      60,
-				DisableSRX:      true,
+				Provider:              "provider",
+				Interface:             "iface",
+				InterfacePort:         "9999",
+				CrtCtxShareAddr:       2,
+				CrtTimeout:            60,
+				DisableSRX:            true,
+				NumSecondaryEndpoints: []int{1},
 			},
 		},
 		"update mixed": {
@@ -1115,7 +1049,7 @@
 			new: FabricConfig{
 				Provider:        "provider",
 				Interface:       "iface",
-				InterfacePort:   9999,
+				InterfacePort:   "9999",
 				CrtCtxShareAddr: 15,
 				CrtTimeout:      120,
 				DisableSRX:      true,
@@ -1123,20 +1057,34 @@
 			expResult: &FabricConfig{
 				Provider:        "provider",
 				Interface:       "iface",
-				InterfacePort:   9999,
+				InterfacePort:   "9999",
 				CrtCtxShareAddr: 2,
 				CrtTimeout:      60,
 				DisableSRX:      true,
->>>>>>> 9b421657
-			},
-		},
-	} {
-		t.Run(name, func(t *testing.T) {
-<<<<<<< HEAD
-			tc.fc.Update(tc.other)
-=======
+			},
+		},
+		"default secondary ctx": {
+			fc: &FabricConfig{},
+			new: FabricConfig{
+				Provider: multiProviderString("one", "two", "three"),
+			},
+			expResult: &FabricConfig{
+				Provider:              multiProviderString("one", "two", "three"),
+				NumSecondaryEndpoints: []int{1, 1},
+			},
+		},
+		"no secondary ctx": {
+			fc: &FabricConfig{},
+			new: FabricConfig{
+				Provider: "one",
+			},
+			expResult: &FabricConfig{
+				Provider: "one",
+			},
+		},
+	} {
+		t.Run(name, func(t *testing.T) {
 			tc.fc.Update(tc.new)
->>>>>>> 9b421657
 
 			if diff := cmp.Diff(tc.expResult, tc.fc); diff != "" {
 				t.Fatalf("(-want, +got):\n%s", diff)
