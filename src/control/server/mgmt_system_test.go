//
// (C) Copyright 2020-2022 Intel Corporation.
//
// SPDX-License-Identifier: BSD-2-Clause-Patent
//

package server

import (
	"context"
	"fmt"
	"net"
	"sort"
	"strconv"
	"strings"
	"testing"
	"time"

	"github.com/google/go-cmp/cmp"
	"github.com/google/go-cmp/cmp/cmpopts"
	"github.com/pkg/errors"
	"google.golang.org/grpc/peer"
	"google.golang.org/protobuf/proto"
	"google.golang.org/protobuf/testing/protocmp"

	"github.com/daos-stack/daos/src/control/build"
	"github.com/daos-stack/daos/src/control/common"
	mgmtpb "github.com/daos-stack/daos/src/control/common/proto/mgmt"
	sharedpb "github.com/daos-stack/daos/src/control/common/proto/shared"
	"github.com/daos-stack/daos/src/control/common/test"
	"github.com/daos-stack/daos/src/control/events"
	"github.com/daos-stack/daos/src/control/lib/control"
	"github.com/daos-stack/daos/src/control/lib/hardware"
	"github.com/daos-stack/daos/src/control/logging"
	"github.com/daos-stack/daos/src/control/server/storage"
	"github.com/daos-stack/daos/src/control/system"
	"github.com/daos-stack/daos/src/control/system/raft"
)

func act2state(a string) string {
	switch a {
	case "prep shutdown":
		return stateString(system.MemberStateStopping)
	case "stop":
		return stateString(system.MemberStateStopped)
	case "start":
		return stateString(system.MemberStateReady)
	case "reset format":
		return stateString(system.MemberStateAwaitFormat)
	default:
		return ""
	}
}

func mockRankFail(a string, r uint32, n ...int32) *sharedpb.RankResult {
	rr := &sharedpb.RankResult{
		Rank: r, Errored: true, Msg: a + " failed",
		State:  stateString(system.MemberStateErrored),
		Action: a,
	}
	if len(n) > 0 {
		rr.Addr = test.MockHostAddr(n[0]).String()
	}
	return rr
}

func mockRankSuccess(a string, r uint32, n ...int32) *sharedpb.RankResult {
	rr := &sharedpb.RankResult{Rank: r, Action: a}
	rr.State = act2state(a)
	if len(n) > 0 {
		rr.Addr = test.MockHostAddr(n[0]).String()
	}
	return rr
}

var defEvtCmpOpts = append(test.DefaultCmpOpts(),
	cmpopts.IgnoreUnexported(events.RASEvent{}),
	cmpopts.IgnoreFields(events.RASEvent{}, "Timestamp"))

func TestServer_MgmtSvc_GetAttachInfo(t *testing.T) {
	msReplica := system.MockMember(t, 0, system.MemberStateJoined)
	nonReplica := system.MockMember(t, 1, system.MemberStateJoined)

	for name, tc := range map[string]struct {
		svc               *mgmtSvc
		clientNetworkHint *mgmtpb.ClientNetHint
		req               *mgmtpb.GetAttachInfoReq
		expResp           *mgmtpb.GetAttachInfoResp
	}{
		"Server uses verbs + Infiniband": {
			clientNetworkHint: &mgmtpb.ClientNetHint{
				Provider:        "ofi+verbs",
				CrtCtxShareAddr: 1,
				CrtTimeout:      10,
				NetDevClass:     uint32(hardware.Infiniband),
			},
			req: &mgmtpb.GetAttachInfoReq{
				Sys:      build.DefaultSystemName,
				AllRanks: true,
			},
			expResp: &mgmtpb.GetAttachInfoResp{
				ClientNetHint: &mgmtpb.ClientNetHint{
					Provider:        "ofi+verbs",
					CrtCtxShareAddr: 1,
					CrtTimeout:      10,
					NetDevClass:     uint32(hardware.Infiniband),
				},
				RankUris: []*mgmtpb.GetAttachInfoResp_RankUri{
					{
						Rank: msReplica.Rank.Uint32(),
						Uri:  msReplica.PrimaryFabricURI,
					},
					{
						Rank: nonReplica.Rank.Uint32(),
						Uri:  nonReplica.PrimaryFabricURI,
					},
				},
				MsRanks: []uint32{0},
			},
		},
		"Server uses TCP sockets + Ethernet": {
			clientNetworkHint: &mgmtpb.ClientNetHint{
				Provider:        "ofi+tcp",
				CrtCtxShareAddr: 0,
				CrtTimeout:      5,
				NetDevClass:     uint32(hardware.Ether),
			},
			req: &mgmtpb.GetAttachInfoReq{
				Sys:      build.DefaultSystemName,
				AllRanks: true,
			},
			expResp: &mgmtpb.GetAttachInfoResp{
				ClientNetHint: &mgmtpb.ClientNetHint{
					Provider:        "ofi+tcp",
					CrtCtxShareAddr: 0,
					CrtTimeout:      5,
					NetDevClass:     uint32(hardware.Ether),
				},
				RankUris: []*mgmtpb.GetAttachInfoResp_RankUri{
					{
						Rank: msReplica.Rank.Uint32(),
						Uri:  msReplica.PrimaryFabricURI,
					},
					{
						Rank: nonReplica.Rank.Uint32(),
						Uri:  nonReplica.PrimaryFabricURI,
					},
				},
				MsRanks: []uint32{0},
			},
		},
		"older client (AllRanks: false)": {
			clientNetworkHint: &mgmtpb.ClientNetHint{
				Provider:        "ofi+tcp",
				CrtCtxShareAddr: 0,
				CrtTimeout:      5,
				NetDevClass:     uint32(hardware.Ether),
			},
			req: &mgmtpb.GetAttachInfoReq{
				Sys:      build.DefaultSystemName,
				AllRanks: false,
			},
			expResp: &mgmtpb.GetAttachInfoResp{
				ClientNetHint: &mgmtpb.ClientNetHint{
					Provider:        "ofi+tcp",
					CrtCtxShareAddr: 0,
					CrtTimeout:      5,
					NetDevClass:     uint32(hardware.Ether),
				},
				RankUris: []*mgmtpb.GetAttachInfoResp_RankUri{
					{
						Rank: msReplica.Rank.Uint32(),
						Uri:  msReplica.PrimaryFabricURI,
					},
				},
				MsRanks: []uint32{0},
			},
		},
	} {
		t.Run(name, func(t *testing.T) {
			log, buf := logging.NewTestLogger(t.Name())
			defer test.ShowBufferOnFailure(t, buf)
			harness := NewEngineHarness(log)
			sp := storage.NewProvider(log, 0, nil, nil, nil, nil)
			srv := newTestEngine(log, true, sp)

			if err := harness.AddInstance(srv); err != nil {
				t.Fatal(err)
			}
			srv.setDrpcClient(newMockDrpcClient(nil))
			harness.started.SetTrue()

			db := raft.MockDatabaseWithAddr(t, log, msReplica.Addr)
			m := system.NewMembership(log, db)
			tc.svc = newMgmtSvc(harness, m, db, nil, nil)
			if _, err := tc.svc.membership.Add(msReplica); err != nil {
				t.Fatal(err)
			}
			if _, err := tc.svc.membership.Add(nonReplica); err != nil {
				t.Fatal(err)
			}
			tc.svc.clientNetworkHint = []*mgmtpb.ClientNetHint{tc.clientNetworkHint}
			gotResp, gotErr := tc.svc.GetAttachInfo(context.TODO(), tc.req)
			if gotErr != nil {
				t.Fatalf("unexpected error: %+v\n", gotErr)
			}

			// Sort the "want" and "got" RankUris slices by rank before comparing them.
			for _, r := range [][]*mgmtpb.GetAttachInfoResp_RankUri{tc.expResp.RankUris, gotResp.RankUris} {
				sort.Slice(r, func(i, j int) bool { return r[i].Rank < r[j].Rank })
			}

			cmpOpts := test.DefaultCmpOpts()
			if diff := cmp.Diff(tc.expResp, gotResp, cmpOpts...); diff != "" {
				t.Fatalf("unexpected response (-want, +got)\n%s\n", diff)
			}
		})
	}
}

func stateString(s system.MemberState) string {
	return strings.ToLower(s.String())
}

func TestServer_MgmtSvc_LeaderQuery(t *testing.T) {
	localhost := common.LocalhostCtrlAddr()

	for name, tc := range map[string]struct {
		req     *mgmtpb.LeaderQueryReq
		expResp *mgmtpb.LeaderQueryResp
		expErr  error
	}{
		"nil request": {
			expErr: errors.New("nil request"),
		},
		"wrong system": {
			req: &mgmtpb.LeaderQueryReq{
				Sys: "quack",
			},
			expErr: FaultWrongSystem("quack", build.DefaultSystemName),
		},
		"successful query": {
			req: &mgmtpb.LeaderQueryReq{Sys: build.DefaultSystemName},
			expResp: &mgmtpb.LeaderQueryResp{
				CurrentLeader: localhost.String(),
				Replicas:      []string{localhost.String()},
			},
		},
	} {
		t.Run(name, func(t *testing.T) {
			log, buf := logging.NewTestLogger(t.Name())
			defer test.ShowBufferOnFailure(t, buf)

			svc := newTestMgmtSvc(t, log)
			db, cleanup := raft.TestDatabase(t, log)
			defer cleanup()
			svc.sysdb = db

			ctx, cancel := context.WithCancel(context.Background())
			defer cancel()
			if err := db.Start(ctx); err != nil {
				t.Fatal(err)
			}

			// wait for the bootstrap to finish
			for {
				if leader, _, _ := db.LeaderQuery(); leader != "" {
					break
				}
				time.Sleep(250 * time.Millisecond)
			}

			gotResp, gotErr := svc.LeaderQuery(context.TODO(), tc.req)
			test.CmpErr(t, tc.expErr, gotErr)
			if tc.expErr != nil {
				return
			}

			cmpOpts := test.DefaultCmpOpts()
			if diff := cmp.Diff(tc.expResp, gotResp, cmpOpts...); diff != "" {
				t.Fatalf("unexpected response (-want, +got)\n%s\n", diff)
			}
		})
	}
}

type eventsDispatched struct {
	rx     []*events.RASEvent
	cancel context.CancelFunc
}

func (d *eventsDispatched) OnEvent(ctx context.Context, e *events.RASEvent) {
	d.rx = append(d.rx, e)
	d.cancel()
}

func TestServer_MgmtSvc_ClusterEvent(t *testing.T) {
	eventEngineDied := mockEvtEngineDied(t)

	for name, tc := range map[string]struct {
		nilReq        bool
		zeroSeq       bool
		event         *events.RASEvent
		expResp       *sharedpb.ClusterEventResp
		expDispatched []*events.RASEvent
		expErr        error
	}{
		"nil request": {
			nilReq: true,
			expErr: errors.New("nil request"),
		},
		"successful notification": {
			event: eventEngineDied,
			expResp: &sharedpb.ClusterEventResp{
				Sequence: 1,
			},
			expDispatched: []*events.RASEvent{
				eventEngineDied.WithForwarded(true),
			},
		},
	} {
		t.Run(name, func(t *testing.T) {
			log, buf := logging.NewTestLogger(t.Name())
			defer test.ShowBufferOnFailure(t, buf)

			svc := newTestMgmtSvc(t, log)

			ctx, cancel := context.WithTimeout(context.Background(), 200*time.Millisecond)
			defer cancel()

			ps := events.NewPubSub(ctx, log)
			svc.events = ps

			dispatched := &eventsDispatched{cancel: cancel}
			svc.events.Subscribe(events.RASTypeStateChange, dispatched)

			var pbReq *sharedpb.ClusterEventReq
			switch {
			case tc.nilReq:
			case tc.zeroSeq:
				pbReq = &sharedpb.ClusterEventReq{Sequence: 0}
			default:
				eventPB, err := tc.event.ToProto()
				if err != nil {
					t.Fatal(err)
				}

				pbReq = &sharedpb.ClusterEventReq{
					Sequence: 1,
					Event:    eventPB,
				}
			}

			gotResp, gotErr := svc.ClusterEvent(context.TODO(), pbReq)
			test.CmpErr(t, tc.expErr, gotErr)
			if tc.expErr != nil {
				return
			}

			<-ctx.Done()

			cmpOpts := test.DefaultCmpOpts()
			if diff := cmp.Diff(tc.expResp, gotResp, cmpOpts...); diff != "" {
				t.Fatalf("unexpected response (-want, +got)\n%s\n", diff)
			}

			if diff := cmp.Diff(tc.expDispatched, dispatched.rx, defEvtCmpOpts...); diff != "" {
				t.Fatalf("unexpected events dispatched (-want, +got)\n%s\n", diff)
			}
		})
	}
}

func TestServer_MgmtSvc_getPeerListenAddr(t *testing.T) {
	defaultAddr, err := net.ResolveTCPAddr("tcp", "127.0.0.1:10001")
	if err != nil {
		t.Fatal(err)
	}
	ipAddr, err := net.ResolveIPAddr("ip", "localhost")
	if err != nil {
		t.Fatal(err)
	}
	combinedAddr, err := net.ResolveTCPAddr("tcp", "127.0.0.1:15001")
	if err != nil {
		t.Fatal(err)
	}

	for name, tc := range map[string]struct {
		ctx     context.Context
		addr    string
		expAddr net.Addr
		expErr  error
	}{
		"no peer": {
			ctx:    context.Background(),
			addr:   "0.0.0.0:1234",
			expErr: errors.New("peer details not found in context"),
		},
		"no input address": {
			ctx:    peer.NewContext(context.Background(), &peer.Peer{Addr: defaultAddr}),
			expErr: errors.New("get listening port: missing port in address"),
		},
		"non tcp address": {
			ctx:    peer.NewContext(context.Background(), &peer.Peer{Addr: ipAddr}),
			addr:   "0.0.0.0:1234",
			expErr: errors.New("peer address (127.0.0.1) not tcp"),
		},
		"normal operation": {
			ctx:     peer.NewContext(context.Background(), &peer.Peer{Addr: defaultAddr}),
			addr:    "0.0.0.0:15001",
			expAddr: combinedAddr,
		},
		"specific addr": {
			ctx:     peer.NewContext(context.Background(), &peer.Peer{Addr: defaultAddr}),
			addr:    combinedAddr.String(),
			expAddr: combinedAddr,
		},
	} {
		t.Run(name, func(t *testing.T) {
			gotAddr, gotErr := getPeerListenAddr(tc.ctx, tc.addr)
			test.CmpErr(t, tc.expErr, gotErr)
			if tc.expErr != nil {
				return
			}

			if diff := cmp.Diff(tc.expAddr, gotAddr); diff != "" {
				t.Fatalf("unexpected address (-want, +got)\n%s\n", diff)
			}
		})
	}
}

func mockMember(t *testing.T, r, a int32, s string) *system.Member {
	t.Helper()

	state := map[string]system.MemberState{
		"awaitformat":  system.MemberStateAwaitFormat,
		"errored":      system.MemberStateErrored,
		"excluded":     system.MemberStateExcluded,
		"joined":       system.MemberStateJoined,
		"ready":        system.MemberStateReady,
		"starting":     system.MemberStateStarting,
		"stopped":      system.MemberStateStopped,
		"stopping":     system.MemberStateStopping,
		"unknown":      system.MemberStateUnknown,
		"unresponsive": system.MemberStateUnresponsive,
	}[s]

	if state == system.MemberStateUnknown && s != "unknown" {
		t.Fatalf("testcase specifies unknown member state %s", s)
	}

	addr := test.MockHostAddr(a)
	fd, err := system.NewFaultDomain(addr.String(), strconv.Itoa(int(r)))
	if err != nil {
		t.Fatal(err)
	}
	uri := fmt.Sprintf("tcp://%s", addr)

	m := system.MockMemberFullSpec(t, system.Rank(r), test.MockUUID(r), uri, addr, state)
	m.FabricContexts = uint32(r)
	m.FaultDomain = fd
	m.Incarnation = uint64(r)

	return m
}

func checkMembers(t *testing.T, exp system.Members, ms *system.Membership) {
	t.Helper()

	test.AssertEqual(t, len(exp), len(ms.Members(nil)), "unexpected number of members")
	for _, em := range exp {
		am, err := ms.Get(em.Rank)
		if err != nil {
			t.Fatal(err)
		}
		cmpOpts := append(test.DefaultCmpOpts(),
			cmpopts.EquateApproxTime(time.Second),
		)
		if diff := cmp.Diff(em, am, cmpOpts...); diff != "" {
			t.Fatalf("unexpected members (-want, +got)\n%s\n", diff)
		}
	}
}

func checkMemberResults(t *testing.T, exp, got system.MemberResults) {
	t.Helper()

	less := func(x, y *system.MemberResult) bool { return x.Rank < y.Rank }
	cmpOpts := append(test.DefaultCmpOpts(),
		cmpopts.SortSlices(less),
	)
	if diff := cmp.Diff(exp, got, cmpOpts...); diff != "" {
		t.Fatalf("unexpected member results (-want, +got)\n%s\n", diff)
	}
}

func checkRankResults(t *testing.T, exp, got []*sharedpb.RankResult) {
	t.Helper()

	less := func(x, y *sharedpb.RankResult) bool { return x.Rank < y.Rank }
	cmpOpts := append(test.DefaultCmpOpts(),
		cmpopts.SortSlices(less),
	)
	if diff := cmp.Diff(exp, got, cmpOpts...); diff != "" {
		t.Fatalf("unexpected rank results (-want, +got)\n%s\n", diff)
	}
}

// mgmtSystemTestSetup configures a mock mgmt service and if multiple slices of
// host responses are provided then UnaryResponseSet will be populated in mock
// invoker.
func mgmtSystemTestSetup(t *testing.T, l logging.Logger, mbs system.Members, r ...[]*control.HostResponse) *mgmtSvc {
	t.Helper()

	mockResolver := func(_ string, addr string) (*net.TCPAddr, error) {
		return map[string]*net.TCPAddr{
				"10.0.0.1:10001": {IP: net.ParseIP("10.0.0.1"), Port: 10001},
				"10.0.0.2:10001": {IP: net.ParseIP("10.0.0.2"), Port: 10001},
				"10.0.0.3:10001": {IP: net.ParseIP("10.0.0.3"), Port: 10001},
				"10.0.0.4:10001": {IP: net.ParseIP("10.0.0.4"), Port: 10001},
			}[addr], map[string]error{
				"10.0.0.5:10001": errors.New("bad lookup"),
			}[addr]
	}

	svc := newTestMgmtSvcMulti(t, l, maxEngines, false)
	svc.harness.started.SetTrue()
	svc.harness.instances[0].(*EngineInstance)._superblock.Rank = system.NewRankPtr(0)
	svc.sysdb = raft.MockDatabase(t, l)
	svc.membership = system.MockMembership(t, l, svc.sysdb, mockResolver)
	for _, m := range mbs {
		if _, err := svc.membership.Add(m); err != nil {
			t.Fatal(err)
		}
	}

	mic := control.MockInvokerConfig{}
	switch len(r) {
	case 0:
		t.Fatal("no host responses provided")
	case 1:
		mic.UnaryResponse = &control.UnaryResponse{Responses: r[0]}
	default:
		// multiple host response slices provided so iterate through
		// slices in successive invocations
		for i := range r {
			mic.UnaryResponseSet = append(mic.UnaryResponseSet,
				&control.UnaryResponse{Responses: r[i]})
		}
	}
	mi := control.NewMockInvoker(l, &mic)
	svc.rpcClient = mi

	return svc
}

func TestServer_MgmtSvc_rpcFanout(t *testing.T) {
	for name, tc := range map[string]struct {
		members        system.Members
		sysReq         systemReq
		mResps         []*control.HostResponse
		hostErrors     control.HostErrorsMap
		expFanReq      *fanoutRequest
		expResults     system.MemberResults
		expRanks       string
		expMembers     system.Members
		expAbsentRanks string
		expAbsentHosts string
		expErrMsg      string
	}{
		"nil method in request": {
			expErrMsg: "nil system request",
		},
		"hosts and ranks both specified": {
			sysReq:    &mgmtpb.SystemStartReq{Hosts: "foo-[0-99]", Ranks: "0-99"},
			expErrMsg: "ranklist and hostlist cannot both be set in request",
		},
		"empty membership": {
			sysReq:     &mgmtpb.SystemStartReq{},
			expMembers: system.Members{},
			expFanReq: &fanoutRequest{
				Method:     control.StartRanks,
				FullSystem: true,
			},
		},
		"bad hosts in request": {
			sysReq:    &mgmtpb.SystemStartReq{Hosts: "123"},
			expErrMsg: "invalid hostname \"123\"",
		},
		"bad ranks in request": {
			sysReq:    &mgmtpb.SystemStartReq{Ranks: "foo"},
			expErrMsg: "unexpected alphabetic character(s)",
		},
		"unfiltered ranks": {
			sysReq: &mgmtpb.SystemStartReq{},
			members: system.Members{
				mockMember(t, 0, 1, "joined"),
				mockMember(t, 1, 2, "joined"),
				mockMember(t, 2, 2, "joined"),
				mockMember(t, 3, 1, "joined"),
				mockMember(t, 4, 3, "joined"),
				mockMember(t, 5, 3, "joined"),
				mockMember(t, 6, 4, "joined"),
				mockMember(t, 7, 4, "joined"),
			},
			mResps: []*control.HostResponse{
				{
					Addr: test.MockHostAddr(1).String(),
					Message: &mgmtpb.SystemStartResp{
						Results: []*sharedpb.RankResult{
							{
								Rank: 0, Errored: true, Msg: "fatality",
								State: stateString(system.MemberStateErrored),
							},
							{Rank: 3, State: stateString(system.MemberStateJoined)},
						},
					},
				},
				{
					Addr: test.MockHostAddr(2).String(),
					Message: &mgmtpb.SystemStartResp{
						Results: []*sharedpb.RankResult{
							{
								Rank:  1,
								State: stateString(system.MemberStateJoined),
							},
							{
								Rank:  2,
								State: stateString(system.MemberStateJoined),
							},
						},
					},
				},
				{
					Addr:  test.MockHostAddr(3).String(),
					Error: errors.New("connection refused"),
				},
				{
					Addr:  test.MockHostAddr(4).String(),
					Error: errors.New("connection refused"),
				},
			},
			expFanReq: &fanoutRequest{
				Method:     control.StartRanks,
				Ranks:      system.MustCreateRankSet("0-7"),
				FullSystem: true,
			},
			// results from ranks on failing hosts generated
			// results from host responses amalgamated
			expResults: system.MemberResults{
				{
					Rank: 0, Errored: true, Msg: "fatality",
					Addr:  test.MockHostAddr(1).String(),
					State: system.MemberStateErrored,
				},
				{
					Rank: 3, Addr: test.MockHostAddr(1).String(),
					State: system.MemberStateJoined,
				},
				{
					Rank: 1, Addr: test.MockHostAddr(2).String(),
					State: system.MemberStateJoined,
				},
				{
					Rank: 2, Addr: test.MockHostAddr(2).String(),
					State: system.MemberStateJoined,
				},
				{
					Rank: 4, Msg: "connection refused",
					Addr:  test.MockHostAddr(3).String(),
					State: system.MemberStateUnresponsive,
				},
				{
					Rank: 5, Msg: "connection refused",
					Addr:  test.MockHostAddr(3).String(),
					State: system.MemberStateUnresponsive,
				},
				{
					Rank: 6, Msg: "connection refused",
					Addr:  test.MockHostAddr(4).String(),
					State: system.MemberStateUnresponsive,
				},
				{
					Rank: 7, Msg: "connection refused",
					Addr:  test.MockHostAddr(4).String(),
					State: system.MemberStateUnresponsive,
				},
			},
			expMembers: system.Members{
				mockMember(t, 0, 1, "errored").WithInfo("fatality"),
				mockMember(t, 1, 2, "joined"),
				mockMember(t, 2, 2, "joined"),
				mockMember(t, 3, 1, "joined"),
				mockMember(t, 4, 3, "unresponsive").WithInfo("connection refused"),
				mockMember(t, 5, 3, "unresponsive").WithInfo("connection refused"),
				mockMember(t, 6, 4, "unresponsive").WithInfo("connection refused"),
				mockMember(t, 7, 4, "unresponsive").WithInfo("connection refused"),
			},
			expRanks: "0-7",
		},
		"filtered and oversubscribed ranks": {
			sysReq: &mgmtpb.SystemStartReq{Ranks: "0-3,6-10"},
			members: system.Members{
				mockMember(t, 0, 1, "joined"),
				mockMember(t, 1, 2, "joined"),
				mockMember(t, 2, 2, "joined"),
				mockMember(t, 3, 1, "joined"),
				mockMember(t, 4, 3, "joined"),
				mockMember(t, 5, 3, "joined"),
				mockMember(t, 6, 4, "joined"),
				mockMember(t, 7, 4, "joined"),
			},
			mResps: []*control.HostResponse{
				{
					Addr: test.MockHostAddr(1).String(),
					Message: &mgmtpb.SystemStartResp{
						Results: []*sharedpb.RankResult{
							{
								Rank: 0, Errored: true, Msg: "fatality",
								State: stateString(system.MemberStateErrored),
							},
							{
								Rank:  3,
								State: stateString(system.MemberStateJoined),
							},
						},
					},
				},
				{
					Addr: test.MockHostAddr(2).String(),
					Message: &mgmtpb.SystemStartResp{
						Results: []*sharedpb.RankResult{
							{Rank: 1, State: stateString(system.MemberStateJoined)},
							{Rank: 2, State: stateString(system.MemberStateJoined)},
						},
					},
				},
				{
					Addr:  test.MockHostAddr(4).String(),
					Error: errors.New("connection refused"),
				},
			},
			expFanReq: &fanoutRequest{
				Method: control.StartRanks,
				Ranks:  system.MustCreateRankSet("0-3,6-7"),
			},
			// results from ranks on failing hosts generated
			// results from host responses amalgamated
			// results from ranks outside rank list absent
			expResults: system.MemberResults{
				{
					Rank: 0, Errored: true, Msg: "fatality",
					Addr:  test.MockHostAddr(1).String(),
					State: system.MemberStateErrored,
				},
				{
					Rank: 3, Addr: test.MockHostAddr(1).String(),
					State: system.MemberStateJoined,
				},
				{
					Rank: 1, Addr: test.MockHostAddr(2).String(),
					State: system.MemberStateJoined,
				},
				{
					Rank: 2, Addr: test.MockHostAddr(2).String(),
					State: system.MemberStateJoined,
				},
				{
					Rank: 6, Msg: "connection refused",
					Addr:  test.MockHostAddr(4).String(),
					State: system.MemberStateUnresponsive,
				},
				{
					Rank: 7, Msg: "connection refused",
					Addr:  test.MockHostAddr(4).String(),
					State: system.MemberStateUnresponsive,
				},
			},
			expMembers: system.Members{
				mockMember(t, 0, 1, "errored").WithInfo("fatality"),
				mockMember(t, 1, 2, "joined"),
				mockMember(t, 2, 2, "joined"),
				mockMember(t, 3, 1, "joined"),
				mockMember(t, 4, 3, "joined"),
				mockMember(t, 5, 3, "joined"),
				mockMember(t, 6, 4, "unresponsive").WithInfo("connection refused"),
				mockMember(t, 7, 4, "unresponsive").WithInfo("connection refused"),
			},
			expRanks:       "0-3,6-7",
			expAbsentRanks: "8-10",
		},
		"filtered and oversubscribed hosts": {
			sysReq: &mgmtpb.SystemStartReq{Hosts: "10.0.0.[1-3,5]"},
			members: system.Members{
				mockMember(t, 0, 1, "joined"),
				mockMember(t, 1, 2, "joined"),
				mockMember(t, 2, 2, "joined"),
				mockMember(t, 3, 1, "joined"),
				mockMember(t, 4, 3, "joined"),
				mockMember(t, 5, 3, "joined"),
				mockMember(t, 6, 4, "joined"),
				mockMember(t, 7, 4, "joined"),
			},
			mResps: []*control.HostResponse{
				{
					Addr: test.MockHostAddr(1).String(),
					Message: &mgmtpb.SystemStartResp{
						Results: []*sharedpb.RankResult{
							{
								Rank: 0, Errored: true, Msg: "fatality",
								State: stateString(system.MemberStateErrored),
							},
							{
								Rank:  3,
								State: stateString(system.MemberStateJoined),
							},
						},
					},
				},
				{
					Addr: test.MockHostAddr(2).String(),
					Message: &mgmtpb.SystemStartResp{
						Results: []*sharedpb.RankResult{
							{Rank: 1, State: stateString(system.MemberStateJoined)},
							{Rank: 2, State: stateString(system.MemberStateJoined)},
						},
					},
				},
				{
					Addr:  test.MockHostAddr(3).String(),
					Error: errors.New("connection refused"),
				},
			},
			expFanReq: &fanoutRequest{
				Method: control.StartRanks,
				Ranks:  system.MustCreateRankSet("0-5"),
			},
			// results from ranks on failing hosts generated
			// results from host responses amalgamated
			// results from ranks outside rank list absent
			expResults: system.MemberResults{
				{
					Rank: 0, Errored: true, Msg: "fatality",
					Addr:  test.MockHostAddr(1).String(),
					State: system.MemberStateErrored,
				},
				{
					Rank: 3, Addr: test.MockHostAddr(1).String(),
					State: system.MemberStateJoined,
				},
				{
					Rank: 1, Addr: test.MockHostAddr(2).String(),
					State: system.MemberStateJoined,
				},
				{
					Rank: 2, Addr: test.MockHostAddr(2).String(),
					State: system.MemberStateJoined,
				},
				{
					Rank: 4, Msg: "connection refused",
					Addr:  test.MockHostAddr(3).String(),
					State: system.MemberStateUnresponsive,
				},
				{
					Rank: 5, Msg: "connection refused",
					Addr:  test.MockHostAddr(3).String(),
					State: system.MemberStateUnresponsive,
				},
			},
			expMembers: system.Members{
				mockMember(t, 0, 1, "errored").WithInfo("fatality"),
				mockMember(t, 1, 2, "joined"),
				mockMember(t, 2, 2, "joined"),
				mockMember(t, 3, 1, "joined"),
				mockMember(t, 4, 3, "unresponsive").WithInfo("connection refused"),
				mockMember(t, 5, 3, "unresponsive").WithInfo("connection refused"),
				mockMember(t, 6, 4, "joined"),
				mockMember(t, 7, 4, "joined"),
			},
			expRanks:       "0-5",
			expAbsentHosts: "10.0.0.5",
		},
		// Test case relates to DAOS-10660. Ranks 0 & 3 joined via different interfaces but
		// reside on the same host so a duplicate set of stop results is received.
		"filtered ranks; duplicate rank results": {
			sysReq: &mgmtpb.SystemStopReq{Ranks: "0-3"},
			members: system.Members{
				mockMember(t, 0, 1, "joined"),
				mockMember(t, 1, 3, "joined"),
				mockMember(t, 2, 3, "joined"),
				mockMember(t, 3, 2, "joined"),
				mockMember(t, 4, 4, "joined"),
				mockMember(t, 5, 4, "joined"),
				mockMember(t, 6, 5, "joined"),
				mockMember(t, 7, 5, "joined"),
			},
			mResps: []*control.HostResponse{
				{
					Addr: test.MockHostAddr(1).String(),
					Message: &mgmtpb.SystemStopResp{
						Results: []*sharedpb.RankResult{
							{Rank: 0, State: stateString(system.MemberStateStopped)},
							{Rank: 3, State: stateString(system.MemberStateStopped)},
						},
					},
				},
				{
					Addr: test.MockHostAddr(2).String(),
					Message: &mgmtpb.SystemStopResp{
						Results: []*sharedpb.RankResult{
							{Rank: 0, State: stateString(system.MemberStateStopped)},
							{Rank: 3, State: stateString(system.MemberStateStopped)},
						},
					},
				},
				{
					Addr: test.MockHostAddr(3).String(),
					Message: &mgmtpb.SystemStopResp{
						Results: []*sharedpb.RankResult{
							{Rank: 1, State: stateString(system.MemberStateStopped)},
							{Rank: 2, State: stateString(system.MemberStateStopped)},
						},
					},
				},
			},
			expFanReq: &fanoutRequest{
				Method: control.StopRanks,
				Ranks:  system.MustCreateRankSet("0-3"),
			},
			// Verifies de-duplication of rank results.
			expResults: system.MemberResults{
				{
					Rank: 0, Addr: test.MockHostAddr(1).String(),
					State: system.MemberStateStopped,
				},
				{
					Rank: 1, Addr: test.MockHostAddr(3).String(),
					State: system.MemberStateStopped,
				},
				{
					Rank: 2, Addr: test.MockHostAddr(3).String(),
					State: system.MemberStateStopped,
				},
				{
					Rank: 3, Addr: test.MockHostAddr(2).String(),
					State: system.MemberStateStopped,
				},
			},
			expMembers: system.Members{
				mockMember(t, 0, 1, "stopped"),
				mockMember(t, 1, 3, "stopped"),
				mockMember(t, 2, 3, "stopped"),
				mockMember(t, 3, 2, "stopped"),
				mockMember(t, 4, 4, "joined"),
				mockMember(t, 5, 4, "joined"),
				mockMember(t, 6, 5, "joined"),
				mockMember(t, 7, 5, "joined"),
			},
			expRanks: "0-3",
		},
	} {
		t.Run(name, func(t *testing.T) {
			log, buf := logging.NewTestLogger(t.Name())
			defer test.ShowBufferOnFailure(t, buf)

			svc := mgmtSystemTestSetup(t, log, tc.members, tc.mResps)

			var expErr error
			if tc.expErrMsg != "" {
				expErr = errors.New(tc.expErrMsg)
			}

			gotFanReq, baseResp, gotErr := svc.getFanout(tc.sysReq)
			test.CmpErr(t, expErr, gotErr)
			if gotErr != nil && tc.expErrMsg != "" {
				return
			}

			switch tc.sysReq.(type) {
			case *mgmtpb.SystemStartReq:
				gotFanReq.Method = control.StartRanks
			case *mgmtpb.SystemStopReq:
				gotFanReq.Method = control.StopRanks
			default:
				gotFanReq.Method = control.PingRanks
			}

			cmpOpts := []cmp.Option{
				cmp.Comparer(func(a, b fmt.Stringer) bool {
					switch {
					case common.InterfaceIsNil(a) && common.InterfaceIsNil(b):
						return true
					case a != nil && common.InterfaceIsNil(b):
						return a.String() == ""
					case common.InterfaceIsNil(a) && b != nil:
						return b.String() == ""
					default:
						return a.String() == b.String()
					}
				}),
				cmp.Comparer(func(a, b systemRanksFunc) bool {
					return fmt.Sprintf("%p", a) == fmt.Sprintf("%p", b)
				}),
			}
			if diff := cmp.Diff(tc.expFanReq, gotFanReq, cmpOpts...); diff != "" {
				t.Fatalf("unexpected fanout request (-want, +got)\n%s\n", diff)
			}

			gotResp, gotRankSet, gotErr := svc.rpcFanout(context.TODO(), gotFanReq, baseResp, true)
			test.CmpErr(t, expErr, gotErr)
			if tc.expErrMsg != "" {
				return
			}

			checkMemberResults(t, tc.expResults, gotResp.Results)
			checkMembers(t, tc.expMembers, svc.membership)
			if diff := cmp.Diff(tc.expRanks, gotRankSet.String(), test.DefaultCmpOpts()...); diff != "" {
				t.Fatalf("unexpected ranks (-want, +got)\n%s\n", diff) // prints on err
			}
			test.AssertEqual(t, tc.expAbsentHosts, gotResp.AbsentHosts.String(), "absent hosts")
			test.AssertEqual(t, tc.expAbsentRanks, gotResp.AbsentRanks.String(), "absent ranks")
		})
	}
}

func TestServer_MgmtSvc_SystemQuery(t *testing.T) {
	defaultMembers := system.Members{
		mockMember(t, 0, 1, "errored").WithInfo("couldn't ping"),
		mockMember(t, 1, 1, "stopping"),
		mockMember(t, 2, 2, "unresponsive"),
		mockMember(t, 3, 2, "joined"),
		mockMember(t, 4, 3, "starting"),
		mockMember(t, 5, 3, "stopped"),
	}

	for name, tc := range map[string]struct {
		nilReq         bool
		emptyDb        bool
		ranks          string
		hosts          string
		clientNetHints []*mgmtpb.ClientNetHint
		expMembers     []*mgmtpb.SystemMember
		expRanks       string
		expAbsentHosts string
		expAbsentRanks string
		expErrMsg      string
		expProviders   []string
	}{
		"nil req": {
			nilReq:    true,
			expErrMsg: "nil request",
		},
		"unfiltered rank results": {
			expMembers: []*mgmtpb.SystemMember{
				{
					Rank: 0, Addr: test.MockHostAddr(1).String(),
					Uuid:  test.MockUUID(0),
					State: stateString(system.MemberStateErrored), Info: "couldn't ping",
					FaultDomain: "/",
				},
				{
					Rank: 1, Addr: test.MockHostAddr(1).String(),
					Uuid: test.MockUUID(1),
					// transition to "ready" illegal
					State:       stateString(system.MemberStateStopping),
					FaultDomain: "/",
				},
				{
					Rank: 2, Addr: test.MockHostAddr(2).String(),
					Uuid:        test.MockUUID(2),
					State:       stateString(system.MemberStateUnresponsive),
					FaultDomain: "/",
				},
				{
					Rank: 3, Addr: test.MockHostAddr(2).String(),
					Uuid:        test.MockUUID(3),
					State:       stateString(system.MemberStateJoined),
					FaultDomain: "/",
				},
				{
					Rank: 4, Addr: test.MockHostAddr(3).String(),
					Uuid:        test.MockUUID(4),
					State:       stateString(system.MemberStateStarting),
					FaultDomain: "/",
				},
				{
					Rank: 5, Addr: test.MockHostAddr(3).String(),
					Uuid:        test.MockUUID(5),
					State:       stateString(system.MemberStateStopped),
					FaultDomain: "/",
				},
			},
			expRanks: "0-5",
		},
		"filtered and oversubscribed ranks": {
			ranks: "0,2-3,6-9",
			expMembers: []*mgmtpb.SystemMember{
				{
					Rank: 0, Addr: test.MockHostAddr(1).String(),
					Uuid:  test.MockUUID(0),
					State: stateString(system.MemberStateErrored), Info: "couldn't ping",
					FaultDomain: "/",
				},
				{
					Rank: 2, Addr: test.MockHostAddr(2).String(),
					Uuid:        test.MockUUID(2),
					State:       stateString(system.MemberStateUnresponsive),
					FaultDomain: "/",
				},
				{
					Rank: 3, Addr: test.MockHostAddr(2).String(),
					Uuid:        test.MockUUID(3),
					State:       stateString(system.MemberStateJoined),
					FaultDomain: "/",
				},
			},
			expRanks:       "0-5",
			expAbsentRanks: "6-9",
		},
		"filtered and oversubscribed hosts": {
			hosts: "10.0.0.[2-5]",
			expMembers: []*mgmtpb.SystemMember{
				{
					Rank: 2, Addr: test.MockHostAddr(2).String(),
					Uuid:        test.MockUUID(2),
					State:       stateString(system.MemberStateUnresponsive),
					FaultDomain: "/",
				},
				{
					Rank: 3, Addr: test.MockHostAddr(2).String(),
					Uuid:        test.MockUUID(3),
					State:       stateString(system.MemberStateJoined),
					FaultDomain: "/",
				},
				{
					Rank: 4, Addr: test.MockHostAddr(3).String(),
					Uuid:        test.MockUUID(4),
					State:       stateString(system.MemberStateStarting),
					FaultDomain: "/",
				},
				{
					Rank: 5, Addr: test.MockHostAddr(3).String(),
					Uuid:        test.MockUUID(5),
					State:       stateString(system.MemberStateStopped),
					FaultDomain: "/",
				},
			},
			expRanks:       "2-5",
			expAbsentHosts: "10.0.0.[4-5]",
		},
		"missing hosts": {
			hosts:          "10.0.0.[4-5]",
			expRanks:       "",
			expAbsentHosts: "10.0.0.[4-5]",
		},
		"empty membership": {
			emptyDb:   true,
			expErrMsg: system.ErrRaftUnavail.Error(),
		},
		"use clientNetHint for providers": {
			clientNetHints: []*mgmtpb.ClientNetHint{
				{
					Provider: "prov1",
				},
				{
					Provider: "prov2",
				},
				{
					Provider: "prov3",
				},
			},
			expProviders: []string{"prov1", "prov2", "prov3"},
			expMembers: []*mgmtpb.SystemMember{
				{
					Rank: 0, Addr: test.MockHostAddr(1).String(),
					Uuid:  test.MockUUID(0),
					State: stateString(system.MemberStateErrored), Info: "couldn't ping",
					FaultDomain: "/",
				},
				{
					Rank: 1, Addr: test.MockHostAddr(1).String(),
					Uuid: test.MockUUID(1),
					// transition to "ready" illegal
					State:       stateString(system.MemberStateStopping),
					FaultDomain: "/",
				},
				{
					Rank: 2, Addr: test.MockHostAddr(2).String(),
					Uuid:        test.MockUUID(2),
					State:       stateString(system.MemberStateUnresponsive),
					FaultDomain: "/",
				},
				{
					Rank: 3, Addr: test.MockHostAddr(2).String(),
					Uuid:        test.MockUUID(3),
					State:       stateString(system.MemberStateJoined),
					FaultDomain: "/",
				},
				{
					Rank: 4, Addr: test.MockHostAddr(3).String(),
					Uuid:        test.MockUUID(4),
					State:       stateString(system.MemberStateStarting),
					FaultDomain: "/",
				},
				{
					Rank: 5, Addr: test.MockHostAddr(3).String(),
					Uuid:        test.MockUUID(5),
					State:       stateString(system.MemberStateStopped),
					FaultDomain: "/",
				},
			},
			expRanks: "0-5",
		},
	} {
		t.Run(name, func(t *testing.T) {
			log, buf := logging.NewTestLogger(t.Name())
			defer test.ShowBufferOnFailure(t, buf)

			mockResolver := func(_ string, addr string) (*net.TCPAddr, error) {
				return map[string]*net.TCPAddr{
						"10.0.0.2:10001": {IP: net.ParseIP("10.0.0.2"), Port: 10001},
						"10.0.0.3:10001": {IP: net.ParseIP("10.0.0.3"), Port: 10001},
					}[addr], map[string]error{
						"10.0.0.4:10001": errors.New("bad lookup"),
						"10.0.0.5:10001": errors.New("bad lookup"),
					}[addr]
			}

			svc := newTestMgmtSvc(t, log)
			svc.membership = svc.membership.WithTCPResolver(mockResolver)
			svc.clientNetworkHint = tc.clientNetHints

			ctx, cancel := context.WithTimeout(context.Background(), 50*time.Millisecond)
			defer cancel()

			ps := events.NewPubSub(ctx, log)
			defer ps.Close()
			svc.events = ps

			dispatched := &eventsDispatched{cancel: cancel}
			svc.events.Subscribe(events.RASTypeStateChange, dispatched)

			if !tc.emptyDb {
				for _, m := range defaultMembers {
					if _, err := svc.membership.Add(m); err != nil {
						t.Fatal(err)
					}
				}
			}

			req := &mgmtpb.SystemQueryReq{
				Sys:   build.DefaultSystemName,
				Ranks: tc.ranks, Hosts: tc.hosts,
			}
			if tc.nilReq {
				req = nil
			}

			gotResp, gotErr := svc.SystemQuery(context.TODO(), req)
			test.ExpectError(t, gotErr, tc.expErrMsg, name)
			if tc.expErrMsg != "" {
				return
			}

			cmpOpts := append(test.DefaultCmpOpts(),
				protocmp.IgnoreFields(&mgmtpb.SystemMember{},
					"last_update", "fault_domain", "fabric_uri", "fabric_contexts", "incarnation"),
			)
			if diff := cmp.Diff(tc.expMembers, gotResp.Members, cmpOpts...); diff != "" {
				t.Errorf("unexpected results (-want, +got)\n%s\n", diff)
			}
			test.AssertEqual(t, tc.expAbsentHosts, gotResp.Absenthosts, "absent hosts")
			test.AssertEqual(t, tc.expAbsentRanks, gotResp.Absentranks, "absent ranks")
			if diff := cmp.Diff(tc.expProviders, gotResp.Providers); diff != "" {
				t.Errorf("unexpected results (-want, +got)\n%s\n", diff)
			}
		})
	}
}

func TestServer_MgmtSvc_SystemStart(t *testing.T) {
	hr := func(a int32, rrs ...*sharedpb.RankResult) *control.HostResponse {
		return &control.HostResponse{
			Addr:    test.MockHostAddr(a).String(),
			Message: &mgmtpb.SystemStartResp{Results: rrs},
		}
	}
	expEventsStartFail := []*events.RASEvent{
		newSystemStartFailedEvent("failed rank 0"),
	}

	for name, tc := range map[string]struct {
		req            *mgmtpb.SystemStartReq
		members        system.Members
		mResps         []*control.HostResponse
		expMembers     system.Members
		expResults     []*sharedpb.RankResult
		expAbsentRanks string
		expAbsentHosts string
		expAPIErr      error
		expDispatched  []*events.RASEvent
	}{
		"nil req": {
			req:       (*mgmtpb.SystemStartReq)(nil),
			expAPIErr: errors.New("nil request"),
		},
		"not system leader": {
			req: &mgmtpb.SystemStartReq{
				Sys: "quack",
			},
			expAPIErr: FaultWrongSystem("quack", build.DefaultSystemName),
		},
		"unfiltered rank results": {
			req: &mgmtpb.SystemStartReq{},
			members: system.Members{
				mockMember(t, 0, 1, "stopped"),
				mockMember(t, 1, 1, "stopped"),
				mockMember(t, 2, 2, "stopped"),
				mockMember(t, 3, 2, "stopped"),
			},
			mResps: []*control.HostResponse{
				hr(1, mockRankFail("start", 0), mockRankSuccess("start", 1)),
				hr(2, mockRankSuccess("start", 2), mockRankSuccess("start", 3)),
			},
			expResults: []*sharedpb.RankResult{
				mockRankFail("start", 0, 1),
				mockRankSuccess("start", 1, 1),
				mockRankSuccess("start", 2, 2),
				mockRankSuccess("start", 3, 2),
			},
			expMembers: system.Members{
				mockMember(t, 0, 1, "errored").WithInfo("start failed"),
				mockMember(t, 1, 1, "ready"),
				mockMember(t, 2, 2, "ready"),
				mockMember(t, 3, 2, "ready"),
			},
			expDispatched: expEventsStartFail,
		},
		"filtered and oversubscribed ranks": {
			req: &mgmtpb.SystemStartReq{Ranks: "0-1,4-9"},
			members: system.Members{
				mockMember(t, 0, 1, "stopped"),
				mockMember(t, 1, 1, "joined"),
				mockMember(t, 2, 2, "stopped"),
				mockMember(t, 3, 2, "stopped"),
			},
			mResps: []*control.HostResponse{
				hr(1, mockRankFail("start", 0), mockRankSuccess("start", 1)),
			},
			expResults: []*sharedpb.RankResult{
				mockRankFail("start", 0, 1),
				mockRankSuccess("start", 1, 1),
			},
			expMembers: system.Members{
				mockMember(t, 0, 1, "errored").WithInfo("start failed"),
				mockMember(t, 1, 1, "joined"),
				mockMember(t, 2, 2, "stopped"),
				mockMember(t, 3, 2, "stopped"),
			},
			expAbsentRanks: "4-9",
			expDispatched:  expEventsStartFail,
		},
		"filtered and oversubscribed hosts": {
			req: &mgmtpb.SystemStartReq{Hosts: "10.0.0.[2-5]"},
			members: system.Members{
				mockMember(t, 0, 1, "stopped"),
				mockMember(t, 1, 1, "joined"),
				mockMember(t, 2, 2, "stopped"),
				mockMember(t, 3, 2, "stopped"),
			},
			mResps: []*control.HostResponse{
				hr(2, mockRankFail("start", 2), mockRankSuccess("start", 3)),
			},
			expResults: []*sharedpb.RankResult{
				mockRankFail("start", 2, 2),
				mockRankSuccess("start", 3, 2),
			},
			expMembers: system.Members{
				mockMember(t, 0, 1, "stopped"),
				mockMember(t, 1, 1, "joined"),
				mockMember(t, 2, 2, "errored").WithInfo("start failed"),
				mockMember(t, 3, 2, "ready"),
			},
			expAbsentHosts: "10.0.0.[3-5]",
			expDispatched: []*events.RASEvent{
				newSystemStartFailedEvent("failed rank 2"),
			},
		},
		"filtered hosts": {
			req: &mgmtpb.SystemStartReq{Hosts: "10.0.0.[1-2]"},
			members: system.Members{
				mockMember(t, 0, 1, "joined"),
				mockMember(t, 1, 1, "joined"),
				mockMember(t, 2, 2, "stopped"),
				mockMember(t, 3, 2, "joined"),
			},
			mResps: []*control.HostResponse{
				hr(1, mockRankSuccess("start", 0), mockRankSuccess("start", 1)),
				hr(2, mockRankSuccess("start", 2), mockRankSuccess("start", 3)),
			},
			expResults: []*sharedpb.RankResult{
				mockRankSuccess("start", 0, 1),
				mockRankSuccess("start", 1, 1),
				mockRankSuccess("start", 2, 2),
				mockRankSuccess("start", 3, 2),
			},
			expMembers: system.Members{
				mockMember(t, 0, 1, "joined"),
				mockMember(t, 1, 1, "joined"),
				mockMember(t, 2, 2, "ready"),
				mockMember(t, 3, 2, "joined"),
			},
		},
	} {
		t.Run(name, func(t *testing.T) {
			log, buf := logging.NewTestLogger(t.Name())
			defer test.ShowBufferOnFailure(t, buf)

			svc := mgmtSystemTestSetup(t, log, tc.members, tc.mResps)

			ctx, cancel := context.WithTimeout(context.Background(), 200*time.Millisecond)
			defer cancel()

			ps := events.NewPubSub(ctx, log)
			svc.events = ps

			dispatched := &eventsDispatched{cancel: cancel}
			svc.events.Subscribe(events.RASTypeInfoOnly, dispatched)

			if tc.req != nil && tc.req.Sys == "" {
				tc.req.Sys = build.DefaultSystemName
			}
			gotResp, gotAPIErr := svc.SystemStart(context.TODO(), tc.req)
			test.CmpErr(t, tc.expAPIErr, gotAPIErr)
			if tc.expAPIErr != nil {
				return
			}

			checkRankResults(t, tc.expResults, gotResp.Results)
			checkMembers(t, tc.expMembers, svc.membership)
			test.AssertEqual(t, tc.expAbsentHosts, gotResp.Absenthosts, "absent hosts")
			test.AssertEqual(t, tc.expAbsentRanks, gotResp.Absentranks, "absent ranks")

			<-ctx.Done()

			if diff := cmp.Diff(tc.expDispatched, dispatched.rx, defEvtCmpOpts...); diff != "" {
				t.Fatalf("unexpected events dispatched (-want, +got)\n%s\n", diff)
			}
		})
	}
}

func TestServer_MgmtSvc_SystemStop(t *testing.T) {
	defaultMembers := system.Members{
		mockMember(t, 0, 1, "joined"),
		mockMember(t, 1, 1, "joined"),
		mockMember(t, 3, 2, "joined"),
	}
	emf := func(a string) system.Members {
		return system.Members{
			// updated to err on prep fail if not forced
			mockMember(t, 0, 1, "errored").WithInfo(a + " failed"),
			mockMember(t, 1, 1, act2state(a)),
			mockMember(t, 3, 2, "errored").WithInfo(a + " failed"),
		}
	}
	expMembersPrepFail := emf("prep shutdown")
	expMembersStopFail := emf("stop")
	hr := func(a int32, rrs ...*sharedpb.RankResult) *control.HostResponse {
		return &control.HostResponse{
			Addr:    test.MockHostAddr(a).String(),
			Message: &mgmtpb.SystemStopResp{Results: rrs},
		}
	}
	hrpf := []*control.HostResponse{
		hr(1, mockRankFail("prep shutdown", 0), mockRankSuccess("prep shutdown", 1)),
		hr(2, mockRankFail("prep shutdown", 3)),
	}
	hrps := []*control.HostResponse{
		hr(1, mockRankSuccess("prep shutdown", 0), mockRankSuccess("prep shutdown", 1)),
		hr(2, mockRankSuccess("prep shutdown", 3)),
	}
	hrsf := []*control.HostResponse{
		hr(1, mockRankFail("stop", 0), mockRankSuccess("stop", 1)),
		hr(2, mockRankFail("stop", 3)),
	}
	hrss := []*control.HostResponse{
		hr(1, mockRankSuccess("stop", 0), mockRankSuccess("stop", 1)),
		hr(2, mockRankSuccess("stop", 3)),
	}
	// simulates prep shutdown followed by stop dRPCs
	hostRespFail := [][]*control.HostResponse{hrpf, hrsf}
	hostRespStopFail := [][]*control.HostResponse{hrps, hrsf}
	hostRespSuccess := [][]*control.HostResponse{hrps, hrss}
	hostRespStopSuccess := [][]*control.HostResponse{hrss}
	rankResPrepFail := []*sharedpb.RankResult{
		mockRankFail("prep shutdown", 0, 1), mockRankSuccess("prep shutdown", 1, 1), mockRankFail("prep shutdown", 3, 2),
	}
	rankResStopFail := []*sharedpb.RankResult{
		mockRankFail("stop", 0, 1), mockRankSuccess("stop", 1, 1), mockRankFail("stop", 3, 2),
	}
	rankResStopSuccess := []*sharedpb.RankResult{
		mockRankSuccess("stop", 0, 1), mockRankSuccess("stop", 1, 1), mockRankSuccess("stop", 3, 2),
	}
	expEventsPrepFail := []*events.RASEvent{
		newSystemStopFailedEvent("prep shutdown", "failed ranks 0,3"),
	}
	expEventsStopFail := []*events.RASEvent{
		newSystemStopFailedEvent("stop", "failed ranks 0,3"),
	}

	for name, tc := range map[string]struct {
		req            *mgmtpb.SystemStopReq
		members        system.Members
		mResps         [][]*control.HostResponse
		expMembers     system.Members
		expResults     []*sharedpb.RankResult
		expAbsentRanks string
		expAbsentHosts string
		expAPIErr      error
		expDispatched  []*events.RASEvent
		expInvokeCount int
	}{
		"nil req": {
			req:       (*mgmtpb.SystemStopReq)(nil),
			expAPIErr: errors.New("nil request"),
		},
		"not system leader": {
			req: &mgmtpb.SystemStopReq{
				Sys: "quack",
			},
			expAPIErr: FaultWrongSystem("quack", build.DefaultSystemName),
		},
		"prep fail": {
			req:            &mgmtpb.SystemStopReq{},
			members:        defaultMembers,
			mResps:         hostRespFail,
			expResults:     rankResPrepFail,
			expMembers:     expMembersPrepFail,
			expDispatched:  expEventsPrepFail,
			expInvokeCount: 1,
		},
		"prep success stop fail": {
			req:            &mgmtpb.SystemStopReq{},
			members:        defaultMembers,
			mResps:         hostRespStopFail,
			expResults:     rankResStopFail,
			expMembers:     expMembersStopFail,
			expDispatched:  expEventsStopFail,
			expInvokeCount: 2,
		},
		"stop some ranks": {
			req:        &mgmtpb.SystemStopReq{Ranks: "0,1"},
			members:    defaultMembers,
			mResps:     [][]*control.HostResponse{{hr(1, mockRankSuccess("stop", 0), mockRankSuccess("stop", 1))}},
			expResults: []*sharedpb.RankResult{mockRankSuccess("stop", 0, 1), mockRankSuccess("stop", 1, 1)},
			expMembers: system.Members{
				mockMember(t, 0, 1, "stopped"),
				mockMember(t, 1, 1, "stopped"),
				mockMember(t, 3, 2, "joined"),
			},
			expInvokeCount: 1, // prep should not be called
		},
		"stop with all ranks (same as full system stop)": {
			req:        &mgmtpb.SystemStopReq{Ranks: "0,1,3"},
			members:    defaultMembers,
			mResps:     hostRespSuccess,
			expResults: rankResStopSuccess,
			expMembers: system.Members{
				mockMember(t, 0, 1, "stopped"),
				mockMember(t, 1, 1, "stopped"),
				mockMember(t, 3, 2, "stopped"),
			},
			expInvokeCount: 2, // prep should be called
		},
		"full system stop": {
			req:        &mgmtpb.SystemStopReq{},
			members:    defaultMembers,
			mResps:     hostRespSuccess,
			expResults: rankResStopSuccess,
			expMembers: system.Members{
				mockMember(t, 0, 1, "stopped"),
				mockMember(t, 1, 1, "stopped"),
				mockMember(t, 3, 2, "stopped"),
			},
			expInvokeCount: 2, // prep should be called
		},
		"full system stop (forced)": {
			req:        &mgmtpb.SystemStopReq{Force: true},
			members:    defaultMembers,
			mResps:     hostRespStopSuccess,
			expResults: rankResStopSuccess,
			expMembers: system.Members{
				mockMember(t, 0, 1, "stopped"),
				mockMember(t, 1, 1, "stopped"),
				mockMember(t, 3, 2, "stopped"),
			},
			expInvokeCount: 1, // prep should not be called
		},
	} {
		t.Run(name, func(t *testing.T) {
			log, buf := logging.NewTestLogger(t.Name())
			defer test.ShowBufferOnFailure(t, buf)

			if tc.mResps == nil {
				tc.mResps = [][]*control.HostResponse{{}}
			}
			svc := mgmtSystemTestSetup(t, log, tc.members, tc.mResps...)

			ctx, cancel := context.WithTimeout(context.Background(), 200*time.Millisecond)
			defer cancel()

			ps := events.NewPubSub(ctx, log)
			svc.events = ps

			dispatched := &eventsDispatched{cancel: cancel}
			svc.events.Subscribe(events.RASTypeInfoOnly, dispatched)

			if tc.req != nil && tc.req.Sys == "" {
				tc.req.Sys = build.DefaultSystemName
			}
			gotResp, gotAPIErr := svc.SystemStop(context.TODO(), tc.req)
			test.CmpErr(t, tc.expAPIErr, gotAPIErr)
			if tc.expAPIErr != nil {
				return
			}

			checkRankResults(t, tc.expResults, gotResp.Results)
			checkMembers(t, tc.expMembers, svc.membership)
			test.AssertEqual(t, tc.expAbsentHosts, gotResp.Absenthosts, "absent hosts")
			test.AssertEqual(t, tc.expAbsentRanks, gotResp.Absentranks, "absent ranks")

			<-ctx.Done()

			if diff := cmp.Diff(tc.expDispatched, dispatched.rx, defEvtCmpOpts...); diff != "" {
				t.Fatalf("unexpected events dispatched (-want, +got)\n%s\n", diff)
			}

			mi := svc.rpcClient.(*control.MockInvoker)
			test.AssertEqual(t, tc.expInvokeCount, mi.GetInvokeCount(), "rpc client invoke count")
		})
	}
}

func TestServer_MgmtSvc_SystemErase(t *testing.T) {
	hr := func(a int32, rrs ...*sharedpb.RankResult) *control.HostResponse {
		return &control.HostResponse{
			Addr:    test.MockHostAddr(a).String(),
			Message: &mgmtpb.SystemEraseResp{Results: rrs},
		}
	}

	for name, tc := range map[string]struct {
		nilReq         bool
		ranks          string
		hosts          string
		members        system.Members
		mResps         []*control.HostResponse
		expMembers     system.Members
		expResults     []*sharedpb.RankResult
		expAbsentRanks string
		expAbsentHosts string
		expErrMsg      string
	}{
		"nil req": {
			nilReq:    true,
			expErrMsg: "nil request",
		},
		"unfiltered rank results": {
			members: system.Members{
				mockMember(t, 0, 1, "stopped"),
				mockMember(t, 1, 1, "stopped"),
				mockMember(t, 2, 2, "stopped"),
				mockMember(t, 3, 2, "stopped"),
			},
			mResps: []*control.HostResponse{
				hr(1, mockRankFail("reset format", 0), mockRankSuccess("reset format", 1)),
				hr(2, mockRankSuccess("reset format", 2), mockRankSuccess("reset format", 3)),
			},
			expResults: []*sharedpb.RankResult{
				mockRankFail("reset format", 0, 1),
				mockRankSuccess("reset format", 1, 1),
				mockRankSuccess("reset format", 2, 2),
				mockRankSuccess("reset format", 3, 2),
			},
			expMembers: system.Members{
				mockMember(t, 0, 1, "stopped"),
				mockMember(t, 1, 1, "awaitformat"),
				mockMember(t, 2, 2, "awaitformat"),
				mockMember(t, 3, 2, "awaitformat"),
			},
		},
		"filtered and oversubscribed ranks": {
			members: system.Members{
				mockMember(t, 0, 1, "stopped"),
				mockMember(t, 1, 1, "joined"),
				mockMember(t, 2, 2, "stopped"),
				mockMember(t, 3, 2, "stopped"),
			},
			mResps: []*control.HostResponse{
				hr(1, mockRankFail("reset format", 0), mockRankSuccess("reset format", 1)),
			},
			expResults: []*sharedpb.RankResult{
				mockRankFail("reset format", 0, 1),
				mockRankSuccess("reset format", 1, 1),
			},
			expMembers: system.Members{
				mockMember(t, 0, 1, "stopped"),
				mockMember(t, 1, 1, "awaitformat"),
				mockMember(t, 2, 2, "stopped"),
				mockMember(t, 3, 2, "stopped"),
			},
		},
		"filtered and oversubscribed hosts": {
			members: system.Members{
				mockMember(t, 0, 1, "stopped"),
				mockMember(t, 1, 1, "joined"),
				mockMember(t, 2, 2, "stopped"),
				mockMember(t, 3, 2, "stopped"),
			},
			mResps: []*control.HostResponse{
				hr(2, mockRankFail("reset format", 2), mockRankSuccess("reset format", 3)),
			},
			expResults: []*sharedpb.RankResult{
				mockRankFail("reset format", 2, 2),
				mockRankSuccess("reset format", 3, 2),
			},
			expMembers: system.Members{
				mockMember(t, 0, 1, "stopped"),
				mockMember(t, 1, 1, "joined"),
				mockMember(t, 2, 2, "stopped"),
				mockMember(t, 3, 2, "awaitformat"),
			},
		},
	} {
		t.Run(name, func(t *testing.T) {
			log, buf := logging.NewTestLogger(t.Name())
			defer test.ShowBufferOnFailure(t, buf)

			svc := mgmtSystemTestSetup(t, log, tc.members, tc.mResps)

			req := &mgmtpb.SystemEraseReq{
				Sys: build.DefaultSystemName,
			}
			if tc.nilReq {
				req = nil
			}

			gotResp, gotErr := svc.SystemErase(context.TODO(), req)
			test.ExpectError(t, gotErr, tc.expErrMsg, name)
			if tc.expErrMsg != "" {
				return
			}

			checkRankResults(t, tc.expResults, gotResp.Results)
			checkMembers(t, tc.expMembers, svc.membership)
		})
	}
}

func TestServer_MgmtSvc_Join(t *testing.T) {
	curMember := mockMember(t, 0, 0, "excluded")
	newMember := mockMember(t, 1, 1, "joined")

	for name, tc := range map[string]struct {
		req      *mgmtpb.JoinReq
		guResp   *mgmtpb.GroupUpdateResp
		expGuReq *mgmtpb.GroupUpdateReq
		expResp  *mgmtpb.JoinResp
		expErr   error
	}{
		"bad sys": {
			req: &mgmtpb.JoinReq{
				Sys: "bad sys",
			},
			expErr: errors.New("bad sys"),
		},
		"bad uuid": {
			req: &mgmtpb.JoinReq{
				Uuid: "bad uuid",
			},
			expErr: errors.New("bad uuid"),
		},
		"bad fault domain": {
			req: &mgmtpb.JoinReq{
				SrvFaultDomain: "bad fault domain",
			},
			expErr: errors.New("bad fault domain"),
		},
		"dupe host same rank diff uuid": {
			req: &mgmtpb.JoinReq{
				Rank: curMember.Rank.Uint32(),
				Uuid: test.MockUUID(5),
			},
			expErr: errors.New("uuid changed"),
		},
		"dupe host diff rank same uuid": {
			req: &mgmtpb.JoinReq{
				Rank: 22,
				Uuid: curMember.UUID.String(),
			},
			expErr: errors.New("already exists"),
		},
		"rejoining host": {
			req: &mgmtpb.JoinReq{
				Rank:        curMember.Rank.Uint32(),
				Uuid:        curMember.UUID.String(),
				Incarnation: curMember.Incarnation + 1,
			},
			expGuReq: &mgmtpb.GroupUpdateReq{
				MapVersion: 2,
				Engines: []*mgmtpb.GroupUpdateReq_Engine{
					{
<<<<<<< HEAD
						Rank: curMember.Rank.Uint32(),
						Uri:  curMember.PrimaryFabricURI,
=======
						Rank:        curMember.Rank.Uint32(),
						Uri:         curMember.FabricURI,
						Incarnation: curMember.Incarnation + 1,
>>>>>>> b73419ce
					},
				},
			},
			expResp: &mgmtpb.JoinResp{
				Status: 0,
				Rank:   curMember.Rank.Uint32(),
				State:  mgmtpb.JoinResp_IN,
			},
		},
		"rejoining host; NilRank": {
			req: &mgmtpb.JoinReq{
				Rank:        uint32(system.NilRank),
				Uuid:        curMember.UUID.String(),
				Incarnation: curMember.Incarnation + 1,
			},
			expGuReq: &mgmtpb.GroupUpdateReq{
				MapVersion: 2,
				Engines: []*mgmtpb.GroupUpdateReq_Engine{
					{
<<<<<<< HEAD
						Rank: curMember.Rank.Uint32(),
						Uri:  curMember.PrimaryFabricURI,
=======
						Rank:        curMember.Rank.Uint32(),
						Uri:         curMember.FabricURI,
						Incarnation: curMember.Incarnation + 1,
>>>>>>> b73419ce
					},
				},
			},
			expResp: &mgmtpb.JoinResp{
				Status: 0,
				Rank:   curMember.Rank.Uint32(),
				State:  mgmtpb.JoinResp_IN,
			},
		},
		"new host (non local)": {
			req: &mgmtpb.JoinReq{
				Rank:        uint32(system.NilRank),
				Incarnation: newMember.Incarnation,
			},
			expGuReq: &mgmtpb.GroupUpdateReq{
				MapVersion: 2,
				Engines: []*mgmtpb.GroupUpdateReq_Engine{
					// rank 0 is excluded, so shouldn't be in the map
					{
<<<<<<< HEAD
						Rank: newMember.Rank.Uint32(),
						Uri:  newMember.PrimaryFabricURI,
=======
						Rank:        newMember.Rank.Uint32(),
						Uri:         newMember.FabricURI,
						Incarnation: newMember.Incarnation,
>>>>>>> b73419ce
					},
				},
			},
			expResp: &mgmtpb.JoinResp{
				Status:    0,
				Rank:      newMember.Rank.Uint32(),
				State:     mgmtpb.JoinResp_IN,
				LocalJoin: false,
			},
		},
		"new host (local)": {
			req: &mgmtpb.JoinReq{
				Addr:        common.LocalhostCtrlAddr().String(),
				Uri:         "tcp://" + common.LocalhostCtrlAddr().String(),
				Rank:        uint32(system.NilRank),
				Incarnation: newMember.Incarnation,
			},
			expGuReq: &mgmtpb.GroupUpdateReq{
				MapVersion: 2,
				Engines: []*mgmtpb.GroupUpdateReq_Engine{
					// rank 0 is excluded, so shouldn't be in the map
					{
						Rank:        newMember.Rank.Uint32(),
						Uri:         "tcp://" + common.LocalhostCtrlAddr().String(),
						Incarnation: newMember.Incarnation,
					},
				},
			},
			expResp: &mgmtpb.JoinResp{
				Status:    0,
				Rank:      newMember.Rank.Uint32(),
				State:     mgmtpb.JoinResp_IN,
				LocalJoin: true,
			},
		},
	} {
		t.Run(name, func(t *testing.T) {
			log, buf := logging.NewTestLogger(t.Name())
			defer test.ShowBufferOnFailure(t, buf)

			// Make a copy to avoid test side-effects.
			curCopy := &system.Member{}
			*curCopy = *curMember
			curCopy.Rank = system.NilRank // ensure that db.data.NextRank is incremented

			svc := mgmtSystemTestSetup(t, log, system.Members{curCopy}, nil)

			ctx, cancel := context.WithCancel(context.Background())
			defer cancel()
			svc.startJoinLoop(ctx)

			if tc.req.Sys == "" {
				tc.req.Sys = build.DefaultSystemName
			}
			if tc.req.Uuid == "" {
				tc.req.Uuid = newMember.UUID.String()
			}
			if tc.req.Addr == "" {
				tc.req.Addr = newMember.Addr.String()
			}
			if tc.req.Uri == "" {
				tc.req.Uri = newMember.PrimaryFabricURI
			}
			if tc.req.SrvFaultDomain == "" {
				tc.req.SrvFaultDomain = newMember.FaultDomain.String()
			}
			if tc.req.Nctxs == 0 {
				tc.req.Nctxs = newMember.FabricContexts
			}
			if tc.req.Incarnation == 0 {
				tc.req.Incarnation = newMember.Incarnation
			}
			peerAddr, err := net.ResolveTCPAddr("tcp", tc.req.Addr)
			if err != nil {
				t.Fatal(err)
			}
			peerCtx := peer.NewContext(ctx, &peer.Peer{Addr: peerAddr})

			setupMockDrpcClient(svc, tc.guResp, nil)
			ei := svc.harness.instances[0].(*EngineInstance)
			mdc := ei._drpcClient.(*mockDrpcClient)

			gotResp, gotErr := svc.Join(peerCtx, tc.req)
			test.CmpErr(t, tc.expErr, gotErr)
			if tc.expErr != nil {
				return
			}

			gotGuReq := new(mgmtpb.GroupUpdateReq)
			if err := proto.Unmarshal(mdc.calls[len(mdc.calls)-1].Body, gotGuReq); err != nil {
				t.Fatal(err)
			}
			cmpOpts := cmp.Options{
				protocmp.Transform(),
				protocmp.SortRepeatedFields(&mgmtpb.GroupUpdateReq{}, "engines"),
			}
			if diff := cmp.Diff(tc.expGuReq, gotGuReq, cmpOpts...); diff != "" {
				t.Fatalf("unexpected GroupUpdate request (-want, +got):\n%s", diff)
			}

			if diff := cmp.Diff(tc.expResp, gotResp, protocmp.Transform()); diff != "" {
				t.Fatalf("unexpected response (-want, +got)\n%s\n", diff)
			}
		})
	}
}<|MERGE_RESOLUTION|>--- conflicted
+++ resolved
@@ -1812,14 +1812,9 @@
 				MapVersion: 2,
 				Engines: []*mgmtpb.GroupUpdateReq_Engine{
 					{
-<<<<<<< HEAD
-						Rank: curMember.Rank.Uint32(),
-						Uri:  curMember.PrimaryFabricURI,
-=======
 						Rank:        curMember.Rank.Uint32(),
-						Uri:         curMember.FabricURI,
+						Uri:         curMember.PrimaryFabricURI,
 						Incarnation: curMember.Incarnation + 1,
->>>>>>> b73419ce
 					},
 				},
 			},
@@ -1839,14 +1834,9 @@
 				MapVersion: 2,
 				Engines: []*mgmtpb.GroupUpdateReq_Engine{
 					{
-<<<<<<< HEAD
-						Rank: curMember.Rank.Uint32(),
-						Uri:  curMember.PrimaryFabricURI,
-=======
 						Rank:        curMember.Rank.Uint32(),
-						Uri:         curMember.FabricURI,
+						Uri:         curMember.PrimaryFabricURI,
 						Incarnation: curMember.Incarnation + 1,
->>>>>>> b73419ce
 					},
 				},
 			},
@@ -1866,14 +1856,9 @@
 				Engines: []*mgmtpb.GroupUpdateReq_Engine{
 					// rank 0 is excluded, so shouldn't be in the map
 					{
-<<<<<<< HEAD
-						Rank: newMember.Rank.Uint32(),
-						Uri:  newMember.PrimaryFabricURI,
-=======
 						Rank:        newMember.Rank.Uint32(),
-						Uri:         newMember.FabricURI,
+						Uri:         newMember.PrimaryFabricURI,
 						Incarnation: newMember.Incarnation,
->>>>>>> b73419ce
 					},
 				},
 			},
