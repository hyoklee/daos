"""Build object tests"""
import daos_build


def scons():
    """Execute build"""
    Import('env', 'prereqs')

    if not prereqs.test_requested():
        return

    denv = env.Clone()

    prereqs.require(denv, 'isal')

    denv.AppendUnique(LIBPATH=[Dir('../../client/api')])

    denv.AppendUnique(RPATH_FULL=['$PREFIX/lib64/daos_srv'])

    ring_test_tgt = denv.SharedObject(['ring_map_place_obj.c',
                                       'place_obj_common.c'])
    jump_test_tgt = denv.SharedObject(['jump_map_place_obj.c',
                                       'jump_map_pda.c',
                                       'jump_map_dist.c',
                                       'place_obj_common.c',
                                       'placement_test.c'])
    pl_bench_tgt = denv.SharedObject(['pl_bench.c', 'place_obj_common.c'])

    libraries = ['daos', 'daos_common', 'gurt', 'uuid', 'cmocka', 'isal']

    ring_pl_test = daos_build.program(denv, 'ring_pl_map', ring_test_tgt, LIBS=libraries)

    jump_pl_test = daos_build.program(denv, 'jump_pl_map',
<<<<<<< HEAD
                                      jump_test_tgt + common_tgts +
                                      ['../../pool/srv_pool_map.c'],
                                      LIBS=['daos', 'daos_common', 'gurt',
                                            'cart', 'placement', 'uuid',
                                            'pthread', 'isal', 'cmocka', 'm'])
=======
                                      jump_test_tgt + ['../../pool/srv_pool_map.c'], LIBS=libraries)
>>>>>>> 1efc6b0f

    pl_bench = daos_build.program(denv, 'pl_bench', pl_bench_tgt, LIBS=libraries)

    denv.Install('$PREFIX/bin/', ring_pl_test)
    denv.Install('$PREFIX/bin/', jump_pl_test)
    denv.Install('$PREFIX/bin/', pl_bench)


if __name__ == "SCons.Script":
    scons()<|MERGE_RESOLUTION|>--- conflicted
+++ resolved
@@ -26,20 +26,12 @@
                                        'placement_test.c'])
     pl_bench_tgt = denv.SharedObject(['pl_bench.c', 'place_obj_common.c'])
 
-    libraries = ['daos', 'daos_common', 'gurt', 'uuid', 'cmocka', 'isal']
+    libraries = ['daos', 'daos_common', 'gurt', 'uuid', 'cmocka', 'isal', 'm']
 
     ring_pl_test = daos_build.program(denv, 'ring_pl_map', ring_test_tgt, LIBS=libraries)
 
     jump_pl_test = daos_build.program(denv, 'jump_pl_map',
-<<<<<<< HEAD
-                                      jump_test_tgt + common_tgts +
-                                      ['../../pool/srv_pool_map.c'],
-                                      LIBS=['daos', 'daos_common', 'gurt',
-                                            'cart', 'placement', 'uuid',
-                                            'pthread', 'isal', 'cmocka', 'm'])
-=======
                                       jump_test_tgt + ['../../pool/srv_pool_map.c'], LIBS=libraries)
->>>>>>> 1efc6b0f
 
     pl_bench = daos_build.program(denv, 'pl_bench', pl_bench_tgt, LIBS=libraries)
 
