/*
 * (C) Copyright 2016-2022 Intel Corporation.
 *
 * SPDX-License-Identifier: BSD-2-Clause-Patent
 */
/**
 * \file
 *
 * ds_pool: Target Operations
 *
 * This file contains the server API methods and the RPC handlers that are both
 * related target states.
 *
 * Data structures used here:
 *
 *                 Pool           Container
 *
 *         Global  ds_pool
 *                 ds_pool_hdl
 *
 *   Thread-local  ds_pool_child  ds_cont
 *                                ds_cont_hdl
 */

#define D_LOGFAC	DD_FAC(pool)

#include <daos_srv/pool.h>

#include <gurt/telemetry_producer.h>
#include <daos/pool_map.h>
#include <daos/rpc.h>
#include <daos/pool.h>
#include <daos_srv/container.h>
#include <daos_srv/daos_mgmt_srv.h>
#include <daos_srv/vos.h>
#include <daos_srv/rebuild.h>
#include <daos_srv/srv_csum.h>
#include "rpc.h"
#include "srv_internal.h"

/* ds_pool_child **************************************************************/

static void
stop_gc_ult(struct ds_pool_child *child)
{
	D_ASSERT(child != NULL);
	/* GC ULT is not started */
	if (child->spc_gc_req == NULL)
		return;

	D_DEBUG(DF_DSMS, DF_UUID"[%d]: Stopping GC ULT\n",
		DP_UUID(child->spc_uuid), dss_get_module_info()->dmi_tgt_id);

	sched_req_wait(child->spc_gc_req, true);
	sched_req_put(child->spc_gc_req);
	child->spc_gc_req = NULL;
}

struct ds_pool_child *
ds_pool_child_lookup(const uuid_t uuid)
{
	struct ds_pool_child   *child;
	struct pool_tls	       *tls = pool_tls_get();

	d_list_for_each_entry(child, &tls->dt_pool_list, spc_list) {
		if (uuid_compare(uuid, child->spc_uuid) == 0) {
			child->spc_ref++;
			return child;
		}
	}
	return NULL;
}

struct ds_pool_child *
ds_pool_child_get(struct ds_pool_child *child)
{
	child->spc_ref++;
	return child;
}

void
ds_pool_child_put(struct ds_pool_child *child)
{
	D_ASSERTF(child->spc_ref > 0, "%d\n", child->spc_ref);
	child->spc_ref--;
	if (child->spc_ref == 0) {
		D_DEBUG(DF_DSMS, DF_UUID": destroying\n",
			DP_UUID(child->spc_uuid));
		D_ASSERT(d_list_empty(&child->spc_list));
		D_ASSERT(d_list_empty(&child->spc_cont_list));

		/* only stop gc ULT when all ops ULTs are done */
		stop_gc_ult(child);

		vos_pool_close(child->spc_hdl);
		dss_module_fini_metrics(DAOS_TGT_TAG, child->spc_metrics);
		ABT_eventual_set(child->spc_ref_eventual,
				 (void *)&child->spc_ref,
				 sizeof(child->spc_ref));
	}
}

static int
gc_rate_ctl(void *arg)
{
	struct ds_pool_child	*child = (struct ds_pool_child *)arg;
	struct ds_pool		*pool = child->spc_pool;
	struct sched_request	*req = child->spc_gc_req;

	if (dss_ult_exiting(req))
		return -1;

	/* Let GC ULT run in tight mode when system is idle */
	if (!dss_xstream_is_busy()) {
		sched_req_yield(req);
		return 0;
	}

	/*
	 * When it's under space pressure, GC will continue run in slack mode
	 * no matter what reclaim policy is used, otherwise, it'll take an extra
	 * sleep to minimize the performance impact.
	 */
	if (sched_req_space_check(req) == SCHED_SPACE_PRESS_NONE) {
		uint32_t msecs;

		msecs = (pool->sp_reclaim == DAOS_RECLAIM_LAZY ||
			 pool->sp_reclaim == DAOS_RECLAIM_DISABLED) ? 2000 : 50;
		sched_req_sleep(req, msecs);
	} else {
		sched_req_yield(req);
	}

	/* Let GC ULT run in slack mode when system is busy */
	return 1;
}

static void
gc_ult(void *arg)
{
	struct ds_pool_child	*child = (struct ds_pool_child *)arg;
	struct dss_module_info	*dmi = dss_get_module_info();
	int			 rc;

	D_DEBUG(DF_DSMS, DF_UUID"[%d]: GC ULT started\n",
		DP_UUID(child->spc_uuid), dmi->dmi_tgt_id);

	if (child->spc_gc_req == NULL)
		goto out;

	while (!dss_ult_exiting(child->spc_gc_req)) {
		rc = vos_gc_pool(child->spc_hdl, -1, gc_rate_ctl, (void *)child);
		if (rc < 0)
			D_ERROR(DF_UUID"[%d]: GC pool run failed. "DF_RC"\n",
				DP_UUID(child->spc_uuid), dmi->dmi_tgt_id,
				DP_RC(rc));

		if (dss_ult_exiting(child->spc_gc_req))
			break;

		/* It'll be woke up by container destroy or aggregation */
		if (rc > 0)
			sched_req_yield(child->spc_gc_req);
		else
			sched_req_sleep(child->spc_gc_req, 10UL * 1000);
	}
out:
	D_DEBUG(DF_DSMS, DF_UUID"[%d]: GC ULT stopped\n",
		DP_UUID(child->spc_uuid), dmi->dmi_tgt_id);
}

static int
start_gc_ult(struct ds_pool_child *child)
{
	struct dss_module_info	*dmi = dss_get_module_info();
	struct sched_req_attr	 attr;

	D_ASSERT(child != NULL);
	D_ASSERT(child->spc_gc_req == NULL);

	sched_req_attr_init(&attr, SCHED_REQ_GC, &child->spc_uuid);
	attr.sra_flags = SCHED_REQ_FL_NO_DELAY;

	child->spc_gc_req = sched_create_ult(&attr, gc_ult, child, 0);
	if (child->spc_gc_req == NULL) {
		D_ERROR(DF_UUID"[%d]: Failed to create GC ULT.\n",
			DP_UUID(child->spc_uuid), dmi->dmi_tgt_id);
		return -DER_NOMEM;
	}

	return 0;
}

struct pool_child_lookup_arg {
	struct ds_pool *pla_pool;
	void	       *pla_uuid;
	uint32_t	pla_map_version;
};

/*
 * Called via dss_thread_collective() to create and add the ds_pool_child object
 * for one thread. This opens the matching VOS pool.
 */
static int
pool_child_add_one(void *varg)
{
	struct pool_child_lookup_arg   *arg = varg;
	struct pool_tls		       *tls = pool_tls_get();
	struct ds_pool_child	       *child;
	struct dss_module_info	       *info = dss_get_module_info();
	char			       *path;
	int				rc;

	child = ds_pool_child_lookup(arg->pla_uuid);
	if (child != NULL) {
		ds_pool_child_put(child);
		return 0;
	}

	D_DEBUG(DF_DSMS, DF_UUID": creating\n", DP_UUID(arg->pla_uuid));

	D_ALLOC_PTR(child);
	if (child == NULL)
		return -DER_NOMEM;

	/* initialize metrics on the target xstream for each module */
	rc = dss_module_init_metrics(DAOS_TGT_TAG, child->spc_metrics,
				     arg->pla_pool->sp_path, info->dmi_tgt_id);
	if (rc != 0) {
		D_ERROR(DF_UUID ": failed to initialize module metrics for pool"
			"." DF_RC "\n", DP_UUID(child->spc_uuid), DP_RC(rc));
		goto out_free;
	}

	rc = ds_mgmt_tgt_file(arg->pla_uuid, VOS_FILE, &info->dmi_tgt_id,
			      &path);
	if (rc != 0)
		goto out_metrics;

	D_ASSERT(child->spc_metrics[DAOS_VOS_MODULE] != NULL);
	rc = vos_pool_open_metrics(path, arg->pla_uuid, VOS_POF_EXCL,
				   child->spc_metrics[DAOS_VOS_MODULE], &child->spc_hdl);

	D_FREE(path);

	if (rc != 0)
		goto out_metrics;

	uuid_copy(child->spc_uuid, arg->pla_uuid);
	child->spc_map_version = arg->pla_map_version;
	child->spc_ref = 1; /* 1 for the list */

	rc = ABT_eventual_create(sizeof(child->spc_ref),
				 &child->spc_ref_eventual);
	if (rc != ABT_SUCCESS) {
		rc = dss_abterr2der(rc);
		goto out_vos;
	}

	child->spc_pool = arg->pla_pool;
	D_INIT_LIST_HEAD(&child->spc_list);
	D_INIT_LIST_HEAD(&child->spc_cont_list);

	rc = start_gc_ult(child);
	if (rc != 0)
		goto out_eventual;

	rc = ds_start_scrubbing_ult(child);
	if (rc != 0)
		goto out_gc;

	d_list_add(&child->spc_list, &tls->dt_pool_list);

	/* Load all containers */
	rc = ds_cont_child_start_all(child);
	if (rc)
		goto out_list;

	return 0;

out_list:
	d_list_del_init(&child->spc_list);
	ds_cont_child_stop_all(child);
	ds_stop_scrubbing_ult(child);
out_gc:
	stop_gc_ult(child);
out_eventual:
	ABT_eventual_free(&child->spc_ref_eventual);
out_vos:
	vos_pool_close(child->spc_hdl);
out_metrics:
	dss_module_fini_metrics(DAOS_TGT_TAG, child->spc_metrics);
out_free:
	D_FREE(child);
	return rc;
}

/*
 * Called via dss_thread_collective() to delete the ds_pool_child object for one
 * thread. If nobody else is referencing this object, then its VOS pool handle
 * is closed and the object itself is freed.
 */
static int
pool_child_delete_one(void *uuid)
{
	struct ds_pool_child *child;
	int *ref, rc;

	child = ds_pool_child_lookup(uuid);
	if (child == NULL)
		return 0;

	d_list_del_init(&child->spc_list);
	ds_cont_child_stop_all(child);
	ds_stop_scrubbing_ult(child);
	ds_pool_child_put(child); /* -1 for the list */

	ds_pool_child_put(child); /* -1 for lookup */

	rc = ABT_eventual_wait(child->spc_ref_eventual, (void **)&ref);
	if (rc != ABT_SUCCESS)
		return dss_abterr2der(rc);

	ABT_eventual_free(&child->spc_ref_eventual);

	/* ds_pool_child must be freed here to keep
	 * spc_ref_enventual usage safe
	 */
	D_FREE(child);

	return 0;
}

/* ds_pool ********************************************************************/

static struct daos_lru_cache   *pool_cache;

static inline struct ds_pool *
pool_obj(struct daos_llink *llink)
{
	return container_of(llink, struct ds_pool, sp_entry);
}

struct ds_pool_create_arg {
	uint32_t	pca_map_version;
};

static int
pool_alloc_ref(void *key, unsigned int ksize, void *varg,
	       struct daos_llink **link)
{
	struct ds_pool_create_arg      *arg = varg;
	struct ds_pool		       *pool;
	struct pool_child_lookup_arg	collective_arg;
	char				group_id[DAOS_UUID_STR_SIZE];
	struct dss_module_info	       *info = dss_get_module_info();
	unsigned int			iv_ns_id;
	int				rc;
	int				rc_tmp;

	if (arg == NULL) {
		/* The caller doesn't want to create a ds_pool object. */
		rc = -DER_NONEXIST;
		goto err;
	}

	D_DEBUG(DF_DSMS, DF_UUID": creating\n", DP_UUID(key));

	D_ALLOC_PTR(pool);
	if (pool == NULL)
		D_GOTO(err, rc = -DER_NOMEM);

	rc = ABT_rwlock_create(&pool->sp_lock);
	if (rc != ABT_SUCCESS)
		D_GOTO(err_pool, rc = dss_abterr2der(rc));

	rc = ABT_mutex_create(&pool->sp_mutex);
	if (rc != ABT_SUCCESS)
		D_GOTO(err_lock, rc = dss_abterr2der(rc));

	rc = ABT_cond_create(&pool->sp_fetch_hdls_cond);
	if (rc != ABT_SUCCESS)
		D_GOTO(err_mutex, rc = dss_abterr2der(rc));

	rc = ABT_cond_create(&pool->sp_fetch_hdls_done_cond);
	if (rc != ABT_SUCCESS)
		D_GOTO(err_cond, rc = dss_abterr2der(rc));

	D_INIT_LIST_HEAD(&pool->sp_ec_ephs_list);
	uuid_copy(pool->sp_uuid, key);
	pool->sp_map_version = arg->pca_map_version;
	pool->sp_reclaim = DAOS_RECLAIM_LAZY; /* default reclaim strategy */
	pool->sp_policy_desc.policy =
			DAOS_MEDIA_POLICY_IO_SIZE; /* default tiering policy */

	/** set up ds_pool metrics */
	rc = ds_pool_metrics_start(pool);
	if (rc != 0) {
		D_ERROR(DF_UUID": failed to set up ds_pool metrics: %d\n",
			DP_UUID(key), rc);
		goto err_done_cond;
	}

	uuid_unparse_lower(key, group_id);
	rc = crt_group_secondary_create(group_id, NULL /* primary_grp */,
					NULL /* ranks */, &pool->sp_group);
	if (rc != 0) {
		D_ERROR(DF_UUID": failed to create pool group: %d\n",
			DP_UUID(key), rc);
		goto err_metrics;
	}

	rc = ds_iv_ns_create(info->dmi_ctx, pool->sp_uuid, pool->sp_group,
			     &iv_ns_id, &pool->sp_iv_ns);
	if (rc != 0) {
		D_ERROR(DF_UUID": failed to create pool IV NS: %d\n",
			DP_UUID(key), rc);
		goto err_group;
	}

	collective_arg.pla_pool = pool;
	collective_arg.pla_uuid = key;
	collective_arg.pla_map_version = arg->pca_map_version;
	rc = dss_thread_collective(pool_child_add_one, &collective_arg, 0);
	if (rc != 0) {
		D_ERROR(DF_UUID": failed to add ES pool caches: "DF_RC"\n",
			DP_UUID(key), DP_RC(rc));
		goto err_iv_ns;
	}

	*link = &pool->sp_entry;
	return 0;

err_iv_ns:
	ds_iv_ns_put(pool->sp_iv_ns);
err_group:
	rc_tmp = crt_group_secondary_destroy(pool->sp_group);
	if (rc_tmp != 0)
		D_ERROR(DF_UUID": failed to destroy pool group: "DF_RC"\n",
			DP_UUID(pool->sp_uuid), DP_RC(rc_tmp));
err_metrics:
	ds_pool_metrics_stop(pool);
err_done_cond:
	ABT_cond_free(&pool->sp_fetch_hdls_done_cond);
err_cond:
	ABT_cond_free(&pool->sp_fetch_hdls_cond);
err_mutex:
	ABT_mutex_free(&pool->sp_mutex);
err_lock:
	ABT_rwlock_free(&pool->sp_lock);
err_pool:
	D_FREE(pool);
err:
	return rc;
}

static void
pool_free_ref(struct daos_llink *llink)
{
	struct ds_pool *pool = pool_obj(llink);
	int		rc;

	D_DEBUG(DF_DSMS, DF_UUID": freeing\n", DP_UUID(pool->sp_uuid));

	rc = dss_thread_collective(pool_child_delete_one, pool->sp_uuid, 0);
	if (rc == -DER_CANCELED)
		D_DEBUG(DB_MD, DF_UUID": no ESs\n", DP_UUID(pool->sp_uuid));
	else if (rc != 0)
		D_ERROR(DF_UUID": failed to delete ES pool caches: "DF_RC"\n",
			DP_UUID(pool->sp_uuid), DP_RC(rc));

	pl_map_disconnect(pool->sp_uuid);
	if (pool->sp_map != NULL)
		pool_map_decref(pool->sp_map);

	ds_iv_ns_put(pool->sp_iv_ns);

	rc = crt_group_secondary_destroy(pool->sp_group);
	if (rc != 0)
		D_ERROR(DF_UUID": failed to destroy pool group: %d\n",
			DP_UUID(pool->sp_uuid), rc);

	/** release metrics */
	ds_pool_metrics_stop(pool);

	ABT_cond_free(&pool->sp_fetch_hdls_cond);
	ABT_cond_free(&pool->sp_fetch_hdls_done_cond);
	ABT_mutex_free(&pool->sp_mutex);
	ABT_rwlock_free(&pool->sp_lock);
	D_FREE(pool);
}

static bool
pool_cmp_keys(const void *key, unsigned int ksize, struct daos_llink *llink)
{
	struct ds_pool *pool = pool_obj(llink);

	return uuid_compare(key, pool->sp_uuid) == 0;
}

static uint32_t
pool_rec_hash(struct daos_llink *llink)
{
	struct ds_pool *pool = pool_obj(llink);

	return d_hash_string_u32((const char *)pool->sp_uuid, sizeof(uuid_t));
}

static struct daos_llink_ops pool_cache_ops = {
	.lop_alloc_ref	= pool_alloc_ref,
	.lop_free_ref	= pool_free_ref,
	.lop_cmp_keys	= pool_cmp_keys,
	.lop_rec_hash	= pool_rec_hash,
};

int
ds_pool_cache_init(void)
{
	int rc;

	rc = daos_lru_cache_create(-1 /* bits */, D_HASH_FT_NOLOCK /* feats */,
				   &pool_cache_ops, &pool_cache);
	return rc;
}

void
ds_pool_cache_fini(void)
{
	daos_lru_cache_destroy(pool_cache);
}

struct ds_pool *
ds_pool_lookup(const uuid_t uuid)
{
	struct daos_llink	*llink;
	struct ds_pool		*pool;
	int			 rc;

	D_ASSERT(dss_get_module_info()->dmi_xs_id == 0);
	rc = daos_lru_ref_hold(pool_cache, (void *)uuid, sizeof(uuid_t),
			       NULL /* create_args */, &llink);
	if (rc != 0)
		return NULL;

	pool = pool_obj(llink);
	if (pool->sp_stopping) {
		D_DEBUG(DB_MD, DF_UUID": is in stopping\n", DP_UUID(uuid));
		ds_pool_put(pool);
		return NULL;
	}

	return pool;
}

void
ds_pool_get(struct ds_pool *pool)
{
	D_ASSERT(pool != NULL);
	D_ASSERT(dss_get_module_info()->dmi_xs_id == 0);
	daos_lru_ref_add(&pool->sp_entry);
}

void
ds_pool_put(struct ds_pool *pool)
{
	D_ASSERT(pool != NULL);
	D_ASSERT(dss_get_module_info()->dmi_xs_id == 0);
	daos_lru_ref_release(pool_cache, &pool->sp_entry);
}

void
pool_fetch_hdls_ult(void *data)
{
	struct ds_pool	*pool = data;
	int		rc = 0;

	/* sp_map == NULL means the IV ns is not setup yet, i.e.
	 * the pool leader does not broadcast the pool map to the
	 * current node yet, see pool_iv_pre_sync().
	 */
	ABT_mutex_lock(pool->sp_mutex);
	if (pool->sp_map == NULL)
		ABT_cond_wait(pool->sp_fetch_hdls_cond, pool->sp_mutex);
	ABT_mutex_unlock(pool->sp_mutex);

	if (pool->sp_stopping) {
		D_DEBUG(DB_MD, DF_UUID": skip fetching hdl due to stop\n",
			DP_UUID(pool->sp_uuid));
		D_GOTO(out, rc);
	}
	rc = ds_pool_iv_conn_hdl_fetch(pool);
	if (rc) {
		D_ERROR("iv conn fetch %d\n", rc);
		D_GOTO(out, rc);
	}

out:
	ABT_mutex_lock(pool->sp_mutex);
	ABT_cond_signal(pool->sp_fetch_hdls_done_cond);
	ABT_mutex_unlock(pool->sp_mutex);

	pool->sp_fetch_hdls = 0;
}

static void
tgt_ec_eph_query_ult(void *data)
{
	ds_cont_tgt_ec_eph_query_ult(data);
}

static int
ds_pool_start_ec_eph_query_ult(struct ds_pool *pool)
{
	struct sched_req_attr	attr;

	if (unlikely(ec_agg_disabled))
		return 0;

	D_ASSERT(pool->sp_ec_ephs_req == NULL);
	sched_req_attr_init(&attr, SCHED_REQ_GC, &pool->sp_uuid);
	pool->sp_ec_ephs_req = sched_create_ult(&attr, tgt_ec_eph_query_ult, pool,
						DSS_DEEP_STACK_SZ);
	if (pool->sp_ec_ephs_req == NULL) {
		D_ERROR(DF_UUID": failed create ec eph equery ult.\n",
			DP_UUID(pool->sp_uuid));
		return -DER_NOMEM;
	}

	return 0;
}

static void
ds_pool_tgt_ec_eph_query_abort(struct ds_pool *pool)
{
	if (pool->sp_ec_ephs_req == NULL)
		return;

	D_DEBUG(DB_MD, DF_UUID": Stopping EC query ULT\n",
		DP_UUID(pool->sp_uuid));

	sched_req_wait(pool->sp_ec_ephs_req, true);
	sched_req_put(pool->sp_ec_ephs_req);
	pool->sp_ec_ephs_req = NULL;
	D_INFO(DF_UUID": EC query ULT stopped\n", DP_UUID(pool->sp_uuid));
}

static void
pool_fetch_hdls_ult_abort(struct ds_pool *pool)
{
	if (!pool->sp_fetch_hdls) {
		D_INFO(DF_UUID": fetch hdls ULT aborted\n", DP_UUID(pool->sp_uuid));
		return;
	}

	ABT_mutex_lock(pool->sp_mutex);
	ABT_cond_signal(pool->sp_fetch_hdls_cond);
	ABT_mutex_unlock(pool->sp_mutex);

	ABT_mutex_lock(pool->sp_mutex);
	ABT_cond_wait(pool->sp_fetch_hdls_done_cond, pool->sp_mutex);
	ABT_mutex_unlock(pool->sp_mutex);
	D_INFO(DF_UUID": fetch hdls ULT aborted\n", DP_UUID(pool->sp_uuid));
}

/*
 * Start a pool. Must be called on the system xstream. Hold the ds_pool object
 * till ds_pool_stop. Only for mgmt and pool modules.
 */
int
ds_pool_start(uuid_t uuid)
{
	struct ds_pool			*pool;
	struct daos_llink		*llink;
	struct ds_pool_create_arg	arg = {};
	int				rc;

	D_ASSERT(dss_get_module_info()->dmi_xs_id == 0);

	/*
	 * Look up the pool without create_args (see pool_alloc_ref) to see if
	 * the pool is started already.
	 */
	rc = daos_lru_ref_hold(pool_cache, (void *)uuid, sizeof(uuid_t),
			       NULL /* create_args */, &llink);
	if (rc == 0) {
		pool = pool_obj(llink);
		if (pool->sp_stopping) {
			D_ERROR(DF_UUID": stopping isn't done yet\n",
				DP_UUID(uuid));
			rc = -DER_BUSY;
		}
		/* Already started; drop our reference. */
		daos_lru_ref_release(pool_cache, &pool->sp_entry);
		return rc;
	} else if (rc != -DER_NONEXIST) {
		D_ERROR(DF_UUID": failed to look up pool: %d\n", DP_UUID(uuid),
			rc);
		if (rc == -DER_EXIST)
			rc = -DER_BUSY;
		return rc;
	}

	/* Start it by creating the ds_pool object and hold the reference. */
	rc = daos_lru_ref_hold(pool_cache, (void *)uuid, sizeof(uuid_t), &arg,
			       &llink);
	if (rc != 0) {
		D_ERROR(DF_UUID": failed to start pool: %d\n", DP_UUID(uuid),
			rc);
		return rc;
	}

	pool = pool_obj(llink);

	rc = dss_ult_create(pool_fetch_hdls_ult, pool, DSS_XS_SYS,
			    0, 0, NULL);
	if (rc != 0) {
		D_ERROR(DF_UUID": failed to create fetch ult: %d\n",
			DP_UUID(uuid), rc);
		D_GOTO(failure_pool, rc);
	}

	pool->sp_fetch_hdls = 1;
	rc = ds_pool_start_ec_eph_query_ult(pool);
	if (rc != 0) {
		D_ERROR(DF_UUID": failed to start ec eph query ult: %d\n",
			DP_UUID(uuid), rc);
		D_GOTO(failure_ult, rc);
	}

	ds_iv_ns_start(pool->sp_iv_ns);

	return rc;

failure_ult:
	pool_fetch_hdls_ult_abort(pool);
failure_pool:
	ds_pool_put(pool);
	return rc;
}

/*
 * Stop a pool. Must be called on the system xstream. Release the ds_pool
 * object reference held by ds_pool_start. Only for mgmt and pool modules.
 */
void
ds_pool_stop(uuid_t uuid)
{
	struct ds_pool *pool;

	pool = ds_pool_lookup(uuid);
	if (pool == NULL)
		return;
	if (pool->sp_stopping)
		return;
	pool->sp_stopping = 1;

	ds_iv_ns_stop(pool->sp_iv_ns);
	ds_pool_tgt_ec_eph_query_abort(pool);
	pool_fetch_hdls_ult_abort(pool);

	ds_rebuild_abort(pool->sp_uuid, -1);
	ds_migrate_stop(pool, -1);
	ds_pool_put(pool); /* held by ds_pool_start */
	ds_pool_put(pool);
	D_INFO(DF_UUID": pool service is aborted\n", DP_UUID(uuid));
}

/* ds_pool_hdl ****************************************************************/

static struct d_hash_table *pool_hdl_hash;

static inline struct ds_pool_hdl *
pool_hdl_obj(d_list_t *rlink)
{
	return container_of(rlink, struct ds_pool_hdl, sph_entry);
}

static bool
pool_hdl_key_cmp(struct d_hash_table *htable, d_list_t *rlink,
		 const void *key, unsigned int ksize)
{
	struct ds_pool_hdl *hdl = pool_hdl_obj(rlink);

	D_ASSERTF(ksize == sizeof(uuid_t), "%u\n", ksize);
	return uuid_compare(hdl->sph_uuid, key) == 0;
}

static uint32_t
pool_hdl_key_hash(struct d_hash_table *htable, const void *key,
		  unsigned int ksize)
{
	D_ASSERTF(ksize == sizeof(uuid_t), "%u\n", ksize);
	return *((const uint32_t *)key);
}

static uint32_t
pool_hdl_rec_hash(struct d_hash_table *htable, d_list_t *link)
{
	struct ds_pool_hdl *hdl = pool_hdl_obj(link);
	uint32_t *retp = (uint32_t *)hdl->sph_uuid;

	return *retp;
}

static void
pool_hdl_rec_addref(struct d_hash_table *htable, d_list_t *rlink)
{
	pool_hdl_obj(rlink)->sph_ref++;
}

static bool
pool_hdl_rec_decref(struct d_hash_table *htable, d_list_t *rlink)
{
	struct ds_pool_hdl *hdl = pool_hdl_obj(rlink);

	D_ASSERTF(hdl->sph_ref > 0, "%d\n", hdl->sph_ref);
	hdl->sph_ref--;
	return hdl->sph_ref == 0;
}

static void
pool_hdl_rec_free(struct d_hash_table *htable, d_list_t *rlink)
{
	struct ds_pool_hdl *hdl = pool_hdl_obj(rlink);

	D_DEBUG(DF_DSMS, DF_UUID": freeing "DF_UUID"\n",
		DP_UUID(hdl->sph_pool->sp_uuid), DP_UUID(hdl->sph_uuid));
	D_ASSERT(d_hash_rec_unlinked(&hdl->sph_entry));
	D_ASSERTF(hdl->sph_ref == 0, "%d\n", hdl->sph_ref);
	daos_iov_free(&hdl->sph_cred);
	ds_pool_put(hdl->sph_pool);
	D_FREE(hdl);
}

static d_hash_table_ops_t pool_hdl_hash_ops = {
	.hop_key_cmp	= pool_hdl_key_cmp,
	.hop_key_hash	= pool_hdl_key_hash,
	.hop_rec_hash	= pool_hdl_rec_hash,
	.hop_rec_addref	= pool_hdl_rec_addref,
	.hop_rec_decref	= pool_hdl_rec_decref,
	.hop_rec_free	= pool_hdl_rec_free
};

int
ds_pool_hdl_hash_init(void)
{
	return d_hash_table_create(0 /* feats */, 4 /* bits */, NULL /* priv */,
				   &pool_hdl_hash_ops, &pool_hdl_hash);
}

void
ds_pool_hdl_hash_fini(void)
{
	d_hash_table_destroy(pool_hdl_hash, true /* force */);
}

static int
pool_hdl_delete_all_cb(d_list_t *link, void *arg)
{
	uuid_copy(arg, pool_hdl_obj(link)->sph_uuid);
	return 1;
}

void
ds_pool_hdl_delete_all(void)
{
	D_DEBUG(DB_MD, "deleting all pool handles\n");
	D_ASSERT(dss_srv_shutting_down());

	/*
	 * The d_hash_table_traverse locking makes it impossible to delete or
	 * even addref in the callback. Hence we traverse and delete one by one.
	 */
	for (;;) {
		uuid_t	arg;
		int	rc;

		uuid_clear(arg);

		rc = d_hash_table_traverse(pool_hdl_hash, pool_hdl_delete_all_cb, arg);
		D_ASSERTF(rc == 0 || rc == 1, DF_RC"\n", DP_RC(rc));

		if (uuid_is_null(arg))
			break;

		/*
		 * Ignore the return code because it's OK for the handle to
		 * have been deleted by someone else.
		 */
		d_hash_rec_delete(pool_hdl_hash, arg, sizeof(uuid_t));
	}
}

static int
pool_hdl_add(struct ds_pool_hdl *hdl)
{
	if (dss_srv_shutting_down())
		return -DER_CANCELED;

	return d_hash_rec_insert(pool_hdl_hash, hdl->sph_uuid,
				 sizeof(uuid_t), &hdl->sph_entry,
				 true /* exclusive */);
}

static void
pool_hdl_delete(struct ds_pool_hdl *hdl)
{
	bool deleted;

	deleted = d_hash_rec_delete(pool_hdl_hash, hdl->sph_uuid,
				    sizeof(uuid_t));
	D_ASSERT(deleted == true);
}

struct ds_pool_hdl *
ds_pool_hdl_lookup(const uuid_t uuid)
{
	d_list_t *rlink;

	rlink = d_hash_rec_find(pool_hdl_hash, uuid, sizeof(uuid_t));
	if (rlink == NULL)
		return NULL;

	return pool_hdl_obj(rlink);
}

void
ds_pool_hdl_put(struct ds_pool_hdl *hdl)
{
	d_hash_rec_decref(pool_hdl_hash, &hdl->sph_entry);
}

static void
aggregate_pool_space(struct daos_pool_space *agg_ps,
		     struct daos_pool_space *ps)
{
	int	i;
	bool	first;

	D_ASSERT(agg_ps && ps);

	if (ps->ps_ntargets == 0) {
		D_DEBUG(DB_TRACE, "Skip empty space info\n");
		return;
	}

	first = (agg_ps->ps_ntargets == 0);
	agg_ps->ps_ntargets += ps->ps_ntargets;

	for (i = DAOS_MEDIA_SCM; i < DAOS_MEDIA_MAX; i++) {
		agg_ps->ps_space.s_total[i] += ps->ps_space.s_total[i];
		agg_ps->ps_space.s_free[i] += ps->ps_space.s_free[i];

		if (agg_ps->ps_free_max[i] < ps->ps_free_max[i])
			agg_ps->ps_free_max[i] = ps->ps_free_max[i];
		if (agg_ps->ps_free_min[i] > ps->ps_free_min[i] || first)
			agg_ps->ps_free_min[i] = ps->ps_free_min[i];

		agg_ps->ps_free_mean[i] = agg_ps->ps_space.s_free[i] /
					  agg_ps->ps_ntargets;
	}
}

struct pool_query_xs_arg {
	struct ds_pool		*qxa_pool;
	struct daos_pool_space	 qxa_space;
};

static void
pool_query_xs_reduce(void *agg_arg, void *xs_arg)
{
	struct pool_query_xs_arg	*a_arg = agg_arg;
	struct pool_query_xs_arg	*x_arg = xs_arg;

	if (x_arg->qxa_space.ps_ntargets == 0)
		return;

	D_ASSERT(x_arg->qxa_space.ps_ntargets == 1);
	aggregate_pool_space(&a_arg->qxa_space, &x_arg->qxa_space);
}

static int
pool_query_xs_arg_alloc(struct dss_stream_arg_type *xs, void *agg_arg)
{
	struct pool_query_xs_arg	*x_arg, *a_arg = agg_arg;

	D_ALLOC_PTR(x_arg);
	if (x_arg == NULL)
		return -DER_NOMEM;

	xs->st_arg = x_arg;
	x_arg->qxa_pool = a_arg->qxa_pool;
	return 0;
}

static void
pool_query_xs_arg_free(struct dss_stream_arg_type *xs)
{
	D_ASSERT(xs->st_arg != NULL);
	D_FREE(xs->st_arg);
}

static int
pool_query_space(uuid_t pool_uuid, struct daos_pool_space *x_ps)
{
	struct dss_module_info	*info = dss_get_module_info();
	int			 tid = info->dmi_tgt_id;
	struct ds_pool_child	*pool_child;
	vos_pool_info_t		 vos_pool_info = { 0 };
	struct vos_pool_space	*vps = &vos_pool_info.pif_space;
	int			 i, rc;

	pool_child = ds_pool_child_lookup(pool_uuid);
	if (pool_child == NULL)
		return -DER_NO_HDL;

	rc = vos_pool_query(pool_child->spc_hdl, &vos_pool_info);
	if (rc != 0) {
		D_ERROR("Failed to query pool "DF_UUID", tgt_id: %d, "
			"rc: "DF_RC"\n", DP_UUID(pool_uuid), tid,
			DP_RC(rc));
		goto out;
	}

	x_ps->ps_ntargets = 1;
	x_ps->ps_space.s_total[DAOS_MEDIA_SCM] = SCM_TOTAL(vps);
	x_ps->ps_space.s_total[DAOS_MEDIA_NVME] = NVME_TOTAL(vps);

	/* Exclude the sys reserved space before reporting to user */
	if (SCM_FREE(vps) > SCM_SYS(vps))
		x_ps->ps_space.s_free[DAOS_MEDIA_SCM] =
				SCM_FREE(vps) - SCM_SYS(vps);
	else
		x_ps->ps_space.s_free[DAOS_MEDIA_SCM] = 0;

	if (NVME_FREE(vps) > NVME_SYS(vps))
		x_ps->ps_space.s_free[DAOS_MEDIA_NVME] =
				NVME_FREE(vps) - NVME_SYS(vps);
	else
		x_ps->ps_space.s_free[DAOS_MEDIA_NVME] = 0;

	for (i = DAOS_MEDIA_SCM; i < DAOS_MEDIA_MAX; i++) {
		x_ps->ps_free_max[i] = x_ps->ps_space.s_free[i];
		x_ps->ps_free_min[i] = x_ps->ps_space.s_free[i];
	}
out:
	ds_pool_child_put(pool_child);
	return rc;
}

static int
pool_query_one(void *vin)
{
	struct dss_coll_stream_args	*reduce = vin;
	struct dss_stream_arg_type	*streams = reduce->csa_streams;
	struct dss_module_info		*info = dss_get_module_info();
	int				 tid = info->dmi_tgt_id;
	struct pool_query_xs_arg	*x_arg = streams[tid].st_arg;
	struct ds_pool			*pool = x_arg->qxa_pool;

	return pool_query_space(pool->sp_uuid, &x_arg->qxa_space);
}

static int
pool_tgt_query(struct ds_pool *pool, struct daos_pool_space *ps)
{
	struct dss_coll_ops		coll_ops;
	struct dss_coll_args		coll_args = { 0 };
	struct pool_query_xs_arg	agg_arg = { 0 };
	int				rc;

	D_ASSERT(ps != NULL);
	memset(ps, 0, sizeof(*ps));

	/* collective operations */
	coll_ops.co_func		= pool_query_one;
	coll_ops.co_reduce		= pool_query_xs_reduce;
	coll_ops.co_reduce_arg_alloc	= pool_query_xs_arg_alloc;
	coll_ops.co_reduce_arg_free	= pool_query_xs_arg_free;

	/* packing arguments for aggregator args */
	agg_arg.qxa_pool		= pool;

	/* setting aggregator args */
	coll_args.ca_aggregator		= &agg_arg;
	coll_args.ca_func_args		= &coll_args.ca_stream_args;

	rc = ds_pool_get_failed_tgt_idx(pool->sp_uuid,
					&coll_args.ca_exclude_tgts,
					&coll_args.ca_exclude_tgts_cnt);
	if (rc) {
		D_ERROR(DF_UUID": failed to get index : rc "DF_RC"\n",
			DP_UUID(pool->sp_uuid), DP_RC(rc));
		return rc;
	}

	rc = dss_thread_collective_reduce(&coll_ops, &coll_args, 0);
	D_FREE(coll_args.ca_exclude_tgts);
	if (rc) {
		D_ERROR("Pool query on pool "DF_UUID" failed, "DF_RC"\n",
			DP_UUID(pool->sp_uuid), DP_RC(rc));
		return rc;
	}

	*ps = agg_arg.qxa_space;
	return rc;
}

int
ds_pool_tgt_connect(struct ds_pool *pool, struct pool_iv_conn *pic)
{
	struct ds_pool_hdl	*hdl = NULL;
	d_iov_t			cred_iov;
	int			rc;

	hdl = ds_pool_hdl_lookup(pic->pic_hdl);
	if (hdl != NULL) {
		if (hdl->sph_sec_capas == pic->pic_capas) {
			D_DEBUG(DF_DSMS, DF_UUID": found compatible pool "
				"handle: hdl="DF_UUID" capas="DF_U64"\n",
				DP_UUID(pool->sp_uuid), DP_UUID(pic->pic_hdl),
				hdl->sph_sec_capas);
			rc = 0;
		} else {
			D_ERROR(DF_UUID": found conflicting pool handle: hdl="
				DF_UUID" capas="DF_U64"\n",
				DP_UUID(pool->sp_uuid), DP_UUID(pic->pic_hdl),
				hdl->sph_sec_capas);
			rc = -DER_EXIST;
		}
		ds_pool_hdl_put(hdl);
		return 0;
	}

	D_ALLOC_PTR(hdl);
	if (hdl == NULL)
		D_GOTO(out, rc = -DER_NOMEM);

	uuid_copy(hdl->sph_uuid, pic->pic_hdl);
	hdl->sph_flags = pic->pic_flags;
	hdl->sph_sec_capas = pic->pic_capas;
	ds_pool_get(pool);
	hdl->sph_pool = pool;

	cred_iov.iov_len = pic->pic_cred_size;
	cred_iov.iov_buf_len = pic->pic_cred_size;
	cred_iov.iov_buf = &pic->pic_creds[0];
	rc = daos_iov_copy(&hdl->sph_cred, &cred_iov);
	if (rc != 0) {
		ds_pool_put(pool);
		D_GOTO(out, rc);
	}

	rc = pool_hdl_add(hdl);
	if (rc != 0) {
		daos_iov_free(&hdl->sph_cred);
		ds_pool_put(pool);
		D_GOTO(out, rc);
	}

out:
	if (rc != 0)
		D_FREE(hdl);

	D_DEBUG(DF_DSMS, DF_UUID": connect "DF_RC"\n",
		DP_UUID(pool->sp_uuid), DP_RC(rc));
	return rc;
}

void
ds_pool_tgt_disconnect(uuid_t uuid)
{
	struct ds_pool_hdl *hdl;

	hdl = ds_pool_hdl_lookup(uuid);
	if (hdl == NULL) {
		D_DEBUG(DF_DSMS, "handle "DF_UUID" does not exist\n",
			DP_UUID(uuid));
		return;
	}

	ds_pool_iv_conn_hdl_invalidate(hdl->sph_pool, uuid);

	pool_hdl_delete(hdl);
	ds_pool_hdl_put(hdl);
}

void
ds_pool_tgt_disconnect_handler(crt_rpc_t *rpc)
{
	struct pool_tgt_disconnect_in  *in = crt_req_get(rpc);
	struct pool_tgt_disconnect_out *out = crt_reply_get(rpc);
	uuid_t			       *hdl_uuids = in->tdi_hdls.ca_arrays;
	int				i;
	int				rc = 0;

	if (in->tdi_hdls.ca_count == 0)
		D_GOTO(out, rc = 0);

	if (in->tdi_hdls.ca_arrays == NULL)
		D_GOTO(out, rc = -DER_INVAL);

	D_DEBUG(DF_DSMS, DF_UUID": handling rpc %p: hdls[0]="DF_UUID" nhdls="
		DF_U64"\n", DP_UUID(in->tdi_uuid), rpc, DP_UUID(hdl_uuids),
		in->tdi_hdls.ca_count);

	for (i = 0; i < in->tdi_hdls.ca_count; i++)
		ds_pool_tgt_disconnect(hdl_uuids[i]);
out:
	out->tdo_rc = (rc == 0 ? 0 : 1);
	D_DEBUG(DF_DSMS, DF_UUID": replying rpc %p: %d "DF_RC"\n",
		DP_UUID(in->tdi_uuid), rpc, out->tdo_rc, DP_RC(rc));
	crt_reply_send(rpc);
}

int
ds_pool_tgt_disconnect_aggregator(crt_rpc_t *source, crt_rpc_t *result,
				  void *priv)
{
	struct pool_tgt_disconnect_out *out_source = crt_reply_get(source);
	struct pool_tgt_disconnect_out *out_result = crt_reply_get(result);

	out_result->tdo_rc += out_source->tdo_rc;
	return 0;
}

static int
update_pool_group(struct ds_pool *pool, struct pool_map *map)
{
	uint32_t	version;
	d_rank_list_t	ranks;
	int		rc;

	rc = crt_group_version(pool->sp_group, &version);
	D_ASSERTF(rc == 0, "%d\n", rc);
	D_DEBUG(DB_MD, DF_UUID": %u -> %u\n", DP_UUID(pool->sp_uuid), version,
		pool_map_get_version(map));

	rc = map_ranks_init(map, MAP_RANKS_UP, &ranks);
	if (rc != 0)
		return rc;

	/* Let secondary rank == primary rank. */
	rc = crt_group_secondary_modify(pool->sp_group, &ranks, &ranks,
					CRT_GROUP_MOD_OP_REPLACE,
					pool_map_get_version(map));
	if (rc != 0) {
		if (rc == -DER_OOG)
			D_DEBUG(DB_MD, DF_UUID": SG and PG out of sync: %d\n",
				DP_UUID(pool->sp_uuid), rc);
		else
			D_ERROR(DF_UUID": failed to update group: %d\n",
				DP_UUID(pool->sp_uuid), rc);
	}

	map_ranks_fini(&ranks);
	return rc;
}

/*
 * Called via dss_collective() to update the pool map version in the
 * ds_pool_child object.
 */
static int
update_child_map(void *data)
{
	struct ds_pool		*pool = (struct ds_pool *)data;
	struct ds_pool_child	*child;

	child = ds_pool_child_lookup(pool->sp_uuid);
	if (child == NULL)
		return -DER_NONEXIST;

	child->spc_map_version = pool->sp_map_version;
	ds_pool_child_put(child);
	return 0;
}

int
ds_pool_tgt_map_update(struct ds_pool *pool, struct pool_buf *buf,
		       unsigned int map_version)
{
	struct pool_map *map = NULL;
	bool		update_map = false;
	int		rc = 0;

	if (buf != NULL) {
		rc = pool_map_create(buf, map_version, &map);
		if (rc != 0) {
			D_ERROR(DF_UUID" failed to create pool map: "DF_RC"\n",
				DP_UUID(pool->sp_uuid), DP_RC(rc));
			return rc;
		}
	}

	ABT_rwlock_wrlock(pool->sp_lock);
	/* Check if the pool map needs to to update */
	if (map != NULL &&
	    (pool->sp_map == NULL ||
	     pool_map_get_version(pool->sp_map) < map_version)) {
		struct pool_map *tmp = pool->sp_map;

		D_DEBUG(DB_MD, DF_UUID
			": update pool_map version: %p/%d -> %p/%d\n",
			DP_UUID(pool->sp_uuid), pool->sp_map,
			pool->sp_map ? pool_map_get_version(pool->sp_map) : -1,
			map, pool_map_get_version(map));

		rc = update_pool_group(pool, map);
		if (rc != 0) {
			D_ERROR(DF_UUID": Can not update pool group: "DF_RC"\n",
				DP_UUID(pool->sp_uuid), DP_RC(rc));
			D_GOTO(out, rc);
		}

		rc = pl_map_update(pool->sp_uuid, map,
				   pool->sp_map != NULL ? false : true,
				   DEFAULT_PL_TYPE);
		if (rc != 0) {
			D_ERROR(DF_UUID": failed update pl_map: "
				""DF_RC"\n", DP_UUID(pool->sp_uuid), DP_RC(rc));
			D_GOTO(out, rc);
		}

		rc = pool_map_update_failed_cnt(map);
		if (rc != 0) {
			D_ERROR(DF_UUID": failed fail-cnt update pl_map"
				": %d\n", DP_UUID(pool->sp_uuid), rc);
			D_GOTO(out, rc);
		}

		update_map = true;
		/* drop the stale map */
		pool->sp_map = map;
		map = tmp;
	}

	/* Check if the pool map on each xstream needs to update */
	if (pool->sp_map_version < map_version) {
		D_DEBUG(DB_MD, DF_UUID
			": changed cached map version: %u -> %u\n",
			DP_UUID(pool->sp_uuid), pool->sp_map_version,
			map_version);

		pool->sp_map_version = map_version;
		rc = dss_task_collective(update_child_map, pool, 0);
		D_ASSERT(rc == 0);
		update_map = true;
	}

	if (update_map) {
		struct dtx_scan_args	*arg;
		int ret;

		/* Since the map has been updated successfully, so let's
		 * ignore the dtx resync failure for now.
		 */
		D_ALLOC_PTR(arg);
		if (arg == NULL)
			D_GOTO(out, rc);

		uuid_copy(arg->pool_uuid, pool->sp_uuid);
		arg->version = pool->sp_map_version;
		ret = dss_ult_create(dtx_resync_ult, arg, DSS_XS_SYS,
				     0, 0, NULL);
		if (ret) {
			D_ERROR("dtx_resync_ult failure %d\n", ret);
			D_FREE(arg);
		}
	} else {
		D_WARN("Ignore update pool "DF_UUID" %d -> %d\n",
		       DP_UUID(pool->sp_uuid), pool->sp_map_version,
		       map_version);
	}
out:
	ABT_rwlock_unlock(pool->sp_lock);
	if (map != NULL)
		pool_map_decref(map);
	if (rc == 0)
		rc = ds_cont_rf_check(pool->sp_uuid);
	return rc;
}

void
ds_pool_tgt_query_handler(crt_rpc_t *rpc)
{
	struct pool_tgt_query_in	*in = crt_req_get(rpc);
	struct pool_tgt_query_out	*out = crt_reply_get(rpc);
	struct ds_pool			*pool;
	int				 rc;

	/* Single target query */
	if (dss_get_module_info()->dmi_xs_id != 0) {
		rc = pool_query_space(in->tqi_op.pi_uuid, &out->tqo_space);
		goto out;
	}

	/* Aggregate query over all targets on the node */
	pool = ds_pool_lookup(in->tqi_op.pi_uuid);
	if (pool == NULL) {
		D_ERROR("Failed to find pool "DF_UUID"\n",
			DP_UUID(in->tqi_op.pi_uuid));
		D_GOTO(out, rc = -DER_NONEXIST);
	}

	rc = pool_tgt_query(pool, &out->tqo_space);
	if (rc != 0)
		rc = 1;	/* For query aggregator */
	ds_pool_put(pool);
out:
	out->tqo_rc = rc;
	crt_reply_send(rpc);
}

int
ds_pool_tgt_query_aggregator(crt_rpc_t *source, crt_rpc_t *result, void *priv)
{
	struct pool_tgt_query_out	*out_source = crt_reply_get(source);
	struct pool_tgt_query_out	*out_result = crt_reply_get(result);

	out_result->tqo_rc += out_source->tqo_rc;
	if (out_source->tqo_rc != 0)
		return 0;

	aggregate_pool_space(&out_result->tqo_space, &out_source->tqo_space);
	return 0;
}

static int
update_vos_prop_on_targets(void *in)
{
	struct ds_pool			*pool = (struct ds_pool *)in;
	struct ds_pool_child		*child = NULL;
	struct policy_desc_t		policy_desc = {0};
	int				ret = 0;

	child = ds_pool_child_lookup(pool->sp_uuid);
	if (child == NULL)
		return -DER_NONEXIST;	/* no child created yet? */

	policy_desc = pool->sp_policy_desc;
	ret = vos_pool_ctl(child->spc_hdl, VOS_PO_CTL_SET_POLICY, &policy_desc);
	ds_pool_child_put(child);

	return ret;
}

int
ds_pool_tgt_prop_update(struct ds_pool *pool, struct pool_iv_prop *iv_prop)
{
	int ret;

	D_ASSERT(dss_get_module_info()->dmi_xs_id == 0);
	pool->sp_ec_cell_sz = iv_prop->pip_ec_cell_sz;
	pool->sp_reclaim = iv_prop->pip_reclaim;
	pool->sp_redun_fac = iv_prop->pip_redun_fac;
	pool->sp_ec_pda = iv_prop->pip_ec_pda;
	pool->sp_rp_pda = iv_prop->pip_rp_pda;

	if (!daos_policy_try_parse(iv_prop->pip_policy_str,
				   &pool->sp_policy_desc)) {
		D_ERROR("Failed to parse policy string: %s\n",
			iv_prop->pip_policy_str);
		return -DER_MISMATCH;
	}
	ret = dss_thread_collective(update_vos_prop_on_targets, pool, 0);
<<<<<<< HEAD

	D_DEBUG(DB_CSUM, "Updating pool to sched: %lu\n",
		iv_prop->pip_scrub_sched);
	pool->sp_scrub_sched = iv_prop->pip_scrub_sched;
	pool->sp_scrub_freq_sec = iv_prop->pip_scrub_freq;
	pool->sp_scrub_cred = iv_prop->pip_scrub_cred;
	pool->sp_scrub_thresh = iv_prop->pip_scrub_thresh;
=======
>>>>>>> 1c2c6725

	return ret;
}

/**
 * Query the cached pool map. If the cached version is <= in->tmi_map_version,
 * the pool map will not be transferred to the client.
 */
void
ds_pool_tgt_query_map_handler(crt_rpc_t *rpc)
{
	struct pool_tgt_query_map_in   *in = crt_req_get(rpc);
	struct pool_tgt_query_map_out  *out = crt_reply_get(rpc);
	struct ds_pool_hdl	       *hdl;
	struct ds_pool		       *pool;
	struct pool_buf		       *buf;
	unsigned int			version;
	int				rc;

	D_DEBUG(DB_TRACE, DF_UUID": handling rpc %p\n",
		DP_UUID(in->tmi_op.pi_uuid), rpc);

	hdl = ds_pool_hdl_lookup(in->tmi_op.pi_hdl);
	if (hdl == NULL) {
		rc = -DER_NO_HDL;
		goto out;
	}

	/* Inefficient; better invent some zero-copy IV APIs. */
	pool = hdl->sph_pool;
	ABT_rwlock_rdlock(pool->sp_lock);
	version = (pool->sp_map == NULL ? 0 : pool_map_get_version(pool->sp_map));
	if (version <= in->tmi_map_version) {
		rc = 0;
		ABT_rwlock_unlock(pool->sp_lock);
		goto out_hdl;
	}
	rc = pool_buf_extract(pool->sp_map, &buf);
	ABT_rwlock_unlock(pool->sp_lock);
	if (rc != 0)
		goto out_hdl;

	rc = ds_pool_transfer_map_buf(buf, version, rpc, in->tmi_map_bulk,
				      &out->tmo_map_buf_size);

	D_FREE(buf);
out_hdl:
	out->tmo_op.po_map_version = version;
	ds_pool_hdl_put(hdl);
out:
	out->tmo_op.po_rc = rc;
	D_DEBUG(DB_TRACE, DF_UUID": replying rpc %p: "DF_RC"\n",
		DP_UUID(in->tmi_op.pi_uuid), rpc, DP_RC(out->tmo_op.po_rc));
	crt_reply_send(rpc);
}<|MERGE_RESOLUTION|>--- conflicted
+++ resolved
@@ -1464,7 +1464,6 @@
 		return -DER_MISMATCH;
 	}
 	ret = dss_thread_collective(update_vos_prop_on_targets, pool, 0);
-<<<<<<< HEAD
 
 	D_DEBUG(DB_CSUM, "Updating pool to sched: %lu\n",
 		iv_prop->pip_scrub_sched);
@@ -1472,8 +1471,6 @@
 	pool->sp_scrub_freq_sec = iv_prop->pip_scrub_freq;
 	pool->sp_scrub_cred = iv_prop->pip_scrub_cred;
 	pool->sp_scrub_thresh = iv_prop->pip_scrub_thresh;
-=======
->>>>>>> 1c2c6725
 
 	return ret;
 }
