--- conflicted
+++ resolved
@@ -105,11 +105,7 @@
   }
 
   @Test
-<<<<<<< HEAD
   public void testVerifyMultipleChildren() throws Exception {
-=======
-  public void testVerifyMultipleChildren() throws Exception{
->>>>>>> d537ecd9
     DaosFile dir1 = client.getFile("/src4/");
     dir1.mkdirs();
     DaosFile child1 = client.getFile(dir1, "c1");
@@ -161,23 +157,14 @@
   }
 
   @Test
-<<<<<<< HEAD
   public void testReadFile() throws Exception {
-=======
-  public void testReadFile() throws Exception{
->>>>>>> d537ecd9
     DaosFile daosFile = client.getFile("/data2");
     daosFile.createNewFile();
     int length = 100;
     ByteBuffer buffer = ByteBuffer.allocateDirect(length);
     byte[] bytes = new byte[length];
-<<<<<<< HEAD
     for (int i = 0; i < length; i++) {
       bytes[i] = (byte) i;
-=======
-    for (int i=0; i<length; i++) {
-      bytes[i] = (byte)i;
->>>>>>> d537ecd9
     }
     buffer.put(bytes);
 
@@ -195,51 +182,31 @@
   }
 
   @Test
-<<<<<<< HEAD
   public void testCreateNewFileSimple() throws Exception {
-=======
-  public void testCreateNewFileSimple() throws Exception{
->>>>>>> d537ecd9
     DaosFile daosFile = client.getFile("/zjf");
     daosFile.createNewFile();
   }
 
   @Test(expected = DaosIOException.class)
-<<<<<<< HEAD
   public void testCreateNewFileWithCreateParentFalse() throws Exception {
-=======
-  public void testCreateNewFileWithCreateParentFalse() throws Exception{
->>>>>>> d537ecd9
     DaosFile daosFile = client.getFile("/d444/d3/d2/file");
     daosFile.createNewFile();
   }
 
   @Test
-<<<<<<< HEAD
   public void testCreateNewFileWithCreateParentTrue() throws Exception {
-=======
-  public void testCreateNewFileWithCreateParentTrue() throws Exception{
->>>>>>> d537ecd9
     DaosFile daosFile = client.getFile("/d4/d3/d2/file");
     daosFile.createNewFile(true);
   }
 
   @Test
-<<<<<<< HEAD
   public void testNotExists() throws Exception {
-=======
-  public void testNotExists() throws Exception{
->>>>>>> d537ecd9
     DaosFile file = client.getFile("/zjf1");
     Assert.assertFalse(file.exists());
   }
 
   @Test
-<<<<<<< HEAD
   public void testNotExistsAfterDeletion() throws Exception {
-=======
-  public void testNotExistsAfterDeletion() throws Exception{
->>>>>>> d537ecd9
     DaosFile file = client.getFile("/zjf2");
     file.createNewFile();
     Assert.assertTrue(file.exists());
@@ -279,11 +246,7 @@
   }
 
   @Test
-<<<<<<< HEAD
   public void testGetStatAttributesLength() throws Exception {
-=======
-  public void testGetStatAttributesLength() throws Exception{
->>>>>>> d537ecd9
     DaosFile file = client.getFile("/zjf444");
     file.createNewFile();
 
@@ -296,11 +259,7 @@
   }
 
   @Test
-<<<<<<< HEAD
   public void testGetStatAttributes() throws Exception {
-=======
-  public void testGetStatAttributes() throws Exception{
->>>>>>> d537ecd9
     DaosFile file = client.getFile("/zjf4");
     file.createNewFile();
     StatAttributes attributes = file.getStatAttributes();
@@ -358,11 +317,7 @@
   }
 
   @Test(expected = DaosIOException.class)
-<<<<<<< HEAD
   public void testRemoveExtAttribute() throws Exception {
-=======
-  public void testRemoveExtAttribute() throws Exception{
->>>>>>> d537ecd9
     DaosFile file = client.getFile("/zjf6");
     file.mkdir();
     file.setExtAttribute("att1", "xyz", Constants.SET_XATTRIBUTE_CREATE);
@@ -371,11 +326,7 @@
   }
 
   @Test
-<<<<<<< HEAD
   public void testGetChunkSize() throws Exception {
-=======
-  public void testGetChunkSize() throws Exception{
->>>>>>> d537ecd9
     DaosFile file = client.getFile("/zjf7");
     file.createNewFile(0754, DaosObjectType.OC_SX, 2048, false);
     Assert.assertEquals(2048, file.getChunkSize());
@@ -383,11 +334,7 @@
 
   @AfterClass
   public static void teardown() throws Exception{
-<<<<<<< HEAD
-    if(client != null) {
-=======
     if (client != null) {
->>>>>>> d537ecd9
       client.close();
     }
   }
