--- conflicted
+++ resolved
@@ -58,22 +58,13 @@
 			for (i = 0; i < rc; i++) {
 				struct dfuse_event *ev;
 
-<<<<<<< HEAD
 				daos_event_fini(dev[i]);
 				ev = container_of(dev[i], struct dfuse_event, de_ev);
 				ev->de_complete_cb(ev);
-				D_FREE(ev);
 			}
 			to_consume = rc;
 		} else {
 			to_consume = 0;
-=======
-		rc = daos_eq_poll(fs_handle->dpi_eq, 1, DAOS_EQ_WAIT, 1, &dev);
-		if (rc == 1) {
-			daos_event_fini(dev);
-			ev = container_of(dev, struct dfuse_event, de_ev);
-			ev->de_complete_cb(ev);
->>>>>>> ba09d12d
 		}
 	}
 	return NULL;
@@ -1124,7 +1115,7 @@
 		ev->de_sgl.sg_nr       = 1;
 	}
 
-	rc = daos_event_init(&ev->de_ev, ev->de_handle->dpi_eq, NULL);
+	rc = daos_event_init(&ev->de_ev, ev->de_eqt->de_eq, NULL);
 	if (rc != -DER_SUCCESS) {
 		return false;
 	}
@@ -1148,7 +1139,7 @@
 		ev->de_sgl.sg_nr       = 1;
 	}
 
-	rc = daos_event_init(&ev->de_ev, ev->de_handle->dpi_eq, NULL);
+	rc = daos_event_init(&ev->de_ev, ev->de_eqt->de_eq, NULL);
 	if (rc != -DER_SUCCESS) {
 		return false;
 	}
@@ -1167,12 +1158,6 @@
 int
 dfuse_fs_start(struct dfuse_projection_info *fs_handle, struct dfuse_cont *dfs)
 {
-<<<<<<< HEAD
-	struct fuse_args          args = {0};
-	struct dfuse_inode_entry *ie   = NULL;
-	int                       rc;
-	int                       i;
-=======
 	struct fuse_args          args     = {0};
 	struct dfuse_inode_entry *ie       = NULL;
 	struct d_slab_reg         read_slab  = {.sr_init    = dfuse_event_init,
@@ -1183,9 +1168,8 @@
 						.sr_reset   = dfuse_write_event_reset,
 						.sr_release = dfuse_event_release,
 						POOL_TYPE_INIT(dfuse_event, de_list)};
-
+	int                       i;
 	int                       rc;
->>>>>>> ba09d12d
 
 	args.argc = 5;
 
@@ -1259,26 +1243,20 @@
 			       false);
 	D_ASSERT(rc == -DER_SUCCESS);
 
-<<<<<<< HEAD
-	for (i = 0; i < fs_handle->dpi_eqt_count; i++) {
-		struct dfuse_eq *eqt = &fs_handle->dpi_eqt[i];
-=======
 	rc = d_slab_init(&fs_handle->dpi_slab, fs_handle);
 	if (rc != -DER_SUCCESS)
 		D_GOTO(err_ie_remove, rc);
 
-	rc = d_slab_register(&fs_handle->dpi_slab, &read_slab, &fs_handle->dpi_read_slab);
-	if (rc != -DER_SUCCESS)
-		D_GOTO(err_slab, rc);
-
-	rc = d_slab_register(&fs_handle->dpi_slab, &write_slab, &fs_handle->dpi_write_slab);
-	if (rc != -DER_SUCCESS)
-		D_GOTO(err_slab, rc);
-
-	rc = pthread_create(&fs_handle->dpi_thread, NULL, dfuse_progress_thread, fs_handle);
-	if (rc != 0)
-		D_GOTO(err_slab, rc = daos_errno2der(rc));
->>>>>>> ba09d12d
+	for (i = 0; i < fs_handle->dpi_eqt_count; i++) {
+		struct dfuse_eq *eqt = &fs_handle->dpi_eqt[i];
+
+		rc = d_slab_register(&fs_handle->dpi_slab, &read_slab, &eqt->dpi_read_slab);
+		if (rc != -DER_SUCCESS)
+			D_GOTO(err_slab, rc);
+
+		rc = d_slab_register(&fs_handle->dpi_slab, &write_slab, &eqt->dpi_write_slab);
+		if (rc != -DER_SUCCESS)
+			D_GOTO(err_slab, rc);
 
 		rc = pthread_create(&eqt->de_thread, NULL, dfuse_progress_thread, eqt);
 		if (rc != 0)
@@ -1293,7 +1271,6 @@
 		return rc;
 	}
 
-<<<<<<< HEAD
 err_threads:
 	for (i = 0; i < fs_handle->dpi_eqt_count; i++) {
 		struct dfuse_eq *eqt = &fs_handle->dpi_eqt[i];
@@ -1306,11 +1283,9 @@
 		sem_destroy(&eqt->de_sem);
 	}
 
-=======
 err_slab:
 	d_slab_destroy(&fs_handle->dpi_slab);
 err_ie_remove:
->>>>>>> ba09d12d
 	dfs_release(ie->ie_obj);
 	d_hash_rec_delete_at(&fs_handle->dpi_iet, &ie->ie_htl);
 err:
