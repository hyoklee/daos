--- conflicted
+++ resolved
@@ -375,26 +375,14 @@
 
 	DFUSE_TRA_UP(dfp, fs_handle, "dfp");
 
-<<<<<<< HEAD
-	rc =
-	    daos_pool_connect(label, fs_handle->di_group, DAOS_PC_RO, &dfp->dfp_poh, &p_info, NULL);
-	if (rc) {
-		if (rc == -DER_NO_PERM)
-			DFUSE_TRA_INFO(dfp, "daos_pool_connect() failed, " DF_RC, DP_RC(rc));
-		else
-			DFUSE_TRA_ERROR(dfp, "daos_pool_connect() failed, " DF_RC, DP_RC(rc));
-		D_GOTO(err_free, rc = daos_der2errno(rc));
-	}
-=======
 	/* Handle the case where no identifier is supplied, this is for when dfuse
 	 * is started without any pool on the command line.
 	 */
 	if (label[0]) {
 		daos_pool_info_t p_info = {};
->>>>>>> 0461987a
-
-		rc = daos_pool_connect(label, fs_handle->dpi_info->di_group, DAOS_PC_RO,
-				       &dfp->dfp_poh, &p_info, NULL);
+
+		rc = daos_pool_connect(label, fs_handle->di_group, DAOS_PC_RO, &dfp->dfp_poh,
+				       &p_info, NULL);
 		if (rc) {
 			if (rc == -DER_NO_PERM || rc == -DER_NONEXIST)
 				DFUSE_TRA_INFO(dfp, "daos_pool_connect() failed, " DF_RC,
@@ -451,58 +439,7 @@
 		return 0;
 	}
 
-<<<<<<< HEAD
-	D_ALLOC_PTR(dfp);
-	if (dfp == NULL)
-		D_GOTO(err, rc = ENOMEM);
-
-	atomic_store_relaxed(&dfp->dfp_ref, 1);
-
-	DFUSE_TRA_UP(dfp, fs_handle, "dfp");
-
-	DFUSE_TRA_DEBUG(dfp, "New pool "DF_UUIDF, DP_UUID(pool));
-
-	if (uuid_is_null(*pool) == 0) {
-		char uuid_str[37];
-
-		uuid_copy(dfp->dfp_pool, *pool);
-		uuid_unparse(dfp->dfp_pool, uuid_str);
-		rc = daos_pool_connect(uuid_str, fs_handle->di_group, DAOS_PC_RO, &dfp->dfp_poh,
-				       NULL, NULL);
-		if (rc) {
-			if (rc == -DER_NO_PERM)
-				DFUSE_TRA_INFO(dfp, "daos_pool_connect() failed, "DF_RC, DP_RC(rc));
-			else
-				DFUSE_TRA_ERROR(dfp, "daos_pool_connect() failed, "DF_RC,
-						DP_RC(rc));
-			D_GOTO(err_free, rc = daos_der2errno(rc));
-		}
-	}
-
-	rc = d_hash_table_create_inplace(D_HASH_FT_LRU | D_HASH_FT_EPHEMERAL,
-					 3, fs_handle, &cont_hops,
-					 &dfp->dfp_cont_table);
-	if (rc != -DER_SUCCESS) {
-		DFUSE_TRA_ERROR(dfp, "Failed to create hash table: "DF_RC,
-				DP_RC(rc));
-		D_GOTO(err_disconnect, rc = daos_der2errno(rc));
-	}
-
-	rlink = d_hash_rec_find_insert(&fs_handle->dpi_pool_table,
-				       &dfp->dfp_pool, sizeof(dfp->dfp_pool),
-				       &dfp->dfp_entry);
-
-	if (rlink != &dfp->dfp_entry) {
-		DFUSE_TRA_DEBUG(dfp, "Found existing pool, reusing");
-		_ph_free(dfp);
-		dfp = container_of(rlink, struct dfuse_pool, dfp_entry);
-	}
-
-	DFUSE_TRA_DEBUG(dfp, "Returning dfp for "DF_UUID,
-			DP_UUID(dfp->dfp_pool));
-=======
 	uuid_unparse(pool, uuid_str);
->>>>>>> 0461987a
 
 	return dfuse_pool_connect(fs_handle, uuid_str, _dfp);
 }
