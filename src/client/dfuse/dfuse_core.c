/**
 * (C) Copyright 2016-2022 Intel Corporation.
 *
 * SPDX-License-Identifier: BSD-2-Clause-Patent
 */

#include <pthread.h>

#include "dfuse_common.h"
#include "dfuse.h"

/* Parse a string to a time, used for reading container attributes info
 * timeouts.
 */
static int
dfuse_parse_time(char *buff, size_t len, unsigned int *_out)
{
	int		matched;
	unsigned int	out = 0;
	int		count0 = 0;
	int		count1 = 0;
	char		c = '\0';

	matched = sscanf(buff, "%u%n%c%n", &out, &count0, &c, &count1);

	if (matched == 0)
		return EINVAL;

	if (matched == 1 && len != count0)
		return EINVAL;

	if (matched == 2 && len != count1)
		return EINVAL;

	if (matched == 2) {
		if (c == 'd' || c == 'D')
			out *= 60 * 60 * 24;
		else if (c == 'h' || c == 'H')
			out *= 60 * 60;
		else if (c == 'm' || c == 'M')
			out *= 60;
		else if (c == 's' || c == 'S')
			true;
		else
			return EINVAL;
	}

	*_out = out;
	return 0;
}

/* Inode entry hash table operations */

/* Shrink a 64 bit value into 32 bits to avoid hash collisions */
static uint32_t
ih_key_hash(struct d_hash_table *htable, const void *key,
	    unsigned int ksize)
{
	const ino_t *_ino = key;
	ino_t ino = *_ino;
	uint32_t hash = ino ^ (ino >> 32);

	return hash;
}

static bool
ih_key_cmp(struct d_hash_table *htable, d_list_t *rlink,
	   const void *key, unsigned int ksize)
{
	const struct dfuse_inode_entry	*ie;
	const ino_t			*ino = key;

	ie = container_of(rlink, struct dfuse_inode_entry, ie_htl);

	return *ino == ie->ie_stat.st_ino;
}

static uint32_t
ih_rec_hash(struct d_hash_table *htable, d_list_t *rlink)
{
	const struct dfuse_inode_entry	*ie;

	ie = container_of(rlink, struct dfuse_inode_entry, ie_htl);

	return ih_key_hash(NULL,
			   &ie->ie_stat.st_ino,
			   sizeof(ie->ie_stat.st_ino));
}

static void
ih_addref(struct d_hash_table *htable, d_list_t *rlink)
{
	struct dfuse_inode_entry	*ie;
	uint				oldref;

	ie = container_of(rlink, struct dfuse_inode_entry, ie_htl);
	oldref = atomic_fetch_add_relaxed(&ie->ie_ref, 1);
	DFUSE_TRA_DEBUG(ie, "addref to %u", oldref + 1);
}

static bool
ih_decref(struct d_hash_table *htable, d_list_t *rlink)
{
	struct dfuse_inode_entry	*ie;
	uint				oldref;

	ie = container_of(rlink, struct dfuse_inode_entry, ie_htl);
	oldref = atomic_fetch_sub_relaxed(&ie->ie_ref, 1);
	DFUSE_TRA_DEBUG(ie, "decref to %u", oldref - 1);
	return oldref == 1;
}

static int
ih_ndecref(struct d_hash_table *htable, d_list_t *rlink, int count)
{
	struct dfuse_inode_entry	*ie;
	uint				oldref = 0;
	uint				newref = 0;

	ie = container_of(rlink, struct dfuse_inode_entry, ie_htl);

	do {
		oldref = atomic_load_relaxed(&ie->ie_ref);

		if (oldref < count)
			break;

		newref = oldref - count;

	} while (!atomic_compare_exchange(&ie->ie_ref, oldref, newref));

	if (oldref < count) {
		DFUSE_TRA_ERROR(ie, "unable to decref %u from %u",
				count, oldref);
		return -DER_INVAL;
	}

	DFUSE_TRA_DEBUG(ie, "decref of %u to %u", count, newref);
	if (newref == 0)
		return 1;
	return 0;
}

static void
ih_free(struct d_hash_table *htable, d_list_t *rlink)
{
	struct dfuse_projection_info	*fs_handle = htable->ht_priv;
	struct dfuse_inode_entry	*ie;

	ie = container_of(rlink, struct dfuse_inode_entry, ie_htl);

	DFUSE_TRA_DEBUG(ie, "parent %#lx", ie->ie_parent);
	dfuse_ie_close(fs_handle, ie);
}

static d_hash_table_ops_t ie_hops = {
	.hop_key_cmp		= ih_key_cmp,
	.hop_key_hash		= ih_key_hash,
	.hop_rec_hash		= ih_rec_hash,
	.hop_rec_addref		= ih_addref,
	.hop_rec_decref		= ih_decref,
	.hop_rec_ndecref	= ih_ndecref,
	.hop_rec_free		= ih_free,
};

static uint32_t
ph_key_hash(struct d_hash_table *htable, const void *key,
	    unsigned int ksize)
{
	return *((const uint32_t *)key);
}

static uint32_t
ph_rec_hash(struct d_hash_table *htable, d_list_t *link)
{
	struct dfuse_pool *dfp;

	dfp = container_of(link, struct dfuse_pool, dfp_entry);

	return ph_key_hash(NULL, &dfp->dfp_pool, sizeof(dfp->dfp_pool));
}

static bool
ph_key_cmp(struct d_hash_table *htable, d_list_t *link,
	   const void *key, unsigned int ksize)
{
	struct dfuse_pool *dfp;

	dfp = container_of(link, struct dfuse_pool, dfp_entry);
	return uuid_compare(dfp->dfp_pool, key) == 0;
}

static void
ph_addref(struct d_hash_table *htable, d_list_t *link)
{
	struct dfuse_pool	 *dfp;
	uint			 oldref;

	dfp = container_of(link, struct dfuse_pool, dfp_entry);
	oldref = atomic_fetch_add_relaxed(&dfp->dfp_ref, 1);
	DFUSE_TRA_DEBUG(dfp, "addref to %u", oldref + 1);
}

static bool
ph_decref(struct d_hash_table *htable, d_list_t *link)
{
	struct dfuse_pool	*dfp;
	uint			oldref;

	dfp = container_of(link, struct dfuse_pool, dfp_entry);
	oldref = atomic_fetch_sub_relaxed(&dfp->dfp_ref, 1);
	DFUSE_TRA_DEBUG(dfp, "decref to %u", oldref - 1);
	return oldref == 1;
}

static void
_ph_free(struct dfuse_pool *dfp)
{
	int rc;

	if (daos_handle_is_valid(dfp->dfp_poh)) {
		rc = daos_pool_disconnect(dfp->dfp_poh, NULL);
		/* Hook for fault injection testing, if the disconnect fails with out of memory
		 * then simply try it again, only what might have happened is that the first
		 * call might have disconnected, but then failed to notify about the disconnect,
		 * in which case the subsequent call will return -DER_NO_HDL, if that's the case
		 * then this is expected, if odd, behavior so silence that case and just return
		 * success.
		 */
		if (rc == -DER_NOMEM) {
			rc = daos_pool_disconnect(dfp->dfp_poh, NULL);
			if (rc == -DER_NO_HDL)
				rc = -DER_SUCCESS;
		}
		if (rc != -DER_SUCCESS)
			DFUSE_TRA_ERROR(dfp,
					"daos_pool_disconnect() failed: "DF_RC,
					DP_RC(rc));
	}

	rc = d_hash_table_destroy_inplace(&dfp->dfp_cont_table, false);
	if (rc != -DER_SUCCESS)
		DFUSE_TRA_ERROR(dfp, "Failed to destroy pool hash table: "DF_RC,
				DP_RC(rc));

	D_FREE(dfp);
}

static void
ph_free(struct d_hash_table *htable, d_list_t *link)
{
	_ph_free(container_of(link, struct dfuse_pool, dfp_entry));
}

static d_hash_table_ops_t pool_hops = {
	.hop_key_cmp		= ph_key_cmp,
	.hop_key_hash		= ph_key_hash,
	.hop_rec_hash		= ph_rec_hash,
	.hop_rec_addref		= ph_addref,
	.hop_rec_decref		= ph_decref,
	.hop_rec_free		= ph_free,
};

static uint32_t
ch_key_hash(struct d_hash_table *htable, const void *key,
	    unsigned int ksize)
{
	return *((const uint32_t *)key);
}

static uint32_t
ch_rec_hash(struct d_hash_table *htable, d_list_t *link)
{
	struct dfuse_cont *dfc;

	dfc = container_of(link, struct dfuse_cont, dfs_entry);

	return ch_key_hash(NULL, &dfc->dfs_cont, sizeof(dfc->dfs_cont));
}

static bool
ch_key_cmp(struct d_hash_table *htable, d_list_t *link,
	   const void *key, unsigned int ksize)
{
	struct dfuse_cont *dfc;

	dfc = container_of(link, struct dfuse_cont, dfs_entry);
	return uuid_compare(dfc->dfs_cont, key) == 0;
}

static void
ch_addref(struct d_hash_table *htable, d_list_t *link)
{
	struct dfuse_cont	*dfc;
	uint			oldref;

	dfc = container_of(link, struct dfuse_cont, dfs_entry);
	oldref = atomic_fetch_add_relaxed(&dfc->dfs_ref, 1);
	DFUSE_TRA_DEBUG(dfc, "addref to %u", oldref + 1);
}

static bool
ch_decref(struct d_hash_table *htable, d_list_t *link)
{
	struct dfuse_cont	*dfc;
	uint			oldref;

	dfc = container_of(link, struct dfuse_cont, dfs_entry);
	oldref = atomic_fetch_sub_relaxed(&dfc->dfs_ref, 1);
	DFUSE_TRA_DEBUG(dfc, "decref to %u", oldref - 1);
	return oldref == 1;
}

static void
_ch_free(struct dfuse_projection_info *fs_handle, struct dfuse_cont *dfc)
{
	if (daos_handle_is_valid(dfc->dfs_coh)) {
		int rc;

		rc = dfs_umount(dfc->dfs_ns);
		if (rc != 0)
			DFUSE_TRA_ERROR(dfc, "dfs_umount() failed: %d (%s)", rc, strerror(rc));

		rc = daos_cont_close(dfc->dfs_coh, NULL);
		if (rc == -DER_NOMEM)
			rc = daos_cont_close(dfc->dfs_coh, NULL);
		if (rc != 0)
			DFUSE_TRA_ERROR(dfc, "daos_cont_close() failed, "DF_RC, DP_RC(rc));
	}

	d_hash_rec_decref(&fs_handle->dpi_pool_table, &dfc->dfs_dfp->dfp_entry);

	D_FREE(dfc);
}

static void
ch_free(struct d_hash_table *htable, d_list_t *link)
{
	_ch_free(htable->ht_priv,
		 container_of(link, struct dfuse_cont, dfs_entry));
}

d_hash_table_ops_t cont_hops = {
	.hop_key_cmp		= ch_key_cmp,
	.hop_key_hash		= ch_key_hash,
	.hop_rec_hash		= ch_rec_hash,
	.hop_rec_addref		= ch_addref,
	.hop_rec_decref		= ch_decref,
	.hop_rec_free		= ch_free,
};

/* Connect to a pool.
 *
 * Daos accepts labels and uuids via the same function so simply call that, connect to a pool
 * and setup a descriptor, then enter into the hash table and verify that it's unique.  If there
 * is likely already a connection for this pool then use dfuse_pool_get_handle() instead
 * which will do a hash-table lookup in advance.
 *
 * Return code is a system errno.
 */
int
dfuse_pool_connect(struct dfuse_projection_info *fs_handle, const char *label,
		   struct dfuse_pool **_dfp)
{
	struct dfuse_pool *dfp;
	d_list_t          *rlink;
	int                rc;
	int                ret;

	D_ALLOC_PTR(dfp);
	if (dfp == NULL)
		D_GOTO(err, rc = ENOMEM);

	atomic_store_relaxed(&dfp->dfp_ref, 1);

	DFUSE_TRA_UP(dfp, fs_handle, "dfp");

	/* Handle the case where no identifier is supplied, this is for when dfuse
	 * is started without any pool on the command line.
	 */
	if (label[0]) {
		daos_pool_info_t p_info = {};

		rc = daos_pool_connect(label, fs_handle->di_group, DAOS_PC_RO, &dfp->dfp_poh,
				       &p_info, NULL);
		if (rc) {
			if (rc == -DER_NO_PERM || rc == -DER_NONEXIST)
				DFUSE_TRA_INFO(dfp, "daos_pool_connect() failed, " DF_RC,
					       DP_RC(rc));
			else
				DFUSE_TRA_ERROR(dfp, "daos_pool_connect() '%s' failed, " DF_RC,
						label, DP_RC(rc));
			D_GOTO(err_free, rc = daos_der2errno(rc));
		}

		uuid_copy(dfp->dfp_pool, p_info.pi_uuid);
	}

	rc = d_hash_table_create_inplace(D_HASH_FT_LRU | D_HASH_FT_EPHEMERAL, 3, fs_handle,
					 &cont_hops, &dfp->dfp_cont_table);
	if (rc != -DER_SUCCESS) {
		DFUSE_TRA_ERROR(dfp, "Failed to create hash table: " DF_RC, DP_RC(rc));
		D_GOTO(err_disconnect, rc = daos_der2errno(rc));
	}

	rlink = d_hash_rec_find_insert(&fs_handle->dpi_pool_table, &dfp->dfp_pool,
				       sizeof(dfp->dfp_pool), &dfp->dfp_entry);

	if (rlink != &dfp->dfp_entry) {
		DFUSE_TRA_DEBUG(dfp, "Found existing pool, reusing");
		_ph_free(dfp);
		dfp = container_of(rlink, struct dfuse_pool, dfp_entry);
	}

	DFUSE_TRA_DEBUG(dfp, "Returning dfp for " DF_UUID, DP_UUID(dfp->dfp_pool));

	*_dfp = dfp;
	return rc;
err_disconnect:
	if (daos_handle_is_valid(dfp->dfp_poh)) {
		ret = daos_pool_disconnect(dfp->dfp_poh, NULL);
		if (ret)
			DFUSE_TRA_WARNING(dfp, "Failed to disconnect pool: " DF_RC, DP_RC(ret));
	}
err_free:
	D_FREE(dfp);
err:
	return rc;
}

int
dfuse_pool_get_handle(struct dfuse_projection_info *fs_handle, uuid_t pool,
		      struct dfuse_pool **_dfp)
{
	d_list_t *rlink;
	char      uuid_str[37];

	rlink = d_hash_rec_find(&fs_handle->dpi_pool_table, pool, sizeof(*pool));
	if (rlink) {
		*_dfp = container_of(rlink, struct dfuse_pool, dfp_entry);
		return 0;
	}

	uuid_unparse(pool, uuid_str);

	return dfuse_pool_connect(fs_handle, uuid_str, _dfp);
}

#define ATTR_COUNT 6

char const *const cont_attr_names[ATTR_COUNT] = {
    "dfuse-attr-time",    "dfuse-dentry-time", "dfuse-dentry-dir-time",
    "dfuse-ndentry-time", "dfuse-data-cache",  "dfuse-direct-io-disable"};

#define ATTR_TIME_INDEX              0
#define ATTR_DENTRY_INDEX            1
#define ATTR_DENTRY_DIR_INDEX        2
#define ATTR_NDENTRY_INDEX           3
#define ATTR_DATA_CACHE_INDEX        4
#define ATTR_DIRECT_IO_DISABLE_INDEX 5

/* Attribute values are of the form "120M", so the buffer does not need to be
 * large.
 */
#define ATTR_VALUE_LEN               128

static bool
dfuse_char_enabled(char *addr, size_t len)
{
	if (strncasecmp(addr, "on", len) == 0)
		return true;
	if (strncasecmp(addr, "true", len) == 0)
		return true;
	return false;
}

static bool
dfuse_char_disabled(char *addr, size_t len)
{
	if (strncasecmp(addr, "off", len) == 0)
		return true;
	if (strncasecmp(addr, "false", len) == 0)
		return true;
	return false;
}

/* Setup caching attributes for a container.
 *
 * These are read from pool attributes, or can be overwritten on the command
 * line, but only for the root dfc in that case, so to use caching with
 * multiple containers it needs to be set via attributes.
 *
 * Returns a  error code on error, or ENODATA if no attributes are
 * set.
 */
static int
dfuse_cont_get_cache(struct dfuse_cont *dfc)
{
	size_t       sizes[ATTR_COUNT];
	char        *buff;
	char        *buff_addrs[ATTR_COUNT];
	int          rc;
	int          i;
	unsigned int value;
	bool         have_dentry     = false;
	bool         have_dentry_dir = false;
	bool         have_dio        = false;
	bool         have_cache_off  = false;

	D_ALLOC(buff, ATTR_VALUE_LEN * ATTR_COUNT);

	if (buff == NULL)
		return ENOMEM;

	for (i = 0; i < ATTR_COUNT; i++) {
		sizes[i]      = ATTR_VALUE_LEN - 1;
		buff_addrs[i] = buff + i * ATTR_VALUE_LEN;
	}

	rc = daos_cont_get_attr(dfc->dfs_coh, ATTR_COUNT, cont_attr_names,
				(void *const *)buff_addrs, sizes, NULL);

	if (rc == -DER_NONEXIST) {
		/* none of the cache related attrs are present */
		D_GOTO(out, rc = ENODATA);
	} else if (rc != -DER_SUCCESS) {
		DFUSE_TRA_WARNING(dfc, "Failed to load values for all cache related attrs" DF_RC,
				  DP_RC(rc));
		D_GOTO(out, rc = daos_der2errno(rc));
	}

	for (i = 0; i < ATTR_COUNT; i++) {
		if (sizes[i] == 0) {
			/* attr is not present */
			continue;
		}

		/* Ensure the character after the fetched string is zero in case
		 * of non-null terminated strings.  size always refers to the
		 * number of non-null characters in this case, regardless of if
		 * the attribute is null terminated or not.
		 */
		if (*(buff_addrs[i] + sizes[i] - 1) == '\0')
			sizes[i]--;
		else
			*(buff_addrs[i] + sizes[i]) = '\0';

		if (i == ATTR_DATA_CACHE_INDEX) {
			if (dfuse_char_enabled(buff_addrs[i], sizes[i])) {
				dfc->dfc_data_caching = true;
				DFUSE_TRA_INFO(dfc, "setting '%s' is enabled", cont_attr_names[i]);
			} else if (dfuse_char_disabled(buff_addrs[i], sizes[i])) {
				have_cache_off        = true;
				dfc->dfc_data_caching = false;
				DFUSE_TRA_INFO(dfc, "setting '%s' is disabled", cont_attr_names[i]);
			} else {
				DFUSE_TRA_WARNING(dfc, "Failed to parse '%s' for '%s'",
						  buff_addrs[i], cont_attr_names[i]);
				dfc->dfc_data_caching = false;
			}
			continue;
		}
		if (i == ATTR_DIRECT_IO_DISABLE_INDEX) {
			if (dfuse_char_enabled(buff_addrs[i], sizes[i])) {
				have_dio                   = true;
				dfc->dfc_direct_io_disable = true;
				DFUSE_TRA_INFO(dfc, "setting '%s' is enabled", cont_attr_names[i]);
			} else if (dfuse_char_disabled(buff_addrs[i], sizes[i])) {
				dfc->dfc_direct_io_disable = false;
				DFUSE_TRA_INFO(dfc, "setting '%s' is disabled", cont_attr_names[i]);
			} else {
				DFUSE_TRA_WARNING(dfc, "Failed to parse '%s' for '%s'",
						  buff_addrs[i], cont_attr_names[i]);
				dfc->dfc_direct_io_disable = false;
			}
			continue;
		}

		rc = dfuse_parse_time(buff_addrs[i], sizes[i], &value);
		if (rc != 0) {
			DFUSE_TRA_WARNING(dfc, "Failed to parse '%s' for '%s'", buff_addrs[i],
					  cont_attr_names[i]);
			continue;
		}
		DFUSE_TRA_INFO(dfc, "setting '%s' is %u seconds", cont_attr_names[i], value);
		if (i == ATTR_TIME_INDEX) {
			dfc->dfc_attr_timeout = value;
		} else if (i == ATTR_DENTRY_INDEX) {
			have_dentry             = true;
			dfc->dfc_dentry_timeout = value;
		} else if (i == ATTR_DENTRY_DIR_INDEX) {
			have_dentry_dir             = true;
			dfc->dfc_dentry_dir_timeout = value;
		} else if (i == ATTR_NDENTRY_INDEX) {
			dfc->dfc_ndentry_timeout = value;
		}
	}

	/* Check if dfuse-direct-io-disable is set to on but
	 * dfuse-data-cache is set to off.  This combination
	 * does not make sense, so warn in this case and set
	 * caching to on.
	 */
	if (have_dio) {
		if (have_cache_off)
			DFUSE_TRA_WARNING(dfc, "Caching enabled because of %s",
					  cont_attr_names[ATTR_DIRECT_IO_DISABLE_INDEX]);
		dfc->dfc_data_caching = true;
	}

	if (have_dentry && !have_dentry_dir)
		dfc->dfc_dentry_dir_timeout = dfc->dfc_dentry_timeout;
	rc = 0;
out:
	D_FREE(buff);
	return rc;
}

/* Set default cache values for a container.
 *
 * These are used by default if the container does not set any attributes
 * itself, and there are no command-line settings to overrule them.
 *
 * It is intended to improve performance and usability on interactive
 * nodes without preventing use across nodes, as such data cache is enabled
 * and metadata cache is on but with relatively short timeouts.
 *
 * One second is used for attributes, dentries and negative dentries, however
 * dentries which represent directories and are therefore referenced much
 * more often during path-walk activities are set to five seconds.
 */
void
dfuse_set_default_cont_cache_values(struct dfuse_cont *dfc)
{
	dfc->dfc_attr_timeout       = 1;
	dfc->dfc_dentry_timeout     = 1;
	dfc->dfc_dentry_dir_timeout = 5;
	dfc->dfc_ndentry_timeout    = 1;
	dfc->dfc_data_caching       = true;
	dfc->dfc_direct_io_disable  = false;
}

/* Open a cont by label.
 *
 * Only used for command line labels, not for paths in dfuse.
 */
int
dfuse_cont_open_by_label(struct dfuse_projection_info *fs_handle, struct dfuse_pool *dfp,
			 const char *label, struct dfuse_cont **_dfc)
{
	struct dfuse_cont	*dfc;
	daos_cont_info_t	c_info = {};
	int			dfs_flags = O_RDWR;
	int			rc;
	int			ret;

	D_ALLOC_PTR(dfc);
	if (dfc == NULL)
		D_GOTO(err_free, rc = ENOMEM);

	DFUSE_TRA_UP(dfc, dfp, "dfc");

	rc = daos_cont_open(dfp->dfp_poh, label, DAOS_COO_RW, &dfc->dfs_coh, &c_info, NULL);
	if (rc == -DER_NO_PERM) {
		dfs_flags = O_RDONLY;
		rc = daos_cont_open(dfp->dfp_poh, label, DAOS_COO_RO, &dfc->dfs_coh, &c_info, NULL);
	}
	if (rc == -DER_NONEXIST) {
		DFUSE_TRA_INFO(dfc, "daos_cont_open() failed: "	DF_RC, DP_RC(rc));
		D_GOTO(err_free, rc = daos_der2errno(rc));
	} else if (rc != -DER_SUCCESS) {
		DFUSE_TRA_ERROR(dfc, "daos_cont_open() failed: " DF_RC, DP_RC(rc));
		D_GOTO(err_free, rc = daos_der2errno(rc));
	}

	uuid_copy(dfc->dfs_cont, c_info.ci_uuid);

	rc = dfs_mount(dfp->dfp_poh, dfc->dfs_coh, dfs_flags, &dfc->dfs_ns);
	if (rc) {
		DFUSE_TRA_ERROR(dfc, "dfs_mount() failed: (%s)", strerror(rc));
		D_GOTO(err_close, rc);
	}

	if (fs_handle->di_caching) {
		rc = dfuse_cont_get_cache(dfc);
		if (rc == ENODATA) {
			/* If there is no container specific
			 * attributes then use defaults
			 */
			DFUSE_TRA_INFO(dfc,
				"Using default caching values");
			dfuse_set_default_cont_cache_values(dfc);
			rc = 0;
		} else if (rc != 0) {
			D_GOTO(err_close, rc);
		}
	} else {
		DFUSE_TRA_INFO(dfc,
			"Caching disabled");
	}

	rc = dfuse_cont_open(fs_handle, dfp, &c_info.ci_uuid, &dfc);
	if (rc) {
		D_FREE(dfc);
		return rc;
	}
	*_dfc = dfc;
	return 0;

err_close:
	ret = daos_cont_close(dfc->dfs_coh, NULL);
	if (ret)
		DFUSE_TRA_WARNING(dfc, "daos_cont_close() failed: " DF_RC, DP_RC(ret));
err_free:
	D_FREE(dfc);
	return rc;
}

/*
 * Return a container connection by uuid.
 *
 * Re-use an existing connection if possible, otherwise open new connection
 * and setup dfs.
 *
 * In the case of a container which has been created by mkdir _dfs will be a
 * valid pointer, with dfs_ns and dfs_coh set already.  Failure in this case
 * will result in the memory being freed.
 *
 * If successful will pass out a dfs pointer, with one reference held.
 *
 * Return code is a system errno.
 */
int
dfuse_cont_open(struct dfuse_projection_info *fs_handle, struct dfuse_pool *dfp,
		uuid_t *cont, struct dfuse_cont **_dfc)
{
	struct dfuse_cont	*dfc = NULL;
	d_list_t		*rlink;
	int			rc = -DER_SUCCESS;

	if (*_dfc) {
		dfc = *_dfc;
	} else {
		/* Check if there is already a open container connection, and
		 * just use it if there is.  The rec_find() will take the
		 * additional reference for us.
		 */
		rlink = d_hash_rec_find(&dfp->dfp_cont_table,
					cont, sizeof(*cont));
		if (rlink) {
			*_dfc = container_of(rlink, struct dfuse_cont,
					     dfs_entry);
			return 0;
		}

		D_ALLOC_PTR(dfc);
		if (!dfc)
			D_GOTO(err, rc = ENOMEM);

		DFUSE_TRA_UP(dfc, dfp, "dfc");
	}

	/* No existing container found, so setup dfs and connect to one */

	atomic_store_relaxed(&dfc->dfs_ref, 1);

	DFUSE_TRA_DEBUG(dfp, "New cont "DF_UUIDF" in pool "DF_UUIDF,
			DP_UUID(cont), DP_UUID(dfp->dfp_pool));

	dfc->dfs_dfp = dfp;

	/* Allow for uuid to be NULL, in which case this represents a pool */
	if (uuid_is_null(*cont)) {
		if (uuid_is_null(dfp->dfp_pool))
			dfc->dfs_ops = &dfuse_pool_ops;
		else
			dfc->dfs_ops = &dfuse_cont_ops;

		/* Turn on some caching of metadata, otherwise container
		 * operations will be very frequent
		 */
		dfc->dfc_attr_timeout = 5;
		dfc->dfc_dentry_dir_timeout = 5;
		dfc->dfc_ndentry_timeout = 5;

	} else if (*_dfc == NULL) {
		char str[37];
		int  dfs_flags = O_RDWR;

		dfc->dfs_ops = &dfuse_dfs_ops;
		uuid_copy(dfc->dfs_cont, *cont);
		uuid_unparse(dfc->dfs_cont, str);
		rc = daos_cont_open(dfp->dfp_poh, str, DAOS_COO_RW, &dfc->dfs_coh, NULL, NULL);
		if (rc == -DER_NO_PERM) {
			dfs_flags = O_RDONLY;
			rc = daos_cont_open(dfp->dfp_poh, str, DAOS_COO_RO, &dfc->dfs_coh, NULL,
					    NULL);
		}
		if (rc == -DER_NONEXIST) {
			DFUSE_TRA_INFO(dfc, "daos_cont_open() failed: " DF_RC, DP_RC(rc));
			D_GOTO(err_free, rc = daos_der2errno(rc));
		} else if (rc != -DER_SUCCESS) {
			DFUSE_TRA_ERROR(dfc, "daos_cont_open() failed: " DF_RC, DP_RC(rc));
			D_GOTO(err_free, rc = daos_der2errno(rc));
		}
		rc = dfs_mount(dfp->dfp_poh, dfc->dfs_coh, dfs_flags, &dfc->dfs_ns);
		if (rc) {
			DFUSE_TRA_ERROR(dfc, "dfs_mount() failed: %d (%s)", rc, strerror(rc));
			D_GOTO(err_close, rc);
		}

		if (fs_handle->di_caching) {
			rc = dfuse_cont_get_cache(dfc);
			if (rc == ENODATA) {
				/* If there are no container attributes then use defaults */
				DFUSE_TRA_INFO(dfc, "Using default caching values");
				dfuse_set_default_cont_cache_values(dfc);
				rc = 0;
			} else if (rc != 0) {
				D_GOTO(err_umount, rc);
			}
		} else {
			DFUSE_TRA_INFO(dfc, "Caching disabled");
		}
	} else {
		/* This is either a container where a label is set on the
		 * command line, or one created through mkdir, in either case
		 * the container will be mounted, and caching etc already
		 * setup.
		 */
		dfc->dfs_ops = &dfuse_dfs_ops;
	}

	dfc->dfs_ino = atomic_fetch_add_relaxed(&fs_handle->dpi_ino_next, 1);

	/* Take a reference on the pool */
	d_hash_rec_addref(&fs_handle->dpi_pool_table, &dfp->dfp_entry);

	/* Finally insert into the hash table.  This may return an existing
	 * container if there is a race to insert, so if that happens
	 * just use that one.
	 */
	rlink = d_hash_rec_find_insert(&dfp->dfp_cont_table,
				       &dfc->dfs_cont, sizeof(dfc->dfs_cont),
				       &dfc->dfs_entry);

	if (rlink != &dfc->dfs_entry) {
		DFUSE_TRA_DEBUG(dfp, "Found existing container, reusing");

		_ch_free(fs_handle, dfc);

		dfc = container_of(rlink, struct dfuse_cont, dfs_entry);
	}

	DFUSE_TRA_DEBUG(dfc, "Returning dfs for "DF_UUID" ref %d",
			DP_UUID(dfc->dfs_cont), dfc->dfs_ref);

	*_dfc = dfc;

	return rc;
err_umount:
	dfs_umount(dfc->dfs_ns);
err_close:
	daos_cont_close(dfc->dfs_coh, NULL);
err_free:
	D_FREE(dfc);
err:
	return rc;
}

/* Set a timer to mark cache entry as valid */
void
dfuse_cache_set_time(struct dfuse_inode_entry *ie)
{
	struct timespec now;

	clock_gettime(CLOCK_MONOTONIC_COARSE, &now);
	ie->ie_cache_last_update = now;
}

void
dfuse_cache_evict(struct dfuse_inode_entry *ie)
{
	ie->ie_cache_last_update.tv_sec  = 0;
	ie->ie_cache_last_update.tv_nsec = 0;
}

bool
dfuse_cache_get_valid(struct dfuse_inode_entry *ie, double max_age, double *timeout)
{
	bool            use = false;
	struct timespec now;
	struct timespec left;
	double          time_left;

	if (ie->ie_cache_last_update.tv_sec == 0)
		return false;

	clock_gettime(CLOCK_MONOTONIC_COARSE, &now);

	left.tv_sec  = now.tv_sec - ie->ie_cache_last_update.tv_sec;
	left.tv_nsec = now.tv_nsec - ie->ie_cache_last_update.tv_nsec;
	if (left.tv_nsec < 0) {
		left.tv_sec--;
		left.tv_nsec += 1000000000;
	}
	time_left = max_age - (left.tv_sec + ((double)left.tv_nsec / 1000000000));
	if (time_left > 0) {
		DFUSE_TRA_DEBUG(ie, "Allowing cache use, time remaining: %lf", time_left);
		use = true;
	}

	if (use && timeout)
		*timeout = time_left;

	return use;
}

int
dfuse_fs_init(struct dfuse_info *fs_handle)
{
	int rc;

	rc = d_hash_table_create_inplace(D_HASH_FT_LRU | D_HASH_FT_EPHEMERAL,
					 3, fs_handle, &pool_hops,
					 &fs_handle->dpi_pool_table);
	if (rc != 0)
		D_GOTO(err, rc);

	rc = d_hash_table_create_inplace(D_HASH_FT_LRU | D_HASH_FT_EPHEMERAL,
					 5, fs_handle, &ie_hops,
					 &fs_handle->dpi_iet);
	if (rc != 0)
		D_GOTO(err_pt, rc);

	atomic_store_relaxed(&fs_handle->dpi_ino_next, 2);

	rc = daos_eq_create(&fs_handle->dpi_eq);
	if (rc != -DER_SUCCESS)
		D_GOTO(err_iht, rc);

	rc = sem_init(&fs_handle->dpi_sem, 0, 0);
	if (rc != 0)
		D_GOTO(err_eq, rc = daos_errno2der(errno));

	fs_handle->dpi_shutdown = false;
	return rc;

err_eq:
	daos_eq_destroy(fs_handle->dpi_eq, DAOS_EQ_DESTROY_FORCE);
err_iht:
	d_hash_table_destroy_inplace(&fs_handle->dpi_iet, false);
err_pt:
	d_hash_table_destroy_inplace(&fs_handle->dpi_pool_table, false);
err:
	return rc;
}

void
dfuse_open_handle_init(struct dfuse_obj_hdl *oh, struct dfuse_inode_entry *ie)
{
	oh->doh_dfs = ie->ie_dfs->dfs_ns;
	oh->doh_ie  = ie;
	atomic_store_relaxed(&oh->doh_il_calls, 0);
	atomic_store_relaxed(&oh->doh_write_count, 0);
}

void
dfuse_ie_close(struct dfuse_projection_info *fs_handle,
	       struct dfuse_inode_entry *ie)
{
	int	rc;
	int	ref;

	ref = atomic_load_relaxed(&ie->ie_ref);
	DFUSE_TRA_DEBUG(ie,
			"closing, inode %#lx ref %u, name '%s', parent %#lx",
			ie->ie_stat.st_ino, ref, ie->ie_name, ie->ie_parent);

	D_ASSERT(ref == 0);
	D_ASSERT(atomic_load_relaxed(&ie->ie_il_count) == 0);
	D_ASSERT(atomic_load_relaxed(&ie->ie_open_count) == 0);

	if (ie->ie_obj) {
		rc = dfs_release(ie->ie_obj);
		if (rc == ENOMEM)
			rc = dfs_release(ie->ie_obj);
		if (rc) {
			DFUSE_TRA_ERROR(ie, "dfs_release() failed: (%s)",
					strerror(rc));
		}
	}

	if (ie->ie_root) {
		struct dfuse_cont	*dfc = ie->ie_dfs;
		struct dfuse_pool	*dfp = dfc->dfs_dfp;

		DFUSE_TRA_INFO(ie, "Closing poh %d coh %d",
			       daos_handle_is_valid(dfp->dfp_poh),
			       daos_handle_is_valid(dfc->dfs_coh));

		d_hash_rec_decref(&dfp->dfp_cont_table, &dfc->dfs_entry);
	}

	D_FREE(ie);
}

int
dfuse_fs_start(struct dfuse_projection_info *fs_handle, struct dfuse_cont *dfs)
{
	struct dfuse_inode_entry *ie;
	int                       rc;

	/* Create the root inode and insert into table */
	D_ALLOC_PTR(ie);
	if (!ie)
		D_GOTO(err, rc = -DER_NOMEM);

	DFUSE_TRA_UP(ie, fs_handle, "root_inode");

<<<<<<< HEAD
	/* Set the inode data to something sensible, for cases where the root represents a
	 * container than some of this will be overwritten by dfs_lookup().
	 */
	dfs->dfs_ino        = 1;
	ie->ie_dfs          = dfs;
	ie->ie_root         = true;
	ie->ie_parent       = 1;
	ie->ie_stat.st_uid  = geteuid();
	ie->ie_stat.st_gid  = getegid();
	ie->ie_stat.st_mode = 0700 | S_IFDIR;
=======
	ie->ie_dfs = dfs;
	ie->ie_root = true;
	ie->ie_parent = 1;
>>>>>>> a65f6eb4
	atomic_store_relaxed(&ie->ie_ref, 1);

	if (dfs->dfs_ops == &dfuse_dfs_ops) {
		rc = dfs_lookup(dfs->dfs_ns, "/", O_RDWR, &ie->ie_obj, NULL, &ie->ie_stat);
		if (rc) {
			DFUSE_TRA_ERROR(ie, "dfs_lookup() failed: %d (%s)", rc, strerror(rc));
			D_GOTO(err, rc = daos_errno2der(rc));
		}
	} else {
		ie->ie_stat.st_uid  = geteuid();
		ie->ie_stat.st_gid  = getegid();
		ie->ie_stat.st_mode = 0700 | S_IFDIR;
	}
	ie->ie_stat.st_ino = 1;
	dfs->dfs_ino       = ie->ie_stat.st_ino;

	ie->ie_stat.st_ino = dfs->dfs_ino;

	rc = d_hash_rec_insert(&fs_handle->dpi_iet, &ie->ie_stat.st_ino, sizeof(ie->ie_stat.st_ino),
			       &ie->ie_htl, false);
	D_ASSERT(rc == -DER_SUCCESS);

	return rc;
err:
	D_FREE(ie);
	return rc;
}

static int
ino_flush(d_list_t *rlink, void *arg)
{
	struct dfuse_projection_info *fs_handle = arg;
	struct dfuse_inode_entry *ie = container_of(rlink, struct dfuse_inode_entry, ie_htl);
	int rc;

	/* Only evict entries that are direct children of the root, the kernel
	 * will walk the tree for us
	 */
	if (ie->ie_parent != 1)
		return 0;

	/* Do not evict root itself */
	if (ie->ie_stat.st_ino == 1)
		return 0;

	rc = fuse_lowlevel_notify_inval_entry(fs_handle->di_session, ie->ie_parent, ie->ie_name,
					      strlen(ie->ie_name));
	if (rc != 0 && rc != -EBADF)
		DFUSE_TRA_WARNING(ie,
				  "%#lx %#lx '%s': %d %s",
				  ie->ie_parent, ie->ie_stat.st_ino,
				  ie->ie_name, rc, strerror(-rc));
	else
		DFUSE_TRA_INFO(ie,
			       "%#lx %#lx '%s': %d %s",
			       ie->ie_parent, ie->ie_stat.st_ino,
			       ie->ie_name, rc, strerror(-rc));

	/* If the FUSE connection is dead then do not traverse further, it
	 * doesn't matter what gets returned here, as long as it's negative
	 */
	if (rc == -EBADF)
		return -DER_NO_HDL;

	return -DER_SUCCESS;
}

static int
dfuse_cont_close_cb(d_list_t *rlink, void *handle)
{
	struct dfuse_cont *dfc;

	dfc = container_of(rlink, struct dfuse_cont, dfs_entry);

	DFUSE_TRA_ERROR(dfc, "Failed to close cont ref %d "DF_UUID,
			dfc->dfs_ref, DP_UUID(dfc->dfs_cont));
	return 0;
}

/* Called during shutdown on still-open pools.  We've already stopped
 * taking requests from the kernel at this point and joined all the thread
 * as well as drained the inode table and dropped all references held there
 * so anything still held at this point represents a reference leak.
 *
 * As such log what we have as an error, and attempt to close/free everything.
 * the dfp itself will remain allocated as well as some hash table metadata.
 */
static int
dfuse_pool_close_cb(d_list_t *rlink, void *handle)
{
	struct dfuse_pool *dfp;
	int rc;

	dfp = container_of(rlink, struct dfuse_pool, dfp_entry);

	DFUSE_TRA_ERROR(dfp, "Failed to close pool ref %d "DF_UUID,
			dfp->dfp_ref, DP_UUID(dfp->dfp_pool));

	d_hash_table_traverse(&dfp->dfp_cont_table,
			      dfuse_cont_close_cb, NULL);

	rc = d_hash_table_destroy_inplace(&dfp->dfp_cont_table, false);
	if (rc != -DER_SUCCESS)
		DFUSE_TRA_ERROR(dfp, "Failed to close cont table");

	if (daos_handle_is_valid(dfp->dfp_poh)) {
		rc = daos_pool_disconnect(dfp->dfp_poh, NULL);
		if (rc != -DER_SUCCESS)
			DFUSE_TRA_ERROR(dfp,
					"daos_pool_disconnect() failed: "DF_RC,
					DP_RC(rc));
	}

	return 0;
}

/* Called as part of shutdown, if the startup was successful.  Releases resources created during
 * operation.
 */
int
dfuse_fs_stop(struct dfuse_projection_info *fs_handle)
{
	d_list_t	*rlink;
	uint64_t	refs = 0;
	int		handles = 0;
	int		rc;

	DFUSE_TRA_INFO(fs_handle, "Flushing inode table");

	if (fs_handle->dpi_thread) {
		fs_handle->dpi_shutdown = true;

		sem_post(&fs_handle->dpi_sem);

		pthread_join(fs_handle->dpi_thread, NULL);

		sem_destroy(&fs_handle->dpi_sem);
	}

	rc = d_hash_table_traverse(&fs_handle->dpi_iet, ino_flush, fs_handle);

	DFUSE_TRA_INFO(fs_handle, "Flush complete: "DF_RC, DP_RC(rc));

	DFUSE_TRA_INFO(fs_handle, "Draining inode table");
	do {
		struct dfuse_inode_entry *ie;
		uint32_t ref;

		rlink = d_hash_rec_first(&fs_handle->dpi_iet);

		if (!rlink)
			break;

		ie = container_of(rlink, struct dfuse_inode_entry, ie_htl);

		ref = atomic_load_relaxed(&ie->ie_ref);

		atomic_store_relaxed(&ie->ie_il_count, 0);
		atomic_store_relaxed(&ie->ie_open_count, 0);

		DFUSE_TRA_DEBUG(ie, "Dropping %d", ref);

		refs += ref;
		d_hash_rec_ndecref(&fs_handle->dpi_iet, ref, rlink);
		handles++;
	} while (rlink);

	if (handles && rc != -DER_SUCCESS && rc != -DER_NO_HDL)
		DFUSE_TRA_WARNING(fs_handle, "dropped %lu refs on %u inodes", refs, handles);
	else
		DFUSE_TRA_INFO(fs_handle, "dropped %lu refs on %u inodes", refs, handles);

	d_hash_table_traverse(&fs_handle->dpi_pool_table, dfuse_pool_close_cb, NULL);

	return 0;
}

/* Called as part of shutdown, after fs_stop(), and regardless of if dfuse started or not.
 * Releases core resources.
 */
int
dfuse_fs_fini(struct dfuse_projection_info *fs_handle)
{
	int	rc;
	int	rc2 = -DER_SUCCESS;

	rc = daos_eq_destroy(fs_handle->dpi_eq, 0);
	if (rc)
		DFUSE_TRA_WARNING(fs_handle, "Failed to destroy EQ");

	rc2 = d_hash_table_destroy_inplace(&fs_handle->dpi_iet, false);
	if (rc2) {
		DFUSE_TRA_WARNING(fs_handle, "Failed to close inode handles");
		if (rc == -DER_SUCCESS)
			rc = rc2;
	}

	rc2 = d_hash_table_destroy_inplace(&fs_handle->dpi_pool_table, false);
	if (rc2) {
		DFUSE_TRA_WARNING(fs_handle, "Failed to close pools");
		if (rc == -DER_SUCCESS)
			rc = rc2;
	}

	return rc;
}<|MERGE_RESOLUTION|>--- conflicted
+++ resolved
@@ -1018,22 +1018,9 @@
 
 	DFUSE_TRA_UP(ie, fs_handle, "root_inode");
 
-<<<<<<< HEAD
-	/* Set the inode data to something sensible, for cases where the root represents a
-	 * container than some of this will be overwritten by dfs_lookup().
-	 */
-	dfs->dfs_ino        = 1;
-	ie->ie_dfs          = dfs;
-	ie->ie_root         = true;
-	ie->ie_parent       = 1;
-	ie->ie_stat.st_uid  = geteuid();
-	ie->ie_stat.st_gid  = getegid();
-	ie->ie_stat.st_mode = 0700 | S_IFDIR;
-=======
 	ie->ie_dfs = dfs;
 	ie->ie_root = true;
 	ie->ie_parent = 1;
->>>>>>> a65f6eb4
 	atomic_store_relaxed(&ie->ie_ref, 1);
 
 	if (dfs->dfs_ops == &dfuse_dfs_ops) {
@@ -1049,8 +1036,6 @@
 	}
 	ie->ie_stat.st_ino = 1;
 	dfs->dfs_ino       = ie->ie_stat.st_ino;
-
-	ie->ie_stat.st_ino = dfs->dfs_ino;
 
 	rc = d_hash_rec_insert(&fs_handle->dpi_iet, &ie->ie_stat.st_ino, sizeof(ie->ie_stat.st_ino),
 			       &ie->ie_htl, false);
