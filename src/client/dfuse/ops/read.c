--- conflicted
+++ resolved
@@ -11,9 +11,8 @@
 dfuse_cb_read_complete(struct dfuse_event *ev)
 {
 	if (ev->de_ev.ev_error != 0) {
-<<<<<<< HEAD
 		DFUSE_REPLY_ERR_RAW(ev->de_oh, ev->de_req, ev->de_ev.ev_error);
-		D_GOTO(free, 0);
+		D_GOTO(release, 0);
 	}
 
 	if (ev->de_len == 0) {
@@ -21,7 +20,7 @@
 				ev->de_req_position + ev->de_iov.iov_buf_len - 1);
 
 		DFUSE_REPLY_BUFQ(ev->de_oh, ev->de_req, ev->de_iov.iov_buf, ev->de_len);
-		D_GOTO(free, 0);
+		D_GOTO(release, 0);
 	}
 
 	if (ev->de_len == ev->de_iov.iov_buf_len)
@@ -34,27 +33,9 @@
 				ev->de_req_position + ev->de_iov.iov_buf_len - 1);
 
 	DFUSE_REPLY_BUFQ(ev->de_oh, ev->de_req, ev->de_iov.iov_buf, ev->de_len);
-free:
-	D_FREE(ev->de_iov.iov_buf);
-=======
-		DFUSE_REPLY_ERR_RAW(ev, ev->de_req, ev->de_ev.ev_error);
-		D_GOTO(release, 0);
-	}
+release:
+	d_slab_release(ev->de_eqt->dpi_read_slab, ev);
 
-	if (ev->de_len == 0) {
-		DFUSE_TRA_DEBUG(ev, "Truncated read, (EOF)");
-		D_GOTO(reply, 0);
-	}
-
-	if (ev->de_len < ev->de_iov.iov_len)
-		DFUSE_TRA_DEBUG(ev, "Truncated read, requested %#zx returned %#zx",
-				ev->de_iov.iov_len, ev->de_len);
-
-reply:
-	DFUSE_REPLY_BUF(ev, ev->de_req, ev->de_iov.iov_buf, ev->de_len);
-release:
-	d_slab_release(ev->de_handle->dpi_read_slab, ev);
->>>>>>> ba09d12d
 }
 
 void
@@ -62,25 +43,18 @@
 {
 	struct dfuse_obj_hdl         *oh        = (struct dfuse_obj_hdl *)fi->fh;
 	struct dfuse_projection_info *fs_handle = fuse_req_userdata(req);
-<<<<<<< HEAD
 	bool                          mock_read = false;
 	struct dfuse_eq              *eqt;
 	void                         *buff;
 	int                           rc;
 	struct dfuse_event           *ev;
 	uint64_t                      eqt_idx;
-=======
-	const struct fuse_ctx        *fc        = fuse_req_ctx(req);
-	int                           rc;
-	bool                          mock_read = false;
-	struct dfuse_event           *ev;
->>>>>>> ba09d12d
 
 	eqt_idx = atomic_fetch_add_relaxed(&fs_handle->dpi_eqt_idx, 1);
 
 	eqt = &fs_handle->dpi_eqt[eqt_idx % fs_handle->dpi_eqt_count];
 
-	ev = d_slab_acquire(fs_handle->dpi_read_slab);
+	ev = d_slab_acquire(eqt->dpi_read_slab);
 	if (ev == NULL)
 		D_GOTO(err, rc = ENOMEM);
 
@@ -105,6 +79,8 @@
 	ev->de_iov.iov_len  = len;
 	ev->de_req          = req;
 	ev->de_sgl.sg_nr    = 1;
+	ev->de_oh           = oh;
+	ev->de_req_position = position;
 
 	if (mock_read) {
 		ev->de_len = len;
@@ -112,35 +88,24 @@
 		return;
 	}
 
-<<<<<<< HEAD
-	rc = daos_event_init(&ev->de_ev, eqt->de_eq, NULL);
-	if (rc != -DER_SUCCESS)
-		D_GOTO(err_buff, rc = daos_der2errno(rc));
-
-=======
->>>>>>> ba09d12d
 	ev->de_complete_cb = dfuse_cb_read_complete;
 
 	rc = dfs_read(oh->doh_dfs, oh->doh_obj, &ev->de_sgl, position, &ev->de_len, &ev->de_ev);
 	if (rc != 0) {
 		DFUSE_REPLY_ERR_RAW(oh, req, rc);
-		d_slab_release(fs_handle->dpi_read_slab, ev);
+		d_slab_release(eqt->dpi_read_slab, ev);
 		return;
 	}
 
 	/* Send a message to the async thread to wake it up and poll for events */
-<<<<<<< HEAD
 	sem_post(&eqt->de_sem);
-=======
-	sem_post(&fs_handle->dpi_sem);
 
 	/* Now ensure there are more descriptors for the next request */
-	d_slab_restock(fs_handle->dpi_read_slab);
+	d_slab_restock(eqt->dpi_read_slab);
 
->>>>>>> ba09d12d
 	return;
 err:
 	DFUSE_REPLY_ERR_RAW(oh, req, rc);
 	if (ev)
-		d_slab_release(fs_handle->dpi_read_slab, ev);
+		d_slab_release(eqt->dpi_read_slab, ev);
 }