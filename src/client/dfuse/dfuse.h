--- conflicted
+++ resolved
@@ -219,11 +219,7 @@
 	/** Hash table entry in dpi_pool_table */
 	d_list_t            dfp_entry;
 	/** Hash table reference count */
-<<<<<<< HEAD
-	ATOMIC uint         dfp_ref;
-=======
 	ATOMIC uint32_t         dfp_ref;
->>>>>>> 56189eea
 
 	/** Hash table of open containers in pool */
 	struct d_hash_table dfp_cont_table;
@@ -258,11 +254,7 @@
 	/** Hash table entry entry in dfp_cont_table */
 	d_list_t		dfs_entry;
 	/** Hash table reference count */
-<<<<<<< HEAD
-	ATOMIC uint              dfs_ref;
-=======
 	ATOMIC uint32_t          dfs_ref;
->>>>>>> 56189eea
 
 	/** Inode number of the root of this container */
 	ino_t			dfs_ino;
