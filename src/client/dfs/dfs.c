--- conflicted
+++ resolved
@@ -769,26 +769,16 @@
 }
 
 static int
-<<<<<<< HEAD
-open_file(dfs_t *dfs, daos_handle_t th, dfs_obj_t *parent, int flags,
-	  daos_oclass_id_t cid, daos_size_t chunk_size, struct dfs_entry *entry,
-	  daos_size_t *size, size_t len, dfs_obj_t *file)
-{
-	bool	exists;
-	int	daos_mode;
-	int	rc;
-=======
 open_file(dfs_t *dfs, dfs_obj_t *parent, int flags, daos_oclass_id_t cid,
-	  daos_size_t chunk_size, size_t len, dfs_obj_t *file)
-{
-	struct dfs_entry	entry = {0};
+	  daos_size_t chunk_size, struct dfs_entry *entry, daos_size_t *size,
+	  size_t len, dfs_obj_t *file)
+{
 	bool			exists;
 	int			daos_mode;
 	daos_handle_t		th = DAOS_TX_NONE;
 	bool			oexcl = flags & O_EXCL;
 	bool			ocreat = flags & O_CREAT;
 	int			rc;
->>>>>>> 80c20e68
 
 	/*
 	 * we only need a DTX in the case of O_CREAT without O_EXCL since we
@@ -824,13 +814,8 @@
 		/** Get new OID for the file */
 		rc = oid_gen(dfs, cid, true, &file->oid);
 		if (rc != 0)
-<<<<<<< HEAD
-			return rc;
+			D_GOTO(out, rc);
 		oid_cp(&entry->oid, file->oid);
-=======
-			D_GOTO(out, rc);
-		oid_cp(&entry.oid, file->oid);
->>>>>>> 80c20e68
 
 		/** Open the array object for the file */
 		rc = daos_array_open_with_attr(dfs->coh, file->oid, th,
@@ -867,13 +852,8 @@
 	}
 
 	/* Check if parent has the filename entry */
-<<<<<<< HEAD
-	rc = fetch_entry(parent->oh, th, file->name, len,
-			 false, &exists, entry, 0, NULL, NULL, NULL);
-=======
 	rc = fetch_entry(parent->oh, th, file->name, len, false, &exists,
-			 &entry);
->>>>>>> 80c20e68
+			 entry, 0, NULL, NULL, NULL);
 	if (rc) {
 		D_ERROR("fetch_entry %s failed %d.\n", file->name, rc);
 		D_GOTO(out, rc);
@@ -883,15 +863,9 @@
 		D_GOTO(out, rc = ENOENT);
 
 fopen:
-<<<<<<< HEAD
 	if (!S_ISREG(entry->mode)) {
 		D_FREE(entry->value);
-		return EINVAL;
-=======
-	if (!S_ISREG(entry.mode)) {
-		D_FREE(entry.value);
 		D_GOTO(out, rc = EINVAL);
->>>>>>> 80c20e68
 	}
 
 	daos_mode = get_daos_obj_mode(flags);
@@ -972,14 +946,8 @@
 }
 
 static int
-<<<<<<< HEAD
-open_dir(dfs_t *dfs, daos_handle_t th, daos_handle_t parent_oh, int flags,
-	 daos_oclass_id_t cid, struct dfs_entry *entry, size_t len,
-	 dfs_obj_t *dir)
-=======
-open_dir(dfs_t *dfs, daos_handle_t parent_oh, int flags,
-	 daos_oclass_id_t cid, size_t len, dfs_obj_t *dir)
->>>>>>> 80c20e68
+open_dir(dfs_t *dfs, daos_handle_t parent_oh, int flags, daos_oclass_id_t cid,
+	 struct dfs_entry *entry, size_t len, dfs_obj_t *dir)
 {
 	bool			exists;
 	int			daos_mode;
@@ -996,14 +964,9 @@
 		entry->atime = entry->mtime = entry->ctime = time(NULL);
 		entry->chunk_size = 0;
 
-<<<<<<< HEAD
-		rc = insert_entry(parent_oh, th, dir->name, len,
-				  DAOS_COND_DKEY_INSERT, entry);
-=======
 		/** since it's a single conditional op, we don't need a DTX */
 		rc = insert_entry(parent_oh, DAOS_TX_NONE, dir->name, len,
-				  entry);
->>>>>>> 80c20e68
+				  DAOS_COND_DKEY_INSERT, entry);
 		if (rc != 0) {
 			daos_obj_close(dir->oh, NULL);
 			D_ERROR("Inserting dir entry %s failed (%d)\n",
@@ -1018,13 +981,8 @@
 		return EINVAL;
 
 	/* Check if parent has the dirname entry */
-<<<<<<< HEAD
-	rc = fetch_entry(parent_oh, th, dir->name, len, false, &exists, entry,
-			 0, NULL, NULL, NULL);
-=======
 	rc = fetch_entry(parent_oh, DAOS_TX_NONE, dir->name, len, false,
-			 &exists, &entry);
->>>>>>> 80c20e68
+			 &exists, entry, 0, NULL, NULL, NULL);
 	if (rc)
 		return rc;
 
@@ -1053,14 +1011,8 @@
 }
 
 static int
-<<<<<<< HEAD
-open_symlink(dfs_t *dfs, daos_handle_t th, dfs_obj_t *parent, int flags,
-	     const char *value, struct dfs_entry *entry, size_t len,
-	     dfs_obj_t *sym)
-=======
 open_symlink(dfs_t *dfs, dfs_obj_t *parent, int flags, const char *value,
-	     size_t len, dfs_obj_t *sym)
->>>>>>> 80c20e68
+	     struct dfs_entry *entry, size_t len, dfs_obj_t *sym)
 {
 	size_t			value_len;
 	int			rc;
@@ -1085,17 +1037,10 @@
 		if (sym->value == NULL)
 			return ENOMEM;
 
-<<<<<<< HEAD
 		entry->value = sym->value;
 		entry->value_len = value_len;
-		rc = insert_entry(parent->oh, th, sym->name, len,
+		rc = insert_entry(parent->oh, DAOS_TX_NONE, sym->name, len,
 				  DAOS_COND_DKEY_INSERT, entry);
-=======
-		entry.value = sym->value;
-		entry.value_len = value_len;
-		rc = insert_entry(parent->oh, DAOS_TX_NONE, sym->name, len,
-				  entry);
->>>>>>> 80c20e68
 		if (rc) {
 			D_FREE(sym->value);
 			D_ERROR("Inserting entry %s failed (rc = %d)\n",
@@ -1384,21 +1329,9 @@
 	entry.atime = entry.mtime = entry.ctime = time(NULL);
 	entry.chunk_size = dattr.da_chunk_size;
 
-<<<<<<< HEAD
-	/*
-	 * Since we don't support daos cont create atomicity (2 or more cont
-	 * creates on the same container will always succeed), we can get into a
-	 * situation where the SB is created by one process, but return EEXIST
-	 * on another. in this case we can just assume it is inserted, and
-	 * continue.
-	 */
 	rc = insert_entry(super_oh, DAOS_TX_NONE, "/", 1,
 			  DAOS_COND_DKEY_INSERT, &entry);
-	if (rc && rc != EEXIST) {
-=======
-	rc = insert_entry(super_oh, DAOS_TX_NONE, "/", 1, entry);
 	if (rc) {
->>>>>>> 80c20e68
 		D_ERROR("Failed to insert root entry (%d).", rc);
 		D_GOTO(err_super, rc);
 	}
@@ -1435,11 +1368,6 @@
 err_close:
 	daos_cont_close(coh, NULL);
 err_destroy:
-<<<<<<< HEAD
-	daos_cont_destroy(poh, co_uuid, 1, NULL);
-err_prop:
-	daos_prop_free(prop);
-=======
 	/*
 	 * DAOS container create returns success even if container exists -
 	 * DAOS-2700. So if the error here is EEXIST (it means we got it from
@@ -1448,7 +1376,8 @@
 	 */
 	if (rc != EEXIST)
 		daos_cont_destroy(poh, co_uuid, 1, NULL);
->>>>>>> 80c20e68
+err_prop:
+	daos_prop_free(prop);
 	return rc;
 }
 
@@ -1579,15 +1508,8 @@
 
 	/** Check if super object has the root entry */
 	strcpy(dfs->root.name, "/");
-<<<<<<< HEAD
-	rc = open_dir(dfs, DAOS_TX_NONE, dfs->super_oh, amode | S_IFDIR, 0,
-		      &root_dir, 1, &dfs->root);
-=======
-	dfs->root.parent_oid.lo = RESERVED_LO;
-	dfs->root.parent_oid.hi = SB_HI;
-	daos_obj_generate_id(&dfs->root.parent_oid, 0, OC_RP_XSF, 0);
-	rc = open_dir(dfs, dfs->super_oh, amode, 0, 1, &dfs->root);
->>>>>>> 80c20e68
+	rc = open_dir(dfs, dfs->super_oh, amode | S_IFDIR, 0, &root_dir, 1,
+		      &dfs->root);
 	if (rc) {
 		D_ERROR("Failed to open root object (%d)\n", rc);
 		D_GOTO(err_super, rc);
@@ -2770,7 +2692,6 @@
 	 int flags, daos_oclass_id_t cid, daos_size_t chunk_size,
 	 const char *value, dfs_obj_t **_obj)
 {
-<<<<<<< HEAD
 	return dfs_open_stat(dfs, parent, name, mode, flags, cid, chunk_size,
 			     value, _obj, NULL);
 }
@@ -2782,15 +2703,10 @@
 {
 	struct dfs_entry	entry = {0};
 	dfs_obj_t		*obj;
-	daos_handle_t		th = DAOS_TX_NONE;
 	size_t			len;
 	daos_size_t		file_size = 0;
 	int			rc;
-=======
-	dfs_obj_t	*obj;
-	size_t		len;
-	int		rc;
->>>>>>> 80c20e68
+
 
 	if (dfs == NULL || !dfs->mounted)
 		return EINVAL;
@@ -2823,13 +2739,8 @@
 
 	switch (mode & S_IFMT) {
 	case S_IFREG:
-<<<<<<< HEAD
-		rc = open_file(dfs, th, parent, flags, cid, chunk_size,
-			       &entry, stbuf ? &file_size : NULL, len, obj);
-=======
-		rc = open_file(dfs, parent, flags, cid, chunk_size, len, obj);
-
->>>>>>> 80c20e68
+		rc = open_file(dfs, parent, flags, cid, chunk_size, &entry,
+			       stbuf ? &file_size : NULL, len, obj);
 		if (rc) {
 			D_DEBUG(DB_TRACE, "Failed to open file (%d)\n", rc);
 			D_GOTO(out, rc);
@@ -2837,24 +2748,14 @@
 		break;
 	case S_IFIFO:
 	case S_IFDIR:
-<<<<<<< HEAD
-		rc = open_dir(dfs, th, parent->oh, flags, cid, &entry, len,
-			      obj);
-=======
-		rc = open_dir(dfs, parent->oh, flags, cid, len, obj);
->>>>>>> 80c20e68
+		rc = open_dir(dfs, parent->oh, flags, cid, &entry, len, obj);
 		if (rc) {
 			D_DEBUG(DB_TRACE, "Failed to open dir (%d)\n", rc);
 			D_GOTO(out, rc);
 		}
 		break;
 	case S_IFLNK:
-<<<<<<< HEAD
-		rc = open_symlink(dfs, th, parent, flags, value, &entry, len,
-				  obj);
-=======
-		rc = open_symlink(dfs, parent, flags, value, len, obj);
->>>>>>> 80c20e68
+		rc = open_symlink(dfs, parent, flags, value, &entry, len, obj);
 		if (rc) {
 			D_DEBUG(DB_TRACE, "Failed to open symlink (%d)\n", rc);
 			D_GOTO(out, rc);
@@ -2865,21 +2766,7 @@
 		D_GOTO(out, rc = EINVAL);
 	}
 
-<<<<<<< HEAD
-	if (dfs->use_dtx) {
-		rc = daos_tx_commit(th, NULL);
-		if (rc) {
-			if (rc != -DER_TX_RESTART)
-				D_ERROR("daos_tx_commit() failed (%d)\n", rc);
-			D_GOTO(out, rc = daos_der2errno(rc));
-		}
-	}
-
 out:
-	rc = check_tx(th, rc);
-	if (rc == ERESTART)
-		goto restart;
-
 	if (rc == 0) {
 		if (stbuf) {
 			stbuf->st_size = file_size;
@@ -2893,12 +2780,6 @@
 		}
 		*_obj = obj;
 	} else {
-=======
-	*_obj = obj;
-
-out:
-	if (rc != 0)
->>>>>>> 80c20e68
 		D_FREE(obj);
 	}
 
