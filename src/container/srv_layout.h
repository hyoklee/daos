--- conflicted
+++ resolved
@@ -102,21 +102,13 @@
 extern d_iov_t ds_cont_prop_co_status;		/* uint64_t */
 extern d_iov_t ds_cont_attr_user;		/* user attribute KVS */
 extern d_iov_t ds_cont_prop_handles;		/* handle index KVS */
-<<<<<<< HEAD
-extern d_iov_t ds_cont_prop_roots;		/* container first citizens */
-extern d_iov_t ds_cont_prop_ec_cell_sz;		/* cell size of EC */
-extern d_iov_t ds_cont_prop_ec_pda;		/* uint32 */
-extern d_iov_t ds_cont_prop_rp_pda;		/* uint32 */
-extern d_iov_t ds_cont_prop_cont_global_version;/* uint32 */
-extern d_iov_t ds_cont_prop_scrubber_disabled;	/* uint64_t */
-=======
 extern d_iov_t ds_cont_prop_roots;		/* daos_prop_co_roots */
 extern d_iov_t ds_cont_prop_ec_cell_sz;		/* uint64_t */
 extern d_iov_t ds_cont_prop_ec_pda;		/* uint64_t */
 extern d_iov_t ds_cont_prop_rp_pda;		/* uint64_t */
 extern d_iov_t ds_cont_prop_cont_global_version;/* uint32_t */
+extern d_iov_t ds_cont_prop_scrubber_disabled;	/* uint64_t */
 /* Please read the IMPORTANT notes above before adding new keys. */
->>>>>>> 46fec32c
 
 /*
  * Snapshot KVS (RDB_KVS_INTEGER)
