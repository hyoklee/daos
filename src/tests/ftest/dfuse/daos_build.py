--- conflicted
+++ resolved
@@ -144,11 +144,7 @@
             cont_attrs['dfuse-dentry-time'] = cache_time
             cont_attrs['dfuse-ndentry-time'] = cache_time
             if intercept:
-<<<<<<< HEAD
-                build_time = 30 * 10
-=======
                 build_time = 360
->>>>>>> 540529e1
             self.dfuse.disable_wb_cache.value = True
         elif cache_mode == 'metadata':
             cont_attrs['dfuse-data-cache'] = 'off'
