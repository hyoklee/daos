--- conflicted
+++ resolved
@@ -81,13 +81,9 @@
         - [50000000000, 300000000000, 2048, 16777216, 33554432]  #[2K, 16M, 32M : Partial stripe]
 test_obj_class:
   oclass:
-<<<<<<< HEAD
     - EC_2P1G1
     - EC_4P1G1
     - EC_4P2G1
-=======
-    - RP_3G6
->>>>>>> 1ef2ac6d
     - RP_4G1
 loop_test:
   iterations: 2
