--- conflicted
+++ resolved
@@ -124,13 +124,8 @@
 	rc = crt_reply_send(rpc_req);
 	D_ASSERTF(rc == 0, "crt_reply_send() failed. rc: %d\n", rc);
 
-<<<<<<< HEAD
 	DBG_PRINT("tier1 test_server sent checkin reply, ret: %d, "
 		  " room_no: %d.\n", e_reply->ret, e_reply->room_no);
-=======
-	DBG_PRINT("tier1 test_srver sent checkin reply, ret: %d,"
-		  "  room_no: %d.\n", e_reply->ret, e_reply->room_no);
->>>>>>> 8da62a51
 }
 
 /* Track number of dead-alive swim status changes */
@@ -272,12 +267,9 @@
 	rpc_req = cb_info->cci_rpc;
 
 	if (cb_info->cci_arg != NULL) {
-<<<<<<< HEAD
 		aborted_rank = *(int *) cb_info->cci_arg;
-=======
 		/* avoid checkpatch warning */
 		*(int *) cb_info->cci_arg = 1;
->>>>>>> 8da62a51
 	}
 
 	switch (cb_info->cci_rpc->cr_opc) {
@@ -551,21 +543,18 @@
 			  &test_g.global_client_cb_arg);
 	D_ASSERTF(rc == 0, "crt_req_send() failed. rc: %d\n", rc);
 
-<<<<<<< HEAD
 	/* If we're testing crt_ep_abort(), abort the specified RPC */
 	if (test_g.t_issue_crt_ep_abort == rank) {
 		rc = crt_ep_abort(&server_ep);
 		D_ASSERTF(rc == 0, "crt_ep_abort() failed. rc: %d\n", rc);
 		DBG_PRINT("crt_ep_abort called, rc = %d.\n", rc);
 	}
-=======
+
 	/*
 	 * Note: it is the responsibility of the caller of this
 	 * function to call sem_wait/sem_timewait on test semaphore
 	 * test_g.t_token_to_proceed for each call to this function.
 	 */
-
->>>>>>> 8da62a51
 }
 
 static struct t_swim_status
