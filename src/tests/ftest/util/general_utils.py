#!/usr/bin/python
"""
  (C) Copyright 2018-2021 Intel Corporation.

  SPDX-License-Identifier: BSD-2-Clause-Patent
"""
# pylint: disable=too-many-lines

from logging import getLogger
import os
import re
import random
import string
import time
import ctypes
from getpass import getuser
from importlib import import_module
from socket import gethostname

from avocado.utils import process
from ClusterShell.Task import task_self
from ClusterShell.NodeSet import NodeSet, NodeSetParseError


class DaosTestError(Exception):
    """DAOS API exception class."""


class SimpleProfiler():
    """Simple profiler class.

    Counts the number of times a function is called and measure its execution
    time.
    """

    def __init__(self):
        """Initialize a SimpleProfiler object."""
        self._stats = {}
        self._logger = getLogger()

    def clean(self):
        """Clean the metrics collect so far."""
        self._stats = {}

    def run(self, fn, tag, *args, **kwargs):
        """Run a function and update its stats.

        Args:
            fn (function): Function to be executed
            args  (tuple): Argument list
            kwargs (dict): Keyworded, variable-length argument list
        """
        self._logger.info("Running function: %s()", fn.__name__)

        start_time = time.time()

        ret = fn(*args, **kwargs)

        end_time = time.time()
        elapsed_time = end_time - start_time
        self._logger.info(
            "Execution time: %s", self._pretty_time(elapsed_time))

        if tag not in self._stats:
            self._stats[tag] = [0, []]

        self._stats[tag][0] += 1
        self._stats[tag][1].append(elapsed_time)

        return ret

    def get_stat(self, tag):
        """Retrieve the stats of a function.

        Args:
            tag (str): Tag to be query

        Returns:
            tuple: A tuple of the fastest (max), slowest (min), and average
                execution times.

        """
        data = self._stats.get(tag, [0, []])

        return self._calculate_metrics(data[1])

    def set_logger(self, fn):
        """Assign the function to be used for logging.

        Set the function that will be used to print the elapsed time on each
        function call. If this value is not set, the profiling will be
        performed silently.

        Parameters:
            fn (function): Function to be used for logging.

        """
        self._logger = fn

    def print_stats(self):
        """Print all the stats collected so far.

        If the logger has not been set, the stats will be printed by using the
        built-in print function.
        """
        self._logger.info("{0:20} {1:5} {2:10} {3:10} {4:10}".format(
            "Function Tag", "Hits", "Max", "Min", "Average"))

        for fname, data in list(self._stats.items()):
            max_time, min_time, avg_time = self._calculate_metrics(data[1])
            self._logger.info(
                "{0:20} {1:5} {2:10} {3:10} {4:10}".format(
                    fname,
                    data[0],
                    self._pretty_time(max_time),
                    self._pretty_time(min_time),
                    self._pretty_time(avg_time)))

    @classmethod
    def _pretty_time(cls, ftime):
        """Convert to pretty time string."""
        return time.strftime("%H:%M:%S", time.gmtime(ftime))

    @classmethod
    def _calculate_metrics(cls, data):
        """Calculate the maximum, minimum and average values of a given list."""
        max_time = max(data)
        min_time = min(data)
        avg_time = sum(data) / len(data) if data else 0

        return max_time, min_time, avg_time


def human_to_bytes(size):
    """Convert a human readable size value to respective byte value.

    Args:
        size (str): human readable size value to be converted.

    Raises:
        DaosTestError: when an invalid human readable size value is provided

    Returns:
        int: value translated to bytes.

    """
    conversion_sizes = ("", "k", "m", "g", "t", "p", "e")
    conversion = {
        1000: ["{}b".format(item) for item in conversion_sizes],
        1024: ["{}ib".format(item) for item in conversion_sizes],
    }
    match = re.findall(r"([0-9.]+)\s*([a-zA-Z]+|)", size)
    try:
        multiplier = 1
        if match[0][1]:
            multiplier = -1
            unit = match[0][1].lower()
            for item in conversion:
                if unit in conversion[item]:
                    multiplier = item ** conversion[item].index(unit)
                    break
            if multiplier == -1:
                raise DaosTestError(
                    "Invalid unit detected, not in {}: {}".format(
                        conversion[1000] + conversion[1024][1:], unit))
        value = float(match[0][0]) * multiplier
    except IndexError as error:
        raise DaosTestError(
            "Invalid human readable size format: {}".format(size)) from error
    return int(value) if value.is_integer() else value


def bytes_to_human(size, digits=2, binary=True):
    """Convert a byte value to the largest (> 1.0) human readable size.

    Args:
        size (int): byte size value to be converted.
        digits (int, optional): number of digits used to round the converted
            value. Defaults to 2.
        binary (bool, optional): convert to binary (True) or decimal (False)
            units. Defaults to True.

    Returns:
        str: value translated to a human readable size.

    """
    units = 1024 if binary else 1000
    conversion = ["B", "KB", "MB", "GB", "TB", "PB", "EB"]
    index = 0
    value = [size if isinstance(size, (int, float)) else 0, conversion.pop(0)]
    while value[0] > units and conversion:
        index += 1
        value[0] = float(size) / (units ** index)
        value[1] = conversion.pop(0)
        if units == 1024 and len(value[1]) > 1:
            value[1] = "{}i{}".format(*value[1])
    return "".join([str(round(value[0], digits)), value[1]])


def run_command(command, timeout=60, verbose=True, raise_exception=True,
                output_check="both", env=None):
    """Run the command on the local host.

    This method uses the avocado.utils.process.run() method to run the specified
    command string on the local host using subprocess.Popen(). Even though the
    command is specified as a string, since shell=False is passed to process.run
    it will use shlex.spit() to break up the command into a list before it is
    passed to subprocess.Popen. The shell=False is forced for security. As a
    result typically any command containing ";", "|", "&&", etc. will fail.

    Args:
        command (str): command to run.
        timeout (int, optional): command timeout. Defaults to 60 seconds.
        verbose (bool, optional): whether to log the command run and
            stdout/stderr. Defaults to True.
        raise_exception (bool, optional): whether to raise an exception if the
            command returns a non-zero exit status. Defaults to True.
        output_check (str, optional): whether to record the output from the
            command (from stdout and stderr) in the test output record files.
            Valid values:
                "stdout"    - standard output *only*
                "stderr"    - standard error *only*
                "both"      - both standard output and error in separate files
                "combined"  - standard output and error in a single file
                "none"      - disable all recording
            Defaults to "both".
        env (dict, optional): dictionary of environment variable names and
            values to set when running the command. Defaults to None.

    Raises:
        DaosTestError: if there is an error running the command

    Returns:
        CmdResult: an avocado.utils.process CmdResult object containing the
            result of the command execution.  A CmdResult object has the
            following properties:
                command         - command string
                exit_status     - exit_status of the command
                stdout          - the stdout
                stdout_text     - decoded stdout
                stderr          - the stderr
                stderr_text     - decoded stderr
                duration        - command execution time
                interrupted     - whether the command completed within timeout
                pid             - command's pid

    """
    log = getLogger()
    msg = None
    kwargs = {
        "cmd": command,
        "timeout": timeout,
        "verbose": verbose,
        "ignore_status": not raise_exception,
        "allow_output_check": output_check,
        "shell": False,
        "env": env,
    }
    if verbose:
        log.info("Command environment vars:\n  %s", env)
    try:
        # Block until the command is complete or times out
        return process.run(**kwargs)

    except TypeError as error:
        # Can occur if using env with a non-string dictionary values
        msg = "Error running '{}': {}".format(command, error)
        if env is not None:
            msg = "\n".join([
                msg,
                "Verify env values are defined as strings: {}".format(env)])

    except process.CmdError as error:
        # Report if the command timed out or failed
        if error.result.interrupted:
            msg = "Timeout detected running '{}' with a {}s timeout".format(
                command, timeout)
        elif verbose:
            msg = "Error occurred running '{}': {}".format(command, error)
        else:
            msg = "Error occurred running '{}':\n{}".format(
                command, error.result)

    if msg is not None:
        log.info(msg)
        raise DaosTestError(msg)


def run_task(hosts, command, timeout=None):
    """Create a task to run a command on each host in parallel.

    Args:
        hosts (list): list of hosts
        command (str): the command to run in parallel
        timeout (int, optional): command timeout in seconds. Defaults to None.

    Returns:
        Task: a ClusterShell.Task.Task object for the executed command

    """
    task = task_self()
    # Enable forwarding of the ssh authentication agent connection
    task.set_info("ssh_options", "-oForwardAgent=yes")
    kwargs = {"command": command, "nodes": NodeSet.fromlist(hosts)}
    if timeout is not None:
        kwargs["timeout"] = timeout
    task.run(**kwargs)
    return task


def run_pcmd(hosts, command, verbose=True, timeout=None, expect_rc=0):
    """Run a command on each host in parallel and get the results.

    Args:
        hosts (list): list of hosts
        command (str): the command to run in parallel
        verbose (bool, optional): display command output. Defaults to True.
        timeout (int, optional): command timeout in seconds. Defaults to None.
        expect_rc (int, optional): display output if the command return code
            does not match this value. Defaults to 0. A value of None will
            bypass this feature.

    Returns:
        list: a list of dictionaries with each entry containing output, exit
            status, and interrupted status common to each group of hosts, e.g.:
                [
                    {
                        "command": "ls my_dir",
                        "hosts": NodeSet(wolf-[1-3]),
                        "exit_status": 0,
                        "interrupted": False,
                        "stdout": ["file1.txt", "file2.json"],
                    },
                    {
                        "command": "ls my_dir",
                        "hosts": NodeSet(wolf-[4]),
                        "exit_status": 1,
                        "interrupted": False,
                        "stdout": ["No such file or directory"],
                    },
                    {
                        "command": "ls my_dir",
                        "hosts": NodeSet(wolf-[5-6]),
                        "exit_status": 255,
                        "interrupted": True,
                        "stdout": [""]
                    },
                ]

    """
    log = getLogger()
    results = []

    # Run the command on each host in parallel
    task = run_task(hosts, command, timeout)

    # Get the exit status of each host
    host_exit_status = {
        host: exit_status for exit_status, host_list in task.iter_retcodes()
        for host in host_list}

    # Get a list of any interrupted hosts
    host_interrupted = []
    if timeout and task.num_timeout() > 0:
        host_interrupted.extend(list(task.iter_keys_timeout()))

    # Iterate through all the groups of common output
    output_data = list(task.iter_buffers())
    if not output_data:
        output_data = [["", hosts]]
    for output, host_list in output_data:
        # Deterimine the unique exit status for each host with the same output
        output_exit_status = {}
        for host in host_list:
            if host_exit_status[host] not in output_exit_status:
                output_exit_status[host_exit_status[host]] = NodeSet()
            output_exit_status[host_exit_status[host]].add(host)

        # Determine the unique interrupted state for each host with the same
        # output and exit status
        for exit_status in output_exit_status:
            output_interrupted = {}
            for host in list(output_exit_status[exit_status]):
                is_interrupted = host in host_interrupted
                if is_interrupted not in output_interrupted:
                    output_interrupted[is_interrupted] = NodeSet()
                output_interrupted[is_interrupted].add(host)

            # Add a result entry for each group of hosts with the same output,
            # exit status, and interrupted status
            for interrupted in output_interrupted:
                results.append({
                    "command": command,
                    "hosts": output_interrupted[interrupted],
                    "exit_status": exit_status,
                    "interrupted": interrupted,
                    "stdout": [
                        line.decode("utf-8").rstrip(os.linesep)
                        for line in output],
                })

    # Display results if requested or there is an unexpected exit status
    bad_exit_status = [
        item["exit_status"]
        for item in results
        if expect_rc is not None and item["exit_status"] != expect_rc]
    if verbose or bad_exit_status:
        log.info("Command: %s", command)
        log.info("Results:")
        for result in results:
            log.info(
                "  %s: exit_status=%s, interrupted=%s:",
                result["hosts"], result["exit_status"], result["interrupted"])
            for line in result["stdout"]:
                log.info("    %s", line)

    return results


def get_host_data(hosts, command, text, error, timeout=None):
    """Get the data requested for each host using the specified command.

    Args:
        hosts (list): list of hosts
        command (str): command used to obtain the data on each server
        text (str): data identification string
        error (str): data error string

    Returns:
        list: a list of dictionaries containing the following key/value pairs:
            "hosts": NodeSet containing the hosts with this data
            "data":  data requested for the group of hosts

    """
    log = getLogger()
    host_data = []
    DATA_ERROR = "[ERROR]"

    # Find the data for each specified servers
    log.info("  Obtaining %s data on %s", text, hosts)
    results = run_pcmd(hosts, command, False, timeout, None)
    errors = [
        item["exit_status"]
        for item in results if item["exit_status"] != 0]
    if errors:
        log.info("    %s on the following hosts:", error)
        for result in results:
            if result["exit_status"] in errors:
                log.info(
                    "      %s: rc=%s, interrupted=%s, command=\"%s\":",
                    result["hosts"], result["exit_status"],
                    result["interrupted"], result["command"])
                for line in result["stdout"]:
                    log.info("        %s", line)
        host_data.append({"hosts": NodeSet.fromlist(hosts), "data": DATA_ERROR})
    else:
        for result in results:
            host_data.append(
                {"hosts": result["hosts"], "data": "\n".join(result["stdout"])})

    return host_data


def pcmd(hosts, command, verbose=True, timeout=None, expect_rc=0):
    """Run a command on each host in parallel and get the return codes.

    Args:
        hosts (list): list of hosts
        command (str): the command to run in parallel
        verbose (bool, optional): display command output. Defaults to True.
        timeout (int, optional): command timeout in seconds. Defaults to None.
        expect_rc (int, optional): expected return code. Defaults to 0.

    Returns:
        dict: a dictionary of return codes keys and accompanying NodeSet
            values indicating which hosts yielded the return code.

    """
    # Run the command on each host in parallel
    results = run_pcmd(hosts, command, verbose, timeout, expect_rc)
    exit_status = {}
    for result in results:
        if result["exit_status"] not in exit_status:
            exit_status[result["exit_status"]] = NodeSet()
        exit_status[result["exit_status"]].add(result["hosts"])
    return exit_status


def check_file_exists(hosts, filename, user=None, directory=False):
    """Check if a specified file exist on each specified hosts.

    If specified, verify that the file exists and is owned by the user.

    Args:
        hosts (list): list of hosts
        filename (str): file to check for the existence of on each host
        user (str, optional): owner of the file. Defaults to None.

    Returns:
        (bool, NodeSet): A tuple of:
            - True if the file exists on each of the hosts; False otherwise
            - A NodeSet of hosts on which the file does not exist

    """
    missing_file = NodeSet()
    command = "test -e {0}".format(filename)
    if user is not None and not directory:
        command = "test -O {0}".format(filename)
    elif user is not None and directory:
        command = "test -O {0} && test -d {0}".format(filename)
    elif directory:
        command = "test -d '{0}'".format(filename)

    task = run_task(hosts, command)
    for ret_code, node_list in task.iter_retcodes():
        if ret_code != 0:
            missing_file.add(NodeSet.fromlist(node_list))

    return len(missing_file) == 0, missing_file


def process_host_list(hoststr):
    """
    Convert a slurm style host string into a list of individual hosts.

    e.g. server-[26-27] becomes a list with entries server-26, server-27

    This works for every thing that has come up so far but I don't know what
    all slurm finds acceptable so it might not parse everything possible.
    """
    # 1st split into cluster name and range of hosts
    split_loc = hoststr.index('-')
    cluster = hoststr[0:split_loc]
    num_range = hoststr[split_loc + 1:]

    # if its just a single host then nothing to do
    if num_range.isdigit():
        return [hoststr]

    # more than 1 host, remove the brackets
    host_list = []
    num_range = re.sub(r'\[|\]', '', num_range)

    # differentiate between ranges and single numbers
    hosts_and_ranges = num_range.split(',')
    for item in hosts_and_ranges:
        if item.isdigit():
            hostname = cluster + '-' + item
            host_list.append(hostname)
        else:
            # split the two ends of the range
            host_range = item.split('-')
            for hostnum in range(int(host_range[0]), int(host_range[1]) + 1):
                hostname = "{}-{}".format(cluster, hostnum)
                host_list.append(hostname)

    return host_list


def get_random_string(length, exclude=None):
    """Create a specified length string of random ascii letters and numbers.

    Optionally exclude specific random strings from being returned.

    Args:
        length (int): length of the string to return
        exclude (list|None): list of strings to not return

    Returns:
        str: a string of random ascii letters and numbers

    """
    exclude = exclude if isinstance(exclude, list) else []
    random_string = None
    while not isinstance(random_string, str) or random_string in exclude:
        random_string = "".join(
            random.choice(string.ascii_uppercase + string.digits)
            for _ in range(length))
    return random_string


def get_random_bytes(length, exclude=None, encoding="utf-8"):
    """Create a specified length string of random ascii letters and numbers.

    Optionally exclude specific random strings from being returned.

    Args:
        length (int): length of the string to return
        exclude (list, optional): list of strings to not return. Defaults to
            None.
        encoding (str, optional): bytes encoding. Defaults to "utf-8"

    Returns:
        bytes : a string of random ascii letters and numbers converted to
                bytes object

    """
    return get_random_string(length, exclude).encode(encoding)


def check_pool_files(log, hosts, uuid):
    """Check if pool files exist on the specified list of hosts.

    Args:
        log (logging): logging object used to display messages
        hosts (list): list of hosts
        uuid (str): uuid file name to look for in /mnt/daos.

    Returns:
        bool: True if the files for this pool exist on each host; False
            otherwise

    """
    status = True
    log.info("Checking for pool data on %s", NodeSet.fromlist(hosts))
    pool_files = [uuid, "superblock"]
    for filename in ["/mnt/daos/{}".format(item) for item in pool_files]:
        result = check_file_exists(hosts, filename)
        if not result[0]:
            log.error("%s: %s not found", result[1], filename)
            status = False
    return status


def convert_list(value, separator=","):
    """Convert a list into a separator-separated string of its items.

    Examples:
        convert_list([1,2,3])        -> '1,2,3'
        convert_list([1,2,3], " ")   -> '1 2 3'
        convert_list([1,2,3], ", ")  -> '1, 2, 3'

    Args:
        value (list): list to convert into a string
        separator (str, optional): list item separator. Defaults to ",".

    Returns:
        str: a single string containing all the list items separated by the
            separator.

    """
    return separator.join([str(item) for item in value])


def stop_processes(hosts, pattern, verbose=True, timeout=60, added_filter=None):
    """Stop the processes on each hosts that match the pattern.

    Args:
        hosts (list): hosts on which to stop the processes
        pattern (str): regular expression used to find process names to stop
        verbose (bool, optional): display command output. Defaults to True.
        timeout (int, optional): command timeout in seconds. Defaults to 60
            seconds.

    Returns:
        dict: a dictionary of return codes keys and accompanying NodeSet
            values indicating which hosts yielded the return code.
            Return code keys:
                0   No processes matched the criteria / No processes killed.
                1   One or more processes matched the criteria and a kill was
                    attempted.

    """
    result = {}
    log = getLogger()
    log.info("Killing any processes on %s that match: %s", hosts, pattern)

    if added_filter:
        ps_cmd = "/usr/bin/ps x | grep -E {} | grep -vE {}".format(
            pattern, added_filter)
    else:
        ps_cmd = "/usr/bin/pgrep --list-full {}".format(pattern)

    if hosts is not None:
        commands = [
            "rc=0",
            "if " + ps_cmd,
            "then rc=1",
            "sudo /usr/bin/pkill {}".format(pattern),
            "sleep 5",
            "if " + ps_cmd,
            "then /usr/bin/pkill --signal ABRT {}".format(pattern),
            "sleep 1",
            "if " + ps_cmd,
            "then /usr/bin/pkill --signal KILL {}".format(pattern),
            "fi",
            "fi",
            "fi",
            "exit $rc",
        ]
        result = pcmd(hosts, "; ".join(commands), verbose, timeout, None)
    return result


def get_partition_hosts(partition, reservation=None):
    """Get a list of hosts in the specified slurm partition and reservation.

    Args:
        partition (str): name of the partition
        reservation (str): name of reservation
    Returns:
        list: list of hosts in the specified partition

    """
    log = getLogger()
    hosts = []
    if partition is not None:
        # Get the partition name information
        cmd = "scontrol show partition {}".format(partition)
        try:
            result = process.run(cmd, timeout=10)
        except process.CmdError as error:
            log.warning(
                "Unable to obtain hosts from the %s slurm "
                "partition: %s", partition, error)
            result = None

        if result:
            # Get the list of hosts from the partition information
            output = result.stdout_text
            try:
                hosts = list(NodeSet(re.findall(r"\s+Nodes=(.*)", output)[0]))
            except (NodeSetParseError, IndexError):
                log.warning(
                    "Unable to obtain hosts from the %s slurm partition "
                    "output: %s", partition, output)
                hosts = []
            if hosts and reservation is not None:
                # Get the list of hosts from the reservation information
                cmd = "scontrol show reservation {}".format(reservation)
                try:
                    result = process.run(cmd, timeout=10)
                except process.CmdError as error:
                    log.warning(
                        "Unable to obtain hosts from the %s slurm "
                        "reservation: %s", reservation, error)
                    result = None
                    hosts = []
                if result:
                    # Get the list of hosts from the reservation information
                    output = result.stdout_text
                    try:
                        reservation_hosts = list(
                            NodeSet(re.findall(r"\sNodes=(\S+)", output)[0]))
                    except (NodeSetParseError, IndexError):
                        log.warning(
                            "Unable to obtain hosts from the %s slurm "
                            "reservation output: %s", reservation, output)
                        reservation_hosts = []
                    is_subset = set(reservation_hosts).issubset(set(hosts))
                    if reservation_hosts and is_subset:
                        hosts = reservation_hosts
                    else:
                        hosts = []
    return hosts


def get_log_file(name):
    """Get the full log file name and path.

    Prepends the DAOS_TEST_LOG_DIR path (or /tmp) to the specified file name.

    Args:
        name (str): log file name

    Returns:
        str: full log file name including path

    """
    return os.path.join(os.environ.get("DAOS_TEST_LOG_DIR", "/tmp"), name)


def check_uuid_format(uuid):
    """Check for a correct UUID format.

    Args:
        uuid (str): Pool or Container UUID.

    Returns:
        bool: status of valid or invalid uuid

    """
    pattern = re.compile("([0-9a-fA-F-]+)")
    return bool(len(uuid) == 36 and pattern.match(uuid))


def get_numeric_list(numeric_range):
    """Convert a string of numeric ranges into an expanded list of integers.

    Example: "0-3,7,9-13,15" -> [0, 1, 2, 3, 7, 9, 10, 11, 12, 13, 15]

    Args:
        numeric_range (str): the string of numbers and/or ranges of numbers to
            convert

    Raises:
        AttributeError: if the syntax of the numeric_range argument is invalid

    Returns:
        list: an expanded list of integers

    """
    numeric_list = []
    try:
        for item in numeric_range.split(","):
            if "-" in item:
                range_args = [int(val) for val in item.split("-")]
                range_args[-1] += 1
                numeric_list.extend([int(val) for val in range(*range_args)])
            else:
                numeric_list.append(int(item))
    except (AttributeError, ValueError, TypeError) as error:
        raise AttributeError(
            "Invalid 'numeric_range' argument - must be a string containing "
            "only numbers, dashes (-), and/or commas (,): {}".format(
                numeric_range)) from error

    return numeric_list


def get_remote_file_size(host, file_name):
    """Obtain remote file size.

    Args:
        file_name (str): name of remote file

    Returns:
        int: file size

    """
    cmd = "ssh" " {}@{}" " stat -c%s {}".format(
        getuser(), host, file_name)
    result = run_command(cmd)

    return int(result.stdout_text)


def error_count(error, hostlist, log_file, pattern="ERR"):
    """Count the number of specific ERRORs found in the log file.

    This function also returns a count of the other ERRORs from same log file.

    Args:
        error (str): DAOS error to look for in .log file. for example -1007
        hostlist (list): System list to looks for an error.
        log_file (str): Log file name (server/client log).
        pattern (str): Pattern to look for in each line. Defaults to ERR

    Returns:
        tuple: a tuple of the count of errors matching the specified error type
            and the count of other errors (int, int)

    """
    # Get the Client side Error from client_log file.
    requested_error_count = 0
    other_error_count = 0
<<<<<<< HEAD
    cmd = "cat {} | grep '{}'".format(get_log_file(log_file), pattern)
    task = run_task(hostlist, cmd)
    for buf, _nodes in task.iter_buffers():
        output = str(buf).split('\n')

    for line in output:
        if pattern is not "ERR":
             if re.findall(error, line):
                 requested_error_count += 1
        elif pattern in line:
            if error in line:
                requested_error_count += 1
            else:
                other_error_count += 1
=======
    command = 'cat {} | grep ERR'.format(get_log_file(log_file))
    results = run_pcmd(hostlist, command, False, None, None)
    for result in results:
        for line in result["stdout"]:
            if 'ERR' in line:
                if error in line:
                    requested_error_count += 1
                else:
                    other_error_count += 1
>>>>>>> 8ff5bd3e

    return requested_error_count, other_error_count


def get_module_class(name, module):
    """Get the class object in the specified module by its name.

    Args:
        name (str): class name to obtain
        module (str): module name in which to find the class name

    Raises:
        DaosTestError: if the class name is not found in the module

    Returns:
        object: class matching the name in the specified module

    """
    try:
        name_module = import_module(module)
        name_class = getattr(name_module, name)
    except (ImportError, AttributeError) as error:
        raise DaosTestError(
            "Invalid '{}' class name for {}: {}".format(
                name, module, error)) from error
    return name_class


def get_job_manager_class(name, job=None, subprocess=False, mpi="openmpi"):
    """Get the job manager class that matches the specified name.

    Enables assigning a JobManager class from the test's yaml settings.

    Args:
        name (str): JobManager-based class name
        job (ExecutableCommand, optional): command object to manage. Defaults
            to None.
        subprocess (bool, optional): whether the command is run as a
            subprocess. Defaults to False.
        mpi (str, optional): MPI type to use with the Mpirun class only.
            Defaults to "openmpi".

    Raises:
        DaosTestError: if an invalid JobManager class name is specified.

    Returns:
        JobManager: a JobManager class, e.g. Orterun, Mpirun, Srun, etc.

    """
    manager_class = get_module_class(name, "job_manager_utils")
    if name == "Mpirun":
        manager = manager_class(job, subprocess=subprocess, mpitype=mpi)
    elif name == "Systemctl":
        manager = manager_class(job)
    else:
        manager = manager_class(job, subprocess=subprocess)
    return manager


def convert_string(item, separator=","):
    """Convert the object into a string.

    If the object is a list, tuple, NodeSet, etc. return a comma-separated
    string of the values.

    Args:
        separator (str, optional): list item separator. Defaults to ",".

    Returns:
        str: item to convert into a string

    """
    if isinstance(item, (list, tuple, set)):
        item = convert_list(item, separator)
    elif not isinstance(item, str):
        item = str(item)
    return item


def create_directory(hosts, directory, timeout=10, verbose=True,
                     raise_exception=True, sudo=False):
    """Create the specified directory on the specified hosts.

    Args:
        hosts (list): hosts on which to create the directory
        directory (str): the directory to create
        timeout (int, optional): command timeout. Defaults to 10 seconds.
        verbose (bool, optional): whether to log the command run and
            stdout/stderr. Defaults to True.
        raise_exception (bool, optional): whether to raise an exception if the
            command returns a non-zero exit status. Defaults to True.
        sudo (bool, optional): whether to run the command via sudo. Defaults to
            False.

    Raises:
        DaosTestError: if there is an error running the command

    Returns:
        CmdResult: an avocado.utils.process CmdResult object containing the
            result of the command execution.  A CmdResult object has the
            following properties:
                command         - command string
                exit_status     - exit_status of the command
                stdout          - the stdout
                stderr          - the stderr
                duration        - command execution time
                interrupted     - whether the command completed within timeout
                pid             - command's pid

    """
    return run_command(
        "{} /usr/bin/mkdir -p {}".format(
            get_clush_command(hosts, "-S -v", sudo), directory),
        timeout=timeout, verbose=verbose, raise_exception=raise_exception)


def change_file_owner(hosts, filename, owner, group, timeout=10, verbose=True,
                      raise_exception=True, sudo=False):
    """Create the specified directory on the specified hosts.

    Args:
        hosts (list): hosts on which to create the directory
        filename (str): the file for which to change ownership
        owner (str): new owner of the file
        group (str): new group owner of the file
        timeout (int, optional): command timeout. Defaults to 10 seconds.
        verbose (bool, optional): whether to log the command run and
            stdout/stderr. Defaults to True.
        raise_exception (bool, optional): whether to raise an exception if the
            command returns a non-zero exit status. Defaults to True.
        sudo (bool, optional): whether to run the command via sudo. Defaults to
            False.

    Raises:
        DaosTestError: if there is an error running the command

    Returns:
        CmdResult: an avocado.utils.process CmdResult object containing the
            result of the command execution.  A CmdResult object has the
            following properties:
                command         - command string
                exit_status     - exit_status of the command
                stdout          - the stdout
                stderr          - the stderr
                duration        - command execution time
                interrupted     - whether the command completed within timeout
                pid             - command's pid

    """
    return run_command(
        "{} chown {}:{} {}".format(
            get_clush_command(hosts, "-S -v", sudo), owner, group, filename),
        timeout=timeout, verbose=verbose, raise_exception=raise_exception)


def distribute_files(hosts, source, destination, mkdir=True, timeout=60,
                     verbose=True, raise_exception=True, sudo=False,
                     owner=None):
    """Copy the source to the destination on each of the specified hosts.

    Optionally (by default) ensure the destination directory exists on each of
    the specified hosts prior to copying the source.

    Args:
        hosts (list): hosts on which to copy the source
        source (str): the file to copy to the hosts
        destination (str): the host location in which to copy the source
        mkdir (bool, optional): whether or not to ensure the destination
            directory exists on hosts prior to copying the source. Defaults to
            True.
        timeout (int, optional): command timeout. Defaults to 60 seconds.
        verbose (bool, optional): whether to log the command run and
            stdout/stderr. Defaults to True.
        raise_exception (bool, optional): whether to raise an exception if the
            command returns a non-zero exit status. Defaults to True.
        sudo (bool, optional): whether to run the command via sudo. Defaults to
            False.
        owner (str, optional): if specified the owner to assign as the owner of
            the copied file. Defaults to None.

    Raises:
        DaosTestError: if there is an error running the command

    Returns:
        CmdResult: an avocado.utils.process CmdResult object containing the
            result of the command execution.  A CmdResult object has the
            following properties:
                command         - command string
                exit_status     - exit_status of the command
                stdout          - the stdout
                stderr          - the stderr
                duration        - command execution time
                interrupted     - whether the command completed within timeout
                pid             - command's pid

    """
    result = None
    if mkdir:
        result = create_directory(
            hosts, os.path.dirname(destination), verbose=verbose,
            raise_exception=raise_exception)
    if result is None or result.exit_status == 0:
        if sudo:
            # In order to copy a protected file to a remote host in CI the
            # source will first be copied as is to the remote host
            localhost = gethostname().split(".")[0]
            other_hosts = [host for host in hosts if host != localhost]
            if other_hosts:
                # Existing files with strict file permissions can cause the
                # subsequent non-sudo copy to fail, so remove the file first
                rm_command = "{} rm -f {}".format(
                    get_clush_command(other_hosts, "-S -v", True), source)
                run_command(rm_command, verbose=verbose, raise_exception=False)
                result = distribute_files(
                    other_hosts, source, source, mkdir=True,
                    timeout=timeout, verbose=verbose,
                    raise_exception=raise_exception, sudo=False, owner=None)
            if result is None or result.exit_status == 0:
                # Then a local sudo copy will be executed on the remote node to
                # copy the source to the destination
                command = "{} cp {} {}".format(
                    get_clush_command(hosts, "-S -v", True), source,
                    destination)
                result = run_command(command, timeout, verbose, raise_exception)
        else:
            # Without the sudo requirement copy the source to the destination
            # directly with clush
            command = "{} --copy {} --dest {}".format(
                get_clush_command(hosts, "-S -v", False), source, destination)
            result = run_command(command, timeout, verbose, raise_exception)

        # If requested update the ownership of the destination file
        if owner is not None and result.exit_status == 0:
            change_file_owner(
                hosts, destination, owner, owner, timeout=timeout,
                verbose=verbose, raise_exception=raise_exception, sudo=sudo)
    return result


def get_clush_command(hosts, args=None, sudo=False):
    """Get the clush command with optional sudo arguments.

    Args:
        hosts (object): hosts with which to use the clush command
        args (str, optional): additional clush command line arguments. Defaults
            to None.
        sudo (bool, optional): if set the clush command will be configured to
            run a command with sudo privileges. Defaults to False.

    Returns:
        str: the clush command

    """
    command = ["clush", "-w", convert_string(hosts)]
    if args:
        command.insert(1, args)
    if sudo:
        # If ever needed, this is how to disable host key checking:
        # command.extend(["-o", "-oStrictHostKeyChecking=no", "sudo"])
        command.append("sudo")
    return " ".join(command)


def get_default_config_file(name):
    """Get the default config file.

    Args:
        name (str): daos component name, e.g. server, agent, control

    Returns:
        str: the default config file

    """
    file_name = "".join(["daos_", name, ".yml"])
    return os.path.join(os.sep, "etc", "daos", file_name)


def get_file_listing(hosts, files):
    """Get the file listing from multiple hosts.

    Args:
        hosts (object): hosts with which to use the clush command
        files (object): list of multiple files to list or a single file as a str

    Returns:
        CmdResult: an avocado.utils.process CmdResult object containing the
            result of the command execution.  A CmdResult object has the
            following properties:
                command         - command string
                exit_status     - exit_status of the command
                stdout          - the stdout
                stderr          - the stderr
                duration        - command execution time
                interrupted     - whether the command completed within timeout
                pid             - command's pid

    """
    result = run_command(
        "{} /usr/bin/ls -la {}".format(
            get_clush_command(hosts, "-S -v", True),
            convert_string(files, " ")),
        verbose=False, raise_exception=False)
    return result


def get_subprocess_stdout(subprocess):
    """Get the stdout from the specified subprocess.

    Args:
        subprocess (process.SubProcess): subprocess from which to get stdout

    Returns:
        str: the std out of the subprocess

    """
    output = subprocess.get_stdout()
    if isinstance(output, bytes):
        output = output.decode("utf-8")
    return output


def create_string_buffer(value, size=None):
    """Create a ctypes string buffer.

    Converts any string to a bytes object before calling
    ctypes.create_string_buffer().

    Args:
    value (object): value to pass to ctypes.create_string_buffer()
    size (int, optional): sze to pass to ctypes.create_string_buffer()

    Returns:
    array: return value from ctypes.create_string_buffer()

    """
    if isinstance(value, str):
        value = value.encode("utf-8")
    return ctypes.create_string_buffer(value, size)<|MERGE_RESOLUTION|>--- conflicted
+++ resolved
@@ -854,32 +854,18 @@
     # Get the Client side Error from client_log file.
     requested_error_count = 0
     other_error_count = 0
-<<<<<<< HEAD
     cmd = "cat {} | grep '{}'".format(get_log_file(log_file), pattern)
-    task = run_task(hostlist, cmd)
-    for buf, _nodes in task.iter_buffers():
-        output = str(buf).split('\n')
-
-    for line in output:
-        if pattern is not "ERR":
-             if re.findall(error, line):
-                 requested_error_count += 1
-        elif pattern in line:
-            if error in line:
-                requested_error_count += 1
-            else:
-                other_error_count += 1
-=======
-    command = 'cat {} | grep ERR'.format(get_log_file(log_file))
     results = run_pcmd(hostlist, command, False, None, None)
     for result in results:
         for line in result["stdout"]:
-            if 'ERR' in line:
+            if pattern is not "ERR":
+                if re.findall(error, line):
+                    requested_error_count += 1
+            elif pattern in line:
                 if error in line:
                     requested_error_count += 1
                 else:
                     other_error_count += 1
->>>>>>> 8ff5bd3e
 
     return requested_error_count, other_error_count
 
