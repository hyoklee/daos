#!/usr/bin/python
"""
  (C) Copyright 2018-2022 Intel Corporation.

  SPDX-License-Identifier: BSD-2-Clause-Patent
"""

from datetime import datetime
from ClusterShell.NodeSet import NodeSet

from general_utils import run_command, DaosTestError, get_journalctl
from ior_test_base import IorTestBase
from exception_utils import CommandFailure

# Imports need to be split or python fails to import
from apricot import TestWithServers
from apricot import TestWithoutServers


#TO-DO
#Provision all daos nodes using provisioning tool provided by HPCM
<<<<<<< HEAD


=======


>>>>>>> 297d6ae0
class CriticalIntegrationWithoutServers(TestWithoutServers):
    """Test Class Description: Verify the basic integration of
                               the server nodes with available
                               framework and amongst themselves.
    :avocado: recursive
    """

    def __init__(self, *args, **kwargs):
        """Initialize a CriticalIntegrationWithoutServers object."""
        super().__init__(*args, **kwargs)
        self.hostlist_servers = NodeSet()
        self.hostlist_clients = NodeSet()

    def setUp(self):
        """Set up CriticalIntegrationWithoutServers."""
        super().setUp()
        self.hostlist_servers = self.get_hosts_from_yaml(
            "test_servers", "server_partition", "server_reservation", "/run/hosts/*")
        self.hostlist_clients = self.get_hosts_from_yaml(
            "test_clients", "server_partition", "server_reservation", "/run/hosts/*")

    def test_passwdlessssh_versioncheck(self):
        # pylint: disable=protected-access
        """
        Test Description: Verify passwordless ssh amongst the server
                          server nodes available and verify all server
                          and client nodes have same daos versions.
        :avocado: tags=all,deployment,full_regression
        :avocado: tags=hw,large
        :avocado: tags=criticalintegration,passwdlessssh_versioncheck
        """

        check_remote_root_access = self.params.get("check_remote_root_access", "/run/*")
        libfabric_path = self.params.get("libfabric_path", "/run/*")
        daos_server_version_list = []
        dmg_version_list = []
        failed_nodes = NodeSet()
        for host in self.hostlist_servers:
            daos_server_cmd = ("ssh -oNumberOfPasswordPrompts=0 {}"
                               " 'daos_server version'".format(host))
            remote_root_access = ("ssh -oNumberOfPasswordPrompts=0 root@{}"
                                  " 'echo hello'".format(host))
<<<<<<< HEAD
            command_for_inter_node = ("clush --nostdin -S -b -w {}"
=======
            command_for_inter_node = ("clush --nostdin -S -w {}"
>>>>>>> 297d6ae0
                                      " 'echo hello'".format(str(self.hostlist_servers)))
            try:
                out = run_command(daos_server_cmd)
                daos_server_version_list.append(out.stdout.split(b' ')[3])
                if check_remote_root_access:
                    run_command(remote_root_access)
                IorTestBase._execute_command(self, command_for_inter_node, hosts=[host])
            except (DaosTestError, CommandFailure) as error:
                self.log.error("Error: %s", error)
                failed_nodes.add(host)
        if failed_nodes:
            self.fail("SSH check failed on the following nodes.\n {}".format(failed_nodes))

        for host in self.hostlist_clients:
            dmg_version_cmd = ("ssh -oNumberOfPasswordPrompts=0 {}"
                               " 'dmg version -i'".format(host))

            try:
                out = run_command(dmg_version_cmd)
                dmg_version_list.append(out.stdout.split(b' ')[2])
            except DaosTestError as error:
                self.log.error("Error: %s", error)
                failed_nodes.add(host)
        if failed_nodes:
            self.fail("SSH check for client nodes failed.\n {}".format(failed_nodes))

        result_daos_server = (daos_server_version_list.count(daos_server_version_list[0])
                              == len(daos_server_version_list))
        result_dmg = dmg_version_list.count(dmg_version_list[0]) == len(dmg_version_list)
        result_client_server = daos_server_version_list[0][1:] == dmg_version_list[0]

        # libfabric version check
        all_nodes = self.hostlist_servers | self.hostlist_clients
        libfabric_version_cmd = "clush -S -b -w {} {}/fi_info --version".format(
            all_nodes, libfabric_path)
        libfabric_output = run_command(libfabric_version_cmd)
        same_libfab_nodes = libfabric_output.stdout_text.split('\n')[1].split('(')[1][:-1]
        libfabric_version = libfabric_output.stdout_text.split('\n')[3].split(' ')[1]

        result_libfabric_version = int(same_libfab_nodes) == len(all_nodes)

        if (result_daos_server and result_dmg and result_client_server
                and result_libfabric_version):
            self.log.info("All servers have same daos version")
            self.log.info("All clients have same daos version")
            self.log.info("Servers and Clients have same daos version")
            self.log.info("Servers and Clients have same libfabric version")
            self.log.info("Clients: %s", dmg_version_list)
            self.log.info("servers: %s", daos_server_version_list)
            self.log.info("Libfabric Version on Servers and Clients: %s", libfabric_version)
        else:
            self.log.info("Not all servers and clients have either same daos version or \
                          libfabric version")
            self.log.info("Clients: %s", dmg_version_list)
            self.log.info("servers: %s", daos_server_version_list)
            self.log.info("Libfabric Version Output: %s", libfabric_output.stdout)
            self.fail()


class CriticalIntegrationWithServers(TestWithServers):
    """Test Class Description: Verify the basic integration of
                               the server nodes with available
                               framework and amongst themselves.
    :avocado: recursive
    """

    def test_ras(self):
        """
        Test Description: Verify RAS event on all server nodes from testrunner.
                          Verify network scan and storage scan for server nodes.
        :avocado: tags=all,deployment,full_regression
        :avocado: tags=hw,large
        :avocado: tags=criticalintegration,ras
        """

        dmg = self.get_dmg_command()
        rank_list = self.server_managers[0].get_host_ranks(self.hostlist_servers)
        self.log.info("rank_list: %s", rank_list)
        half_num_ranks = len(rank_list)//2
        # divide total ranks list into two halves to save time during system stop
        sub_rank_list = [rank_list[:half_num_ranks], rank_list[half_num_ranks:]]
        self.log.info("sub_rank_list: %s", sub_rank_list)

        # stop ranks, verify they stopped successfully and restart the stopped ranks
        since = datetime.now().strftime("%Y-%m-%d %H:%M:%S")
        for sub_list in sub_rank_list:
            ranks_to_stop = ",".join([str(rank) for rank in sub_list])
            self.log.info("Ranks to stop: %s", ranks_to_stop)
            # stop ranks and verify if they stopped
            dmg.system_stop(ranks=ranks_to_stop)
            for rank in sub_list:
                if (not(self.server_managers[0].check_rank_state(rank, "stopped", 5) or
                        self.server_managers[0].check_rank_state(rank, "excluded", 5))):
                    self.fail("Rank {} failed to stop".format(rank))
            # restart stopped ranks and verify if they are joined
            dmg.system_start(ranks=ranks_to_stop)
            for rank in sub_list:
                if not self.server_managers[0].check_rank_state(rank, "joined", 5):
                    self.fail("Rank {} failed to restart".format(rank))

        until = datetime.now().strftime('%Y-%m-%d %H:%M:%S')

        # gather journalctl logs for each server host, verify system stop event was sent to logs
        results = get_journalctl(hosts=self.hostlist_servers, since=since,
                                 until=until, journalctl_type="daos_server")
        str_to_match = "daos_engine exited: process exited with 0"
        for count, host in enumerate(self.hostlist_servers):
            occurrence = results[count]["data"].count(str_to_match)
            if occurrence != 2:
                self.log.info("Occurrence %s for rank stop not as expected for host %s",
                              occurrence, host)
                msg = "Rank shut down message not found in journalctl! Output = {}".format(
                    results[count]["data"])
                self.fail(msg)

        dmg.storage_scan()
        dmg.network_scan()<|MERGE_RESOLUTION|>--- conflicted
+++ resolved
@@ -19,13 +19,8 @@
 
 #TO-DO
 #Provision all daos nodes using provisioning tool provided by HPCM
-<<<<<<< HEAD
 
 
-=======
-
-
->>>>>>> 297d6ae0
 class CriticalIntegrationWithoutServers(TestWithoutServers):
     """Test Class Description: Verify the basic integration of
                                the server nodes with available
@@ -68,11 +63,7 @@
                                " 'daos_server version'".format(host))
             remote_root_access = ("ssh -oNumberOfPasswordPrompts=0 root@{}"
                                   " 'echo hello'".format(host))
-<<<<<<< HEAD
-            command_for_inter_node = ("clush --nostdin -S -b -w {}"
-=======
             command_for_inter_node = ("clush --nostdin -S -w {}"
->>>>>>> 297d6ae0
                                       " 'echo hello'".format(str(self.hostlist_servers)))
             try:
                 out = run_command(daos_server_cmd)
