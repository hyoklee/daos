/**
 * (C) Copyright 2016-2021 Intel Corporation.
 *
 * SPDX-License-Identifier: BSD-2-Clause-Patent
 */

/* daos_hdlr.c - resource and operation-specific handler functions
 * invoked by daos(8) utility
 */

#define D_LOGFAC	DD_FAC(client)
#define ENUM_KEY_BUF		128 /* size of each dkey/akey */
#define ENUM_LARGE_KEY_BUF	(512 * 1024) /* 512k large key */
#define ENUM_DESC_NR		5 /* number of keys/records returned by enum */
#define ENUM_DESC_BUF		512 /* all keys/records returned by enum */

#include <stdio.h>
#include <dirent.h>
#include <libgen.h>
#include <sys/xattr.h>
#include <sys/types.h>
#include <sys/stat.h>
#include <fcntl.h>
#include <daos.h>
#include <daos/common.h>
#include <daos/checksum.h>
#include <daos/rpc.h>
#include <daos/debug.h>
#include <daos/object.h>

#include "daos_types.h"
#include "daos_api.h"
#include "daos_fs.h"
#include "daos_uns.h"
#include "daos_prop.h"
#include "daos_fs_sys.h"

#include "daos_hdlr.h"

#define NUM_DIRENTS 24
#define MAX_FILENAME 256
#define OID_ARR_SIZE 8

struct fs_copy_dirent {
	dfs_obj_t *dir;
	struct dirent ents[NUM_DIRENTS];
	daos_anchor_t anchor;
	uint32_t num_ents;
};

struct file_dfs {
	enum {POSIX, DAOS} type;
	int fd;
	daos_off_t offset;
	dfs_obj_t *obj;
	dfs_sys_t *dfs_sys;
};

struct dm_args {
	char *src;
	char *dst;
	uuid_t src_p_uuid;
	uuid_t src_c_uuid;
	uuid_t dst_p_uuid;
	uuid_t dst_c_uuid;
	daos_handle_t src_poh;
	daos_handle_t src_coh;
	daos_handle_t dst_poh;
	daos_handle_t dst_coh;
	uint32_t cont_prop_oid;
	uint32_t cont_prop_layout;
	uint64_t cont_layout;
	uint64_t cont_oid;

};

/* Report an error with a system error number using a standard output format */
#define DH_PERROR_SYS(AP, RC, STR, ...)					\
	fprintf((AP)->errstream, STR ": %s (%d)\n", ## __VA_ARGS__, strerror(RC), (RC))

/* Report an error with a daos error number using a standard output format */
#define DH_PERROR_DER(AP, RC, STR, ...)					\
	fprintf((AP)->errstream, STR ": %s (%d)\n", ## __VA_ARGS__, d_errdesc(RC), (RC))

static int
parse_acl_file(struct cmd_args_s *ap, const char *path, struct daos_acl **acl);

/* TODO: implement these pool op functions
 * int pool_stat_hdlr(struct cmd_args_s *ap);
 */

static int
pool_decode_props(struct cmd_args_s *ap, daos_prop_t *props)
{
	struct daos_prop_entry		*entry;
	int				rc = 0;

	/* unset properties should get default value */

	entry = daos_prop_entry_get(props, DAOS_PROP_PO_LABEL);
	if (entry == NULL || entry->dpe_str == NULL) {
		fprintf(ap->errstream, "label property not found\n");
		rc = -DER_INVAL;
	} else {
		D_PRINT("label:\t\t\t%s\n", entry->dpe_str);
	}

	entry = daos_prop_entry_get(props, DAOS_PROP_PO_SPACE_RB);
	if (entry == NULL) {
		fprintf(ap->errstream,
			"rebuild space ratio property not found\n");
		rc = -DER_INVAL;
	} else {
		D_PRINT("rebuild space ratio:\t"DF_U64"%%\n", entry->dpe_val);
	}

	entry = daos_prop_entry_get(props, DAOS_PROP_PO_SELF_HEAL);
	if (entry == NULL) {
		fprintf(ap->errstream, "self-healing property not found\n");
		rc = -DER_INVAL;
	} else {
		D_PRINT("self-healing:\t\t");
		D_PRINT("%s-exclude,", entry->dpe_val &
				       DAOS_SELF_HEAL_AUTO_EXCLUDE ?
				       "auto" : "manual");
		D_PRINT("%s-rebuild\n", entry->dpe_val &
					DAOS_SELF_HEAL_AUTO_REBUILD ?
					"auto" : "manual");
		if (entry->dpe_val & ~(DAOS_SELF_HEAL_AUTO_EXCLUDE |
				       DAOS_SELF_HEAL_AUTO_REBUILD))
			D_PRINT("unknown bits set in self-healing property ("
				DF_X64")\n", entry->dpe_val);
	}

	entry = daos_prop_entry_get(props, DAOS_PROP_PO_RECLAIM);
	if (entry == NULL) {
		fprintf(ap->errstream, "reclaim property not found\n");
		rc = -DER_INVAL;
	} else {
		D_PRINT("reclaim strategy:\t");
		switch (entry->dpe_val) {
		case DAOS_RECLAIM_DISABLED:
			D_PRINT("disabled\n");
			break;
		case DAOS_RECLAIM_LAZY:
			D_PRINT("lazy\n");
			break;
		case DAOS_RECLAIM_SNAPSHOT:
			D_PRINT("snapshot\n");
			break;
		case DAOS_RECLAIM_BATCH:
			D_PRINT("batch\n");
			break;
		case DAOS_RECLAIM_TIME:
			D_PRINT("time\n");
			break;
		default:
			D_PRINT("<unknown value> ("DF_X64")\n", entry->dpe_val);
			break;
		}
	}

	entry = daos_prop_entry_get(props, DAOS_PROP_PO_EC_CELL_SZ);
	if (entry == NULL) {
		fprintf(ap->errstream, "EC cell size not found\n");
		rc = -DER_INVAL;
	} else {
		if (!daos_ec_cs_valid(entry->dpe_val)) {
			D_PRINT("Invalid EC cell size: %u\n",
				(uint32_t)entry->dpe_val);
		} else {
			D_PRINT("EC cell size = %u\n",
				(uint32_t)entry->dpe_val);
		}
	}

	entry = daos_prop_entry_get(props, DAOS_PROP_PO_OWNER);
	if (entry == NULL || entry->dpe_str == NULL) {
		fprintf(ap->errstream, "owner property not found\n");
		rc = -DER_INVAL;
	} else {
		D_PRINT("owner:\t\t\t%s\n", entry->dpe_str);
	}

	entry = daos_prop_entry_get(props, DAOS_PROP_PO_OWNER_GROUP);
	if (entry == NULL || entry->dpe_str == NULL) {
		fprintf(ap->errstream, "owner-group property not found\n");
		rc = -DER_INVAL;
	} else {
		D_PRINT("owner-group:\t\t%s\n", entry->dpe_str);
	}

	entry = daos_prop_entry_get(props, DAOS_PROP_PO_ACL);
	if (entry == NULL || entry->dpe_val_ptr == NULL) {
		fprintf(ap->errstream, "acl property not found\n");
		rc = -DER_INVAL;
	} else {
		daos_acl_dump(entry->dpe_val_ptr);
	}

	return rc;
}

int
pool_get_prop_hdlr(struct cmd_args_s *ap)
{
	daos_prop_t	*prop_query;
	int		rc = 0;
	int		rc2;

	assert(ap != NULL);
	assert(ap->p_op == POOL_GET_PROP);

	rc = daos_pool_connect(ap->p_uuid, ap->sysname, DAOS_PC_RO, &ap->pool, NULL, NULL);
	if (rc != 0) {
		fprintf(ap->errstream, "failed to connect to pool "DF_UUIDF": %s (%d)\n",
			DP_UUID(ap->p_uuid), d_errdesc(rc), rc);
		D_GOTO(out, rc);
	}

	prop_query = daos_prop_alloc(0);
	if (prop_query == NULL)
		D_GOTO(out_disconnect, rc = -DER_NOMEM);

	rc = daos_pool_query(ap->pool, NULL, NULL, prop_query, NULL);
	if (rc != 0) {
		fprintf(ap->errstream, "failed to query properties for pool "DF_UUIDF": %s (%d)\n",
			DP_UUID(ap->p_uuid), d_errdesc(rc), rc);
		D_GOTO(out_disconnect, rc);
	}

	D_PRINT("Pool properties for "DF_UUIDF" :\n", DP_UUID(ap->p_uuid));

	rc = pool_decode_props(ap, prop_query);

out_disconnect:
	daos_prop_free(prop_query);

	/* Pool disconnect  in normal and error flows: preserve rc */
	rc2 = daos_pool_disconnect(ap->pool, NULL);
	if (rc2 != 0)
		fprintf(ap->errstream, "failed to disconnect from pool "DF_UUIDF
			": %s (%d)\n", DP_UUID(ap->p_uuid), d_errdesc(rc2),
			rc2);

	if (rc == 0)
		rc = rc2;
out:
	return rc;
}

int
pool_set_attr_hdlr(struct cmd_args_s *ap)
{
	size_t	value_size;
	int	rc = 0;
	int	rc2;

	assert(ap != NULL);
	assert(ap->p_op == POOL_SET_ATTR);

	if (ap->attrname_str == NULL || ap->value_str == NULL) {
		fprintf(ap->errstream,
			"both attribute name and value must be provided\n");
		D_GOTO(out, rc = -DER_INVAL);
	}

	rc = daos_pool_connect(ap->p_uuid, ap->sysname,
			       DAOS_PC_RW, &ap->pool,
			       NULL /* info */, NULL /* ev */);
	if (rc != 0) {
		fprintf(ap->errstream, "failed to connect to pool "DF_UUIDF
			": %s (%d)\n", DP_UUID(ap->p_uuid), d_errdesc(rc), rc);
		D_GOTO(out, rc);
	}

	value_size = strlen(ap->value_str);
	rc = daos_pool_set_attr(ap->pool, 1,
				(const char * const*)&ap->attrname_str,
				(const void * const*)&ap->value_str,
				(const size_t *)&value_size, NULL);
	if (rc != 0) {
		fprintf(ap->errstream,
			"failed to set attribute '%s' for pool "DF_UUIDF
			": %s (%d)\n", ap->attrname_str, DP_UUID(ap->p_uuid),
			d_errdesc(rc), rc);
		D_GOTO(out_disconnect, rc);
	}

out_disconnect:
	/* Pool disconnect  in normal and error flows: preserve rc */
	rc2 = daos_pool_disconnect(ap->pool, NULL);
	if (rc2 != 0)
		fprintf(ap->errstream, "failed to disconnect from pool "DF_UUIDF
			": %s (%d)\n", DP_UUID(ap->p_uuid), d_errdesc(rc2),
			rc2);

	if (rc == 0)
		rc = rc2;
out:
	return rc;
}

int
pool_del_attr_hdlr(struct cmd_args_s *ap)
{
	int rc = 0;
	int rc2;

	assert(ap != NULL);
	assert(ap->p_op == POOL_DEL_ATTR);

	if (ap->attrname_str == NULL) {
		fprintf(ap->errstream, "attribute name must be provided\n");
		D_GOTO(out, rc = -DER_INVAL);
	}

	rc = daos_pool_connect(ap->p_uuid, ap->sysname,
			       DAOS_PC_RW, &ap->pool,
			       NULL /* info */, NULL /* ev */);
	if (rc != 0) {
		fprintf(ap->errstream, "failed to connect to pool "DF_UUIDF
			": %s (%d)\n", DP_UUID(ap->p_uuid), d_errdesc(rc), rc);
		D_GOTO(out, rc);
	}

	rc = daos_pool_del_attr(ap->pool, 1,
				(const char * const*)&ap->attrname_str, NULL);
	if (rc != 0) {
		fprintf(ap->errstream,
			"failed to delete attribute '%s' for pool "
			DF_UUIDF": %s (%d)\n", ap->attrname_str,
			DP_UUID(ap->p_uuid), d_errdesc(rc), rc);
		D_GOTO(out_disconnect, rc);
	}

out_disconnect:
	/* Pool disconnect  in normal and error flows: preserve rc */
	rc2 = daos_pool_disconnect(ap->pool, NULL);
	if (rc2 != 0)
		fprintf(ap->errstream, "failed to disconnect from pool "DF_UUIDF
			": %s (%d)\n", DP_UUID(ap->p_uuid), d_errdesc(rc2),
			rc2);

	if (rc == 0)
		rc = rc2;
out:
	return rc;
}

int
pool_get_attr_hdlr(struct cmd_args_s *ap)
{
	size_t	attr_size, expected_size;
	char	*buf = NULL;
	int	rc = 0;
	int	rc2;

	assert(ap != NULL);
	assert(ap->p_op == POOL_GET_ATTR);

	if (ap->attrname_str == NULL) {
		fprintf(ap->errstream, "attribute name must be provided\n");
		D_GOTO(out, rc = -DER_INVAL);
	}

	rc = daos_pool_connect(ap->p_uuid, ap->sysname,
			       DAOS_PC_RO, &ap->pool,
			       NULL /* info */, NULL /* ev */);
	if (rc != 0) {
		fprintf(ap->errstream, "failed to connect to pool "DF_UUIDF
			": %s (%d)\n", DP_UUID(ap->p_uuid), d_errdesc(rc), rc);
		D_GOTO(out, rc);
	}

	/* evaluate required size to get attr */
	attr_size = 0;
	rc = daos_pool_get_attr(ap->pool, 1,
				(const char * const*)&ap->attrname_str, NULL,
				&attr_size, NULL);
	if (rc != 0) {
		fprintf(ap->errstream,
			"failed to retrieve size of attribute '%s' for "
			"pool "DF_UUIDF": %s (%d)\n", ap->attrname_str,
			DP_UUID(ap->p_uuid), d_errdesc(rc), rc);
		D_GOTO(out_disconnect, rc);
	}

	D_PRINT("Pool's '%s' attribute value: ", ap->attrname_str);
	if (attr_size <= 0) {
		D_PRINT("empty attribute\n");
		D_GOTO(out_disconnect, rc);
	}

	D_ALLOC(buf, attr_size);
	if (buf == NULL)
		D_GOTO(out_disconnect, rc = -DER_NOMEM);

	expected_size = attr_size;
	rc = daos_pool_get_attr(ap->pool, 1,
				(const char * const*)&ap->attrname_str,
				(void * const*)&buf, &attr_size, NULL);
	if (rc != 0) {
		fprintf(ap->errstream,
			"failed to get attribute '%s' for pool "DF_UUIDF
			": %s (%d)\n", ap->attrname_str, DP_UUID(ap->p_uuid),
			d_errdesc(rc), rc);
		D_GOTO(out_disconnect, rc);
	}

	if (expected_size < attr_size)
		fprintf(ap->errstream,
			"size required to get attributes has raised, "
			"value has been truncated\n");
	D_PRINT("%s\n", buf);

out_disconnect:
	D_FREE(buf);

	/* Pool disconnect  in normal and error flows: preserve rc */
	rc2 = daos_pool_disconnect(ap->pool, NULL);
	if (rc2 != 0)
		fprintf(ap->errstream, "failed to disconnect from pool "DF_UUIDF
			": %s (%d\n)", DP_UUID(ap->p_uuid), d_errdesc(rc2),
			rc2);

	if (rc == 0)
		rc = rc2;
out:
	return rc;
}

int
pool_list_attrs_hdlr(struct cmd_args_s *ap)
{
	size_t	total_size, expected_size, cur = 0, len;
	char	*buf = NULL;
	int	rc = 0;
	int	rc2;

	assert(ap != NULL);
	assert(ap->p_op == POOL_LIST_ATTRS);

	rc = daos_pool_connect(ap->p_uuid, ap->sysname,
			       DAOS_PC_RO, &ap->pool,
			       NULL /* info */, NULL /* ev */);
	if (rc != 0) {
		fprintf(ap->errstream, "failed to connect to pool "DF_UUIDF
			": %s (%d)\n", DP_UUID(ap->p_uuid), d_errdesc(rc), rc);
		D_GOTO(out, rc);
	}

	/* evaluate required size to get all attrs */
	total_size = 0;
	rc = daos_pool_list_attr(ap->pool, NULL, &total_size, NULL);
	if (rc != 0) {
		fprintf(ap->errstream,
			"failed to list attribute for pool "DF_UUIDF
			": %s (%d)\n", DP_UUID(ap->p_uuid), d_errdesc(rc), rc);
		D_GOTO(out_disconnect, rc);
	}

	D_PRINT("Pool attributes:\n");
	if (total_size == 0) {
		D_PRINT("No attributes\n");
		D_GOTO(out_disconnect, rc);
	}

	D_ALLOC(buf, total_size);
	if (buf == NULL)
		D_GOTO(out_disconnect, rc = -DER_NOMEM);

	expected_size = total_size;
	rc = daos_pool_list_attr(ap->pool, buf, &total_size, NULL);
	if (rc != 0) {
		fprintf(ap->errstream,
			"failed to list attribute for pool "DF_UUIDF
			": %s (%d)\n", DP_UUID(ap->p_uuid), d_errdesc(rc), rc);
		D_GOTO(out_disconnect, rc);
	}

	if (expected_size < total_size)
		fprintf(ap->errstream,
			"size required to gather all attributes has raised,"
			" list has been truncated\n");
	while (cur < total_size) {
		len = strnlen(buf + cur, total_size - cur);
		if (len == total_size - cur) {
			fprintf(ap->errstream,
				"end of buf reached but no end of string"
				" encountered, ignoring\n");
			break;
		}
		D_PRINT("%s\n", buf + cur);
		cur += len + 1;
	}

out_disconnect:
	D_FREE(buf);

	/* Pool disconnect  in normal and error flows: preserve rc */
	rc2 = daos_pool_disconnect(ap->pool, NULL);
	if (rc2 != 0)
		fprintf(ap->errstream, "failed to disconnect from pool "DF_UUIDF
			": %s (%d)\n", DP_UUID(ap->p_uuid), d_errdesc(rc2),
			rc2);

	if (rc == 0)
		rc = rc2;
out:
	return rc;
}

int
pool_list_containers_hdlr(struct cmd_args_s *ap)
{
	daos_size_t			 ncont = 0;
	const daos_size_t		 extra_cont_margin = 16;
	struct daos_pool_cont_info	*conts = NULL;
	int				 i;
	int				 rc = 0;
	int				 rc2;

	assert(ap != NULL);
	assert(ap->p_op == POOL_LIST_CONTAINERS);

	rc = daos_pool_connect(ap->p_uuid, ap->sysname,
			       DAOS_PC_RO, &ap->pool,
			       NULL /* info */, NULL /* ev */);
	if (rc != 0) {
		fprintf(ap->errstream, "failed to connect to pool "DF_UUIDF
			": %s (%d)\n", DP_UUID(ap->p_uuid), d_errdesc(rc), rc);
		D_GOTO(out, rc);
	}

	/* Issue first API call to get current number of containers */
	rc = daos_pool_list_cont(ap->pool, &ncont, NULL /* cbuf */,
				 NULL /* ev */);
	if (rc != 0) {
		fprintf(ap->errstream,
			"failed to retrieve number of containers for "
			"pool "DF_UUIDF": %s (%d)\n", DP_UUID(ap->p_uuid),
			d_errdesc(rc), rc);
		D_GOTO(out_disconnect, rc);
	}

	/* If no containers, no need for a second call */
	if (ncont == 0)
		D_GOTO(out_disconnect, rc);

	/* Allocate conts[] with some margin to avoid -DER_TRUNC if more
	 * containers were created after the first call
	 */
	ncont += extra_cont_margin;
	D_ALLOC_ARRAY(conts, ncont);
	if (conts == NULL) {
		rc = -DER_NOMEM;
		fprintf(ap->errstream, "failed to allocate memory for "
			"pool "DF_UUIDF": %s (%d)\n", DP_UUID(ap->p_uuid),
			d_errdesc(rc), rc);
		D_GOTO(out_disconnect, 0);
	}

	rc = daos_pool_list_cont(ap->pool, &ncont, conts, NULL /* ev */);
	if (rc != 0) {
		fprintf(ap->errstream,
			"failed to list containers for pool "DF_UUIDF
			": %s (%d)\n", DP_UUID(ap->p_uuid), d_errdesc(rc), rc);
		D_GOTO(out_free, rc);
	}

	for (i = 0; i < ncont; i++) {
		D_PRINT(DF_UUIDF" %s\n", DP_UUID(conts[i].pci_uuid),
			conts[i].pci_label);
	}

out_free:
	D_FREE(conts);

out_disconnect:
	/* Pool disconnect  in normal and error flows: preserve rc */
	rc2 = daos_pool_disconnect(ap->pool, NULL);
	/* Automatically retry in case of DER_NOMEM.  This is to allow the
	 * NLT testing to correctly stress-test all code paths and not
	 * register any memory leaks.
	 * TODO: Move this retry login into daos_pool_disconnect()
	 * or work out another way to effectively shut down and release
	 * resources in this case.
	 */
	if (rc2 == -DER_NOMEM)
		rc2 = daos_pool_disconnect(ap->pool, NULL);
	if (rc2 != 0)
		fprintf(ap->errstream, "failed to disconnect from pool "DF_UUIDF
			": %s (%d)\n", DP_UUID(ap->p_uuid), d_errdesc(rc2),
			rc2);

	if (rc == 0)
		rc = rc2;
out:
	return rc;
}

int
pool_query_hdlr(struct cmd_args_s *ap)
{
	daos_pool_info_t		 pinfo = {0};
	struct daos_pool_space		*ps = &pinfo.pi_space;
	struct daos_rebuild_status	*rstat = &pinfo.pi_rebuild_st;
	int				 i;
	int				rc = 0;
	int				rc2;

	assert(ap != NULL);
	assert(ap->p_op == POOL_QUERY);

	rc = daos_pool_connect(ap->p_uuid, ap->sysname,
			       DAOS_PC_RO, &ap->pool,
			       NULL /* info */, NULL /* ev */);
	if (rc != 0) {
		fprintf(ap->errstream, "failed to connect to pool "DF_UUIDF
			": %s (%d)\n", DP_UUID(ap->p_uuid), d_errdesc(rc), rc);
		D_GOTO(out, rc);
	}

	pinfo.pi_bits = DPI_ALL;
	rc = daos_pool_query(ap->pool, NULL, &pinfo, NULL, NULL);
	if (rc != 0) {
		fprintf(ap->errstream,
			"failed to query pool "DF_UUIDF": %s (%d)\n",
			DP_UUID(ap->p_uuid), d_errdesc(rc), rc);
		D_GOTO(out_disconnect, rc);
	}
	D_PRINT("Pool "DF_UUIDF", ntarget=%u, disabled=%u, version=%u\n",
		DP_UUID(pinfo.pi_uuid), pinfo.pi_ntargets,
		pinfo.pi_ndisabled, pinfo.pi_map_ver);

	D_PRINT("Pool space info:\n");
	D_PRINT("- Target(VOS) count:%d\n", ps->ps_ntargets);
	for (i = DAOS_MEDIA_SCM; i < DAOS_MEDIA_MAX; i++) {
		D_PRINT("- %s:\n",
			i == DAOS_MEDIA_SCM ? "SCM" : "NVMe");
		D_PRINT("  Total size: "DF_U64"\n",
			ps->ps_space.s_total[i]);
		D_PRINT("  Free: "DF_U64", min:"DF_U64", max:"DF_U64", "
			"mean:"DF_U64"\n", ps->ps_space.s_free[i],
			ps->ps_free_min[i], ps->ps_free_max[i],
			ps->ps_free_mean[i]);
	}

	if (rstat->rs_errno == 0) {
		char	*sstr;

		if (rstat->rs_version == 0)
			sstr = "idle";
		else if (rstat->rs_done)
			sstr = "done";
		else
			sstr = "busy";

		D_PRINT("Rebuild %s, "DF_U64" objs, "DF_U64" recs\n",
			sstr, rstat->rs_obj_nr, rstat->rs_rec_nr);
	} else {
		D_PRINT("Rebuild failed, rc=%d, status=%d\n",
			rc, rstat->rs_errno);
	}

out_disconnect:
	/* Pool disconnect  in normal and error flows: preserve rc */
	rc2 = daos_pool_disconnect(ap->pool, NULL);
	if (rc2 != 0)
		fprintf(ap->errstream, "failed to disconnect from pool "DF_UUIDF
			": %s (%d)\n", DP_UUID(ap->p_uuid), d_errdesc(rc2),
			rc2);

	if (rc == 0)
		rc = rc2;
out:
	return rc;
}

int
cont_check_hdlr(struct cmd_args_s *ap)
{
	daos_obj_id_t		oids[OID_ARR_SIZE];
	daos_handle_t		oit;
	daos_anchor_t		anchor = { 0 };
	time_t			begin;
	time_t			end;
	unsigned long		duration;
	unsigned long		checked = 0;
	unsigned long		skipped = 0;
	unsigned long		inconsistent = 0;
	uint32_t		oids_nr;
	int			rc, i;

	/* Create a snapshot with OIT */
	rc = daos_cont_create_snap_opt(ap->cont, &ap->epc, NULL,
				       DAOS_SNAP_OPT_CR | DAOS_SNAP_OPT_OIT,
				       NULL);
	if (rc != 0)
		goto out;

	/* Open OIT */
	rc = daos_oit_open(ap->cont, ap->epc, &oit, NULL);
	if (rc != 0) {
		fprintf(ap->errstream,
			"open of container's OIT failed: "DF_RC"\n",
			DP_RC(rc));
		goto out_snap;
	}

	begin = time(NULL);

	fprintf(ap->outstream, "check container %s started at: %s\n", ap->cont_str, ctime(&begin));

	while (!daos_anchor_is_eof(&anchor)) {
		oids_nr = OID_ARR_SIZE;
		rc = daos_oit_list(oit, oids, &oids_nr, &anchor, NULL);
		if (rc != 0) {
			fprintf(ap->errstream,
				"object IDs enumeration failed: "DF_RC"\n",
				DP_RC(rc));
			D_GOTO(out_close, rc);
		}

		for (i = 0; i < oids_nr; i++) {
			rc = daos_obj_verify(ap->cont, oids[i], ap->epc);
			if (rc == -DER_NOSYS) {
				/* XXX: NOT support to verif EC object yet. */
				skipped++;
				continue;
			}

			checked++;
			if (rc == -DER_MISMATCH) {
				fprintf(ap->errstream,
					"found data inconsistency for object: "
					DF_OID"\n", DP_OID(oids[i]));
				inconsistent++;
				continue;
			}

			if (rc < 0) {
				fprintf(ap->errstream,
					"check object "DF_OID" failed: "
					DF_RC"\n", DP_OID(oids[i]), DP_RC(rc));
				D_GOTO(out_close, rc);
			}
		}
	}

	end = time(NULL);
	duration = end - begin;
	if (duration == 0)
		duration = 1;

	if (rc == 0 || rc == -DER_NOSYS || rc == -DER_MISMATCH) {
		fprintf(ap->outstream,
			"check container %s completed at: %s\n"
			"checked: %lu\n"
			"skipped: %lu\n"
			"inconsistent: %lu\n"
			"run_time: %lu seconds\n"
			"scan_speed: %lu objs/sec\n",
			ap->cont_str, ctime(&end), checked, skipped,
			inconsistent, duration, (checked + skipped) / duration);
		rc = 0;
	}

out_close:
	daos_oit_close(oit, NULL);
out_snap:
	cont_destroy_snap_hdlr(ap);
out:
	return rc;
}

/* TODO implement the following container op functions
 * all with signatures similar to this:
 * int cont_FN_hdlr(struct cmd_args_s *ap)
 *
 * int cont_stat_hdlr()
 */

/* this routine can be used to list all snapshots or to map a snapshot name
 * to its epoch number.
 */
int
cont_list_snaps_hdlr(struct cmd_args_s *ap)
{
	daos_epoch_t	*epochs = NULL;
	char		**names = NULL;
	daos_anchor_t	anchor;
	int		rc;
	int		i;
	int		snaps_count;
	int		expected_count;

	/* evaluate size for listing */
	snaps_count = 0;
	memset(&anchor, 0, sizeof(anchor));
	rc = daos_cont_list_snap(ap->cont, &snaps_count, NULL, NULL, &anchor, NULL);
	if (rc != 0) {
		fprintf(ap->errstream,
			"failed to retrieve number of snapshots for container %s: %s (%d)\n",
			ap->cont_str, d_errdesc(rc), rc);
		D_GOTO(out, rc);
	}

	if (ap->snapname_str == NULL)
		D_PRINT("Container's snapshots :\n");

	if (!daos_anchor_is_eof(&anchor)) {
		fprintf(ap->errstream, "too many snapshots returned\n");
		D_GOTO(out, rc = -DER_INVAL);
	}
	if (snaps_count == 0) {
		D_PRINT("no snapshots\n");
		D_GOTO(out, rc);
	}

	D_ALLOC_ARRAY(epochs, snaps_count);
	if (epochs == NULL)
		D_GOTO(out, rc = -DER_NOMEM);
	D_ALLOC_ARRAY(names, snaps_count);
	if (names == NULL)
		D_GOTO(out, rc = -DER_NOMEM);
	for (i = 0; i < snaps_count; i++) {
		D_ALLOC_ARRAY(names[i], DAOS_SNAPSHOT_MAX_LEN);
		if (names[i] == NULL)
			D_GOTO(out, rc = -DER_NOMEM);
	}

	expected_count = snaps_count;
	memset(&anchor, 0, sizeof(anchor));
	rc = daos_cont_list_snap(ap->cont, &snaps_count, epochs, names, &anchor,
				 NULL);
	if (rc != 0) {
		fprintf(ap->errstream, "failed to list snapshots for container %s: %s (%d)\n",
			ap->cont_str, d_errdesc(rc), rc);
		D_GOTO(out, rc);
	}
	if (expected_count < snaps_count)
		fprintf(ap->errstream,
			"snapshot list has been truncated (size changed)\n");

	if (ap->snapname_str == NULL && ap->epc == 0) {
		for (i = 0; i < min(expected_count, snaps_count); i++)
			D_PRINT(DF_U64" %s\n", epochs[i], names[i]);
	} else {
		for (i = 0; i < min(expected_count, snaps_count); i++)
			if (ap->snapname_str != NULL &&
			    strcmp(ap->snapname_str, names[i]) == 0) {
				ap->epc = epochs[i];
				break;
			} else if (ap->epc == epochs[i]) {
				break;
			}
		if (i == min(expected_count, snaps_count)) {
			if (ap->snapname_str != NULL)
				fprintf(ap->errstream,
					"%s not found in snapshots list\n",
				ap->snapname_str);
			else
				fprintf(ap->errstream,
					DF_U64" not found in snapshots list\n",
					ap->epc);
			rc = -DER_NONEXIST;
		}
	}

out:
	D_FREE(epochs);
	if (names != NULL) {
		for (i = 0; i < snaps_count; i++)
			D_FREE(names[i]);
		D_FREE(names);
	}

	return rc;
}

int
cont_create_snap_hdlr(struct cmd_args_s *ap)
{
	int rc;

	rc = daos_cont_create_snap(ap->cont, &ap->epc, ap->snapname_str, NULL);
	if (rc != 0) {
		fprintf(ap->errstream,
			"failed to create snapshot for container %s: %s (%d)\n",
			ap->cont_str, d_errdesc(rc), rc);
		D_GOTO(out, rc);
	}

	fprintf(ap->outstream, "snapshot/epoch "DF_U64" has been created\n", ap->epc);
out:
	return rc;
}

int
cont_destroy_snap_hdlr(struct cmd_args_s *ap)
{
	daos_epoch_range_t epr;
	int rc;

	if (ap->epc == 0 &&
	    (ap->epcrange_begin == 0 || ap->epcrange_end == 0)) {
		fprintf(ap->errstream,
			"a single epoch or a range must be provided\n");
		D_GOTO(out, rc = -DER_INVAL);
	}
	if (ap->epc != 0 &&
	    (ap->epcrange_begin != 0 || ap->epcrange_end != 0)) {
		fprintf(ap->errstream,
			"both a single epoch and a range not allowed\n");
		D_GOTO(out, rc = -DER_INVAL);
	}

	if (ap->epc != 0) {
		epr.epr_lo = ap->epc;
		epr.epr_hi = ap->epc;
	} else {
		epr.epr_lo = ap->epcrange_begin;
		epr.epr_hi = ap->epcrange_end;
	}

	rc = daos_cont_destroy_snap(ap->cont, epr, NULL);
	if (rc != 0) {
		fprintf(ap->errstream,
			"failed to destroy snapshots for container %s: %s (%d)\n",
			ap->cont_str, d_errdesc(rc), rc);
		D_GOTO(out, rc);
	}

out:
	return rc;
}

int
cont_set_attr_hdlr(struct cmd_args_s *ap)
{
	size_t	value_size;
	int	rc = 0;

	if (ap->attrname_str == NULL || ap->value_str == NULL) {
		fprintf(ap->errstream,
			"both attribute name and value must be provided\n");
		D_GOTO(out, rc = -DER_INVAL);
	}

	value_size = strlen(ap->value_str);
	rc = daos_cont_set_attr(ap->cont, 1,
				(const char * const*)&ap->attrname_str,
				(const void * const*)&ap->value_str,
				(const size_t *)&value_size, NULL);
	if (rc != 0) {
		fprintf(ap->errstream,
			"failed to set attribute '%s' for container %s: %s (%d)\n",
			ap->attrname_str, ap->cont_str, d_errdesc(rc), rc);
		D_GOTO(out, rc);
	}

out:
	return rc;
}

int
cont_del_attr_hdlr(struct cmd_args_s *ap)
{
	int rc = 0;

	if (ap->attrname_str == NULL) {
		fprintf(ap->errstream, "attribute name must be provided\n");
		D_GOTO(out, rc = -DER_INVAL);
	}

	rc = daos_cont_del_attr(ap->cont, 1,
				(const char * const*)&ap->attrname_str, NULL);
	if (rc != 0) {
		fprintf(ap->errstream,
			"failed to delete attribute '%s' for container %s: %s (%d)\n",
			ap->attrname_str, ap->cont_str, d_errdesc(rc), rc);
		D_GOTO(out, rc);
	}

out:
	return rc;
}

int
cont_get_attr_hdlr(struct cmd_args_s *ap)
{
	size_t	attr_size, expected_size;
	char	*buf = NULL;
	int	rc = 0;

	if (ap->attrname_str == NULL) {
		fprintf(ap->errstream, "attribute name must be provided\n");
		D_GOTO(out, rc = -DER_INVAL);
	}

	/* evaluate required size to get attr */
	attr_size = 0;
	rc = daos_cont_get_attr(ap->cont, 1,
				(const char * const*)&ap->attrname_str, NULL,
				&attr_size, NULL);
	if (rc != 0) {
		fprintf(ap->errstream,
			"failed to retrieve size of attribute '%s' for container %s: %s (%d)\n",
			ap->attrname_str, ap->cont_str, d_errdesc(rc), rc);
		D_GOTO(out, rc);
	}

	D_PRINT("Container's '%s' attribute value: ", ap->attrname_str);
	if (attr_size <= 0) {
		D_PRINT("empty attribute\n");
		D_GOTO(out, rc);
	}

	D_ALLOC(buf, attr_size);
	if (buf == NULL)
		D_GOTO(out, rc = -DER_NOMEM);

	expected_size = attr_size;
	rc = daos_cont_get_attr(ap->cont, 1,
				(const char * const*)&ap->attrname_str,
				(void * const*)&buf, &attr_size, NULL);
	if (rc != 0) {
		fprintf(ap->errstream,
			"failed to get attribute '%s' for container %s: %s (%d)\n",
			ap->attrname_str, ap->cont_str, d_errdesc(rc), rc);
		D_GOTO(out, rc);
	}

	if (expected_size < attr_size)
		fprintf(ap->errstream,
			"attributes list has been truncated (size changed)\n");

	D_PRINT("%s\n", buf);

out:
	D_FREE(buf);

	return rc;
}

int
cont_list_attrs_hdlr(struct cmd_args_s *ap)
{
	size_t	size;
	size_t	total_size;
	size_t	expected_size;
	size_t	cur = 0;
	size_t	len;
	char	*buf = NULL;
	int	rc = 0;

	/* evaluate required size to get all attrs */
	total_size = 0;
	rc = daos_cont_list_attr(ap->cont, NULL, &total_size, NULL);
	if (rc != 0) {
		fprintf(ap->errstream,
			"failed to retrieve number of attributes for container %s: %s (%d)\n",
			ap->cont_str, d_errdesc(rc), rc);
		D_GOTO(out, rc);
	}

	D_PRINT("Container attributes:\n");
	if (total_size == 0) {
		D_PRINT("No attributes\n");
		D_GOTO(out, rc);
	}

	D_ALLOC(buf, total_size);
	if (buf == NULL)
		D_GOTO(out, rc = -DER_NOMEM);

	expected_size = total_size;
	rc = daos_cont_list_attr(ap->cont, buf, &total_size, NULL);
	if (rc != 0) {
		fprintf(ap->errstream, "failed to list attributes for container %s: %s (%d)\n",
			ap->cont_str, d_errdesc(rc), rc);
		D_GOTO(out, rc);
	}

	if (expected_size < total_size)
		fprintf(ap->errstream,
			"attributes list has been truncated (size changed)\n");
	size = min(expected_size, total_size);
	while (cur < size) {
		len = strnlen(buf + cur, size - cur);
		if (len == size - cur) {
			fprintf(ap->errstream,
				"end of buf with no EOF; ignoring\n");
			break;
		}
		D_PRINT("%s\n", buf + cur);
		cur += len + 1;
	}

out:
	D_FREE(buf);

	return rc;
}

static int
cont_decode_props(struct cmd_args_s *ap, daos_prop_t *props,
		  daos_prop_t *prop_acl)
{
	struct daos_prop_entry		*entry;
	char				type[10];
	int				rc = 0;

	/* unset properties should get default value */

	entry = daos_prop_entry_get(props, DAOS_PROP_CO_LABEL);
	if (entry == NULL || entry->dpe_str == NULL) {
		fprintf(ap->errstream, "label property not found\n");
		rc = -DER_INVAL;
	} else {
		D_PRINT("label:\t\t\t%s\n", entry->dpe_str);
	}

	entry = daos_prop_entry_get(props, DAOS_PROP_CO_LAYOUT_TYPE);
	if (entry == NULL) {
		fprintf(ap->errstream, "layout type property not found\n");
		rc = -DER_INVAL;
	} else {
		daos_unparse_ctype(entry->dpe_val, type);
		D_PRINT("layout type:\t\t%s ("DF_X64")\n", type,
			entry->dpe_val);
	}

	entry = daos_prop_entry_get(props, DAOS_PROP_CO_LAYOUT_VER);
	if (entry == NULL) {
		fprintf(ap->errstream, "layout version property not found\n");
		rc = -DER_INVAL;
	} else {
		D_PRINT("layout version:\t\t"DF_U64"\n", entry->dpe_val);
	}

	entry = daos_prop_entry_get(props, DAOS_PROP_CO_CSUM);
	if (entry == NULL) {
		fprintf(ap->errstream, "checksum type property not found\n");
		rc = -DER_INVAL;
	} else {
		struct hash_ft *csum;

		D_PRINT("checksum type:\t\t");
		if (entry->dpe_val == DAOS_PROP_CO_CSUM_OFF) {
			D_PRINT("off\n");
		} else {
			csum = daos_mhash_type2algo(
				daos_contprop2hashtype(entry->dpe_val));
			if (csum == NULL)
				D_PRINT("<unknown value> ("DF_X64")\n",
					entry->dpe_val);
			else
				D_PRINT("%s\n", csum->cf_name);
		}
	}

	entry = daos_prop_entry_get(props, DAOS_PROP_CO_CSUM_CHUNK_SIZE);
	if (entry == NULL) {
		fprintf(ap->errstream,
			"checksum chunk-size property not found\n");
		rc = -DER_INVAL;
	} else {
		D_PRINT("checksum chunk-size:\t"DF_U64"\n", entry->dpe_val);
	}

	entry = daos_prop_entry_get(props, DAOS_PROP_CO_CSUM_SERVER_VERIFY);
	if (entry == NULL) {
		fprintf(ap->errstream,
			"checksum verification on server property not found\n");
		rc = -DER_INVAL;
	} else {
		D_PRINT("cksum verif. on server:\t");
		if (entry->dpe_val == DAOS_PROP_CO_CSUM_SV_OFF)
			D_PRINT("off\n");
		else if (entry->dpe_val == DAOS_PROP_CO_CSUM_SV_ON)
			D_PRINT("on\n");
		else
			D_PRINT("<unknown value> ("DF_X64")\n", entry->dpe_val);
	}

	entry = daos_prop_entry_get(props, DAOS_PROP_CO_DEDUP);
	if (entry == NULL) {
		fprintf(ap->errstream, "dedup property not found\n");
		rc = -DER_INVAL;
	} else {
		D_PRINT("deduplication:\t\t");
		switch (entry->dpe_val) {
		case DAOS_PROP_CO_DEDUP_OFF:
			D_PRINT("off\n");
			break;
		case DAOS_PROP_CO_DEDUP_MEMCMP:
			D_PRINT("memcmp\n");
			break;
		case DAOS_PROP_CO_DEDUP_HASH:
			D_PRINT("hash\n");
			break;
		default:
			D_PRINT("<unknown value> ("DF_X64")\n", entry->dpe_val);
			break;
		}
	}

	entry = daos_prop_entry_get(props, DAOS_PROP_CO_DEDUP_THRESHOLD);
	if (entry == NULL) {
		fprintf(ap->errstream, "dedup threshold property not found\n");
		rc = -DER_INVAL;
	} else {
		D_PRINT("dedup threshold:\t"DF_U64"\n", entry->dpe_val);
	}

	entry = daos_prop_entry_get(props, DAOS_PROP_CO_REDUN_FAC);
	if (entry == NULL) {
		fprintf(ap->errstream,
			"redundancy factor property not found\n");
		rc = -DER_INVAL;
	} else {
		D_PRINT("redundancy factor:\t");
		switch (entry->dpe_val) {
		case DAOS_PROP_CO_REDUN_RF0:
			D_PRINT("rf0\n");
			break;
		case DAOS_PROP_CO_REDUN_RF1:
			D_PRINT("rf1\n");
			break;
		case DAOS_PROP_CO_REDUN_RF2:
			D_PRINT("rf2\n");
			break;
		case DAOS_PROP_CO_REDUN_RF3:
			D_PRINT("rf3\n");
			break;
		case DAOS_PROP_CO_REDUN_RF4:
			D_PRINT("rf4\n");
			break;
		default:
			D_PRINT("<unknown value> ("DF_X64")\n", entry->dpe_val);
			break;
		}
	}

	entry = daos_prop_entry_get(props, DAOS_PROP_CO_REDUN_LVL);
	if (entry == NULL) {
		fprintf(ap->errstream, "redundancy level property not found\n");
		rc = -DER_INVAL;
	} else {
		D_PRINT("redundancy level:\t");
		if (entry->dpe_val == DAOS_PROP_CO_REDUN_RANK)
			D_PRINT("node (%d)\n", DAOS_PROP_CO_REDUN_RANK);
		else
			/* XXX: should be resolved to string */
			D_PRINT("rank+"DF_U64" ("DF_U64")\n",
				entry->dpe_val - DAOS_PROP_CO_REDUN_RANK,
				entry->dpe_val);
	}

	entry = daos_prop_entry_get(props, DAOS_PROP_CO_SNAPSHOT_MAX);
	if (entry == NULL) {
		fprintf(ap->errstream, "max snapshots property not found\n");
		rc = -DER_INVAL;
	} else {
		D_PRINT("max snapshots:\t\t"DF_U64"\n", entry->dpe_val);
	}

	entry = daos_prop_entry_get(props, DAOS_PROP_CO_COMPRESS);
	if (entry == NULL) {
		fprintf(ap->errstream, "compression type property not found\n");
		rc = -DER_INVAL;
	} else {
		D_PRINT("compression type:\t");
		if (entry->dpe_val == DAOS_PROP_CO_COMPRESS_OFF)
			D_PRINT("off\n");
		else if (entry->dpe_val == DAOS_PROP_CO_COMPRESS_LZ4)
			D_PRINT("lz4\n");
		else if (entry->dpe_val == DAOS_PROP_CO_COMPRESS_DEFLATE)
			D_PRINT("deflate\n");
		else if (entry->dpe_val == DAOS_PROP_CO_COMPRESS_DEFLATE1)
			D_PRINT("deflate1\n");
		else if (entry->dpe_val == DAOS_PROP_CO_COMPRESS_DEFLATE2)
			D_PRINT("deflate2\n");
		else if (entry->dpe_val == DAOS_PROP_CO_COMPRESS_DEFLATE3)
			D_PRINT("deflate3\n");
		else if (entry->dpe_val == DAOS_PROP_CO_COMPRESS_DEFLATE4)
			D_PRINT("deflate4\n");
		else
			D_PRINT("<unknown> ("DF_X64")\n", entry->dpe_val);
	}

	entry = daos_prop_entry_get(props, DAOS_PROP_CO_ENCRYPT);
	if (entry == NULL) {
		fprintf(ap->errstream, "encryption type property not found\n");
		rc = -DER_INVAL;
	} else {
		D_PRINT("encryption type:\t");
		if (entry->dpe_val == DAOS_PROP_CO_ENCRYPT_OFF)
			D_PRINT("off\n");
		else
			D_PRINT("<unknown value> ("DF_X64")\n", entry->dpe_val);
	}

	entry = daos_prop_entry_get(props, DAOS_PROP_CO_EC_CELL_SZ);
	if (entry == NULL) {
		fprintf(ap->errstream, "EC cell size property not found\n");
		rc = -DER_INVAL;
	} else {
		D_PRINT("EC cell size:\t%d\n", (int)entry->dpe_val);
	}
	entry = daos_prop_entry_get(props, DAOS_PROP_CO_ALLOCED_OID);
	if (entry == NULL) {
		fprintf(ap->errstream,
			"Container allocated oid property not found\n");
		rc = -DER_INVAL;
	} else {
		D_PRINT("Allocated OID:\t\t"DF_U64"\n", entry->dpe_val);
	}

	entry = daos_prop_entry_get(props, DAOS_PROP_CO_OWNER);
	if (entry == NULL || entry->dpe_str == NULL) {
		fprintf(ap->errstream, "owner property not found\n");
		rc = -DER_INVAL;
	} else {
		D_PRINT("owner:\t\t\t%s\n", entry->dpe_str);
	}

	entry = daos_prop_entry_get(props, DAOS_PROP_CO_OWNER_GROUP);
	if (entry == NULL || entry->dpe_str == NULL) {
		fprintf(ap->errstream, "owner-group property not found\n");
		rc = -DER_INVAL;
	} else {
		D_PRINT("owner-group:\t\t%s\n", entry->dpe_str);
	}

	entry = daos_prop_entry_get(props, DAOS_PROP_CO_ROOTS);
	if (entry == NULL || entry->dpe_val_ptr == NULL) {
		fprintf(ap->errstream, "roots property not found\n");
		rc = -DER_INVAL;
	}

	entry = daos_prop_entry_get(props, DAOS_PROP_CO_STATUS);
	if (entry == NULL) {
		fprintf(ap->errstream, "status property not found\n");
		rc = -DER_INVAL;
	} else {
		struct daos_co_status	co_stat = { 0 };

		daos_prop_val_2_co_status(entry->dpe_val, &co_stat);
		if (co_stat.dcs_status == DAOS_PROP_CO_HEALTHY)
			D_PRINT("status:\t\t\tHEALTHY\n");
		else if (co_stat.dcs_status == DAOS_PROP_CO_UNCLEAN)
			D_PRINT("status:\t\t\tUNCLEAN\n");
		else
			fprintf(ap->errstream, "bad dcs_status %d\n",
				co_stat.dcs_status);
	}

	/* Only mention ACL if there's something to print */
	if (prop_acl != NULL) {
		entry = daos_prop_entry_get(prop_acl, DAOS_PROP_CO_ACL);
		if (entry != NULL && entry->dpe_val_ptr != NULL) {
			struct daos_acl *acl;

			acl = (struct daos_acl *)entry->dpe_val_ptr;
			D_PRINT("acl:\n");
			rc = daos_acl_to_stream(ap->outstream, acl, false);
			if (rc)
				fprintf(ap->errstream,
					"unable to decode ACL: %s (%d)\n",
					d_errdesc(rc), rc);
		}
	}

	return rc;
}

/* cont_get_prop_hdlr() - get container properties */
int
cont_get_prop_hdlr(struct cmd_args_s *ap)
{
	daos_prop_t	*prop_query;
	daos_prop_t	*prop_acl = NULL;
	int		rc = 0;
	uint32_t	i;
	uint32_t	entry_type;

	/*
	 * Get all props except the ACL first.
	 */
	prop_query = daos_prop_alloc(DAOS_PROP_CO_NUM - 1);
	if (prop_query == NULL)
		return -DER_NOMEM;

	entry_type = DAOS_PROP_CO_MIN + 1;
	for (i = 0; i < prop_query->dpp_nr; entry_type++) {
		if (entry_type == DAOS_PROP_CO_ACL)
			continue; /* skip ACL */
		prop_query->dpp_entries[i].dpe_type = entry_type;
		i++;
	}

	rc = daos_cont_query(ap->cont, NULL, prop_query, NULL);
	if (rc) {
		fprintf(ap->errstream, "failed to query container %s: %s (%d)\n",
			ap->cont_str, d_errdesc(rc), rc);
		D_GOTO(err_out, rc);
	}

	/* Fetch the ACL separately in case user doesn't have access */
	rc = daos_cont_get_acl(ap->cont, &prop_acl, NULL);
	if (rc && rc != -DER_NO_PERM) {
		fprintf(ap->errstream, "failed to query ACL for container %s: %s (%d)\n",
			ap->cont_str, d_errdesc(rc), rc);
		D_GOTO(err_out, rc);
	}

	D_PRINT("Container properties for \"%s\":\n", ap->cont_str);
	rc = cont_decode_props(ap, prop_query, prop_acl);

err_out:
	daos_prop_free(prop_query);
	daos_prop_free(prop_acl);
	return rc;
}

int
cont_set_prop_hdlr(struct cmd_args_s *ap)
{
	int			 rc;
	struct daos_prop_entry	*entry;
	uint32_t		 i;

	if (ap->props == NULL || ap->props->dpp_nr == 0) {
		fprintf(ap->errstream,
			"at least one property must be requested\n");
		D_GOTO(err_out, rc = -DER_INVAL);
	}

	/* Validate the properties are supported for set */
	for (i = 0; i < ap->props->dpp_nr; i++) {
		entry = &ap->props->dpp_entries[i];
		if (entry->dpe_type != DAOS_PROP_CO_LABEL &&
		    entry->dpe_type != DAOS_PROP_CO_STATUS) {
			fprintf(ap->errstream,
				"property not supported for set\n");
			D_GOTO(err_out, rc = -DER_INVAL);
		}
	}

	rc = daos_cont_set_prop(ap->cont, ap->props, NULL);
	if (rc) {
		fprintf(ap->errstream, "failed to set properties for container %s: %s (%d)\n",
			ap->cont_str, d_errdesc(rc), rc);
		D_GOTO(err_out, rc);
	}

	D_PRINT("Properties were successfully set\n");

err_out:
	return rc;
}

static size_t
get_num_prop_entries_to_add(struct cmd_args_s *ap)
{
	size_t nr = 0;

	if (ap->aclfile)
		nr++;
	if (ap->user)
		nr++;
	if (ap->group)
		nr++;
	if (ap->type != DAOS_PROP_CO_LAYOUT_POSIX &&
	    ap->type != DAOS_PROP_CO_LAYOUT_UNKNOWN)
		nr++;

	return nr;
}

/*
 * Returns the first empty prop entry in ap->props.
 * If ap->props wasn't set previously, a new prop is created.
 */
static int
get_first_empty_prop_entry(struct cmd_args_s *ap,
			   struct daos_prop_entry **entry)
{
	size_t nr = 0;

	nr = get_num_prop_entries_to_add(ap);
	if (nr == 0) {
		*entry = NULL;
		return 0; /* nothing to do */
	}

	if (ap->props == NULL) {
		/*
		 * Note that we don't control the memory this way, the prop is
		 * freed by the external caller
		 */
		ap->props = daos_prop_alloc(nr);
		if (ap->props == NULL) {
			fprintf(ap->errstream,
				"failed to allocate memory while processing "
				"access control parameters\n");
			return -DER_NOMEM;
		}
		*entry = &ap->props->dpp_entries[0];
	} else {
		*entry = &ap->props->dpp_entries[ap->props->dpp_nr];
		ap->props->dpp_nr += nr;
	}

	if (ap->props->dpp_nr > DAOS_PROP_ENTRIES_MAX_NR) {
		fprintf(ap->errstream,
			"too many properties supplied. Try again with "
			"fewer props set.\n");
		return -DER_INVAL;
	}

	return 0;
}

static int
update_props_for_create(struct cmd_args_s *ap)
{
	int			rc = 0;
	struct daos_acl		*acl = NULL;
	struct daos_prop_entry	*entry = NULL;

	rc = get_first_empty_prop_entry(ap, &entry);
	if (rc != 0 || entry == NULL)
		return rc;

	D_ASSERT(entry->dpe_type == 0);
	D_ASSERT(entry->dpe_val_ptr == NULL);

	/*
	 * When we allocate new memory here, we always do it in the prop entry,
	 * which is a pointer into ap->props.
	 * This will be freed by the external caller on exit, so we don't have
	 * to worry about it here.
	 */

	if (ap->aclfile) {
		rc = parse_acl_file(ap, ap->aclfile, &acl);
		if (rc != 0)
			return rc;

		entry->dpe_type = DAOS_PROP_CO_ACL;
		entry->dpe_val_ptr = acl;
		acl = NULL; /* acl will be freed with the prop now */

		entry++;
	}

	if (ap->user) {
		if (!daos_acl_principal_is_valid(ap->user)) {
			fprintf(ap->errstream,
				"invalid user name.\n");
			return -DER_INVAL;
		}

		entry->dpe_type = DAOS_PROP_CO_OWNER;
		D_STRNDUP(entry->dpe_str, ap->user, DAOS_ACL_MAX_PRINCIPAL_LEN);
		if (entry->dpe_str == NULL) {
			fprintf(ap->errstream,
				"failed to allocate memory for user name.\n");
			return -DER_NOMEM;
		}

		entry++;
	}

	if (ap->group) {
		if (!daos_acl_principal_is_valid(ap->group)) {
			fprintf(ap->errstream,
				"invalid group name.\n");
			return -DER_INVAL;
		}

		entry->dpe_type = DAOS_PROP_CO_OWNER_GROUP;
		D_STRNDUP(entry->dpe_str, ap->group,
			  DAOS_ACL_MAX_PRINCIPAL_LEN);
		if (entry->dpe_str == NULL) {
			fprintf(ap->errstream,
				"failed to allocate memory for group name.\n");
			return -DER_NOMEM;
		}

		entry++;
	}

	if (ap->type != DAOS_PROP_CO_LAYOUT_POSIX &&
	    ap->type != DAOS_PROP_CO_LAYOUT_UNKNOWN) {
		entry->dpe_type = DAOS_PROP_CO_LAYOUT_TYPE;
		entry->dpe_val = ap->type;

		entry++;
	}

	return 0;
}

static void
cmd_args_print(struct cmd_args_s *ap)
{
	char	oclass[10] = {}, type[10] = {};

	if (ap == NULL)
		return;

	daos_oclass_id2name(ap->oclass, oclass);
	daos_unparse_ctype(ap->type, type);

	D_INFO("\tDAOS system name: %s\n", ap->sysname);
	D_INFO("\tpool UUID: "DF_UUIDF"\n", DP_UUID(ap->p_uuid));
	D_INFO("\tcont UUID: "DF_UUIDF"\n", DP_UUID(ap->c_uuid));

	D_INFO("\tattr: name=%s, value=%s\n",
		ap->attrname_str ? ap->attrname_str : "NULL",
		ap->value_str ? ap->value_str : "NULL");

	D_INFO("\tpath=%s, type=%s, oclass=%s, chunk_size="DF_U64"\n",
		ap->path ? ap->path : "NULL",
		type, oclass, ap->chunk_size);
	D_INFO("\tsnapshot: name=%s, epoch="DF_U64", epoch range=%s "
		"("DF_U64"-"DF_U64")\n",
		ap->snapname_str ? ap->snapname_str : "NULL",
		ap->epc,
		ap->epcrange_str ? ap->epcrange_str : "NULL",
		ap->epcrange_begin, ap->epcrange_end);
	D_INFO("\toid: "DF_OID"\n", DP_OID(ap->oid));
}

/* cont_create_hdlr() - create container by UUID */
int
cont_create_hdlr(struct cmd_args_s *ap)
{
	int rc;

	rc = update_props_for_create(ap);
	if (rc != 0)
		return rc;

	cmd_args_print(ap);

	/** allow creating a POSIX container without a link in the UNS path */
	if (ap->type == DAOS_PROP_CO_LAYOUT_POSIX) {
		dfs_attr_t attr;

		attr.da_id = 0;
		attr.da_oclass_id = ap->oclass;
		attr.da_chunk_size = ap->chunk_size;
		attr.da_props = ap->props;
		attr.da_mode = ap->mode;
		rc = dfs_cont_create(ap->pool, ap->c_uuid, &attr, NULL, NULL);
		if (rc)
			rc = daos_errno2der(rc);
	} else {
		rc = daos_cont_create(ap->pool, ap->c_uuid, ap->props, NULL);
	}

	if (rc != 0) {
		fprintf(ap->errstream, "failed to create container: "DF_RC"\n",
			DP_RC(rc));
		return rc;
	}

	fprintf(ap->outstream, "Successfully created container "DF_UUIDF"\n",
		DP_UUID(ap->c_uuid));

	return rc;
}

/* cont_create_uns_hdlr() - create container and link to
 * POSIX filesystem directory or HDF5 file.
 */
int
cont_create_uns_hdlr(struct cmd_args_s *ap)
{
	struct duns_attr_t	dattr = {0};
	char			type[10];
	int			rc;
	const int		RC_PRINT_HELP = 2;

	/* Required: pool handle, container type, obj class, chunk_size.
	 * Optional: uuid of pool handle, user-specified container UUID.
	 */
	ARGS_VERIFY_PATH_CREATE(ap, err_rc, rc = RC_PRINT_HELP);

	rc = update_props_for_create(ap);
	if (rc != 0)
		return rc;

	uuid_copy(dattr.da_puuid, ap->p_uuid);
	uuid_copy(dattr.da_cuuid, ap->c_uuid);
	dattr.da_type = ap->type;
	dattr.da_oclass_id = ap->oclass;
	dattr.da_chunk_size = ap->chunk_size;
	dattr.da_props = ap->props;

	rc = duns_create_path(ap->pool, ap->path, &dattr);
	if (rc) {
		fprintf(ap->errstream, "duns_create_path() error: %s\n", strerror(rc));
		D_GOTO(err_rc, rc);
	}

	snprintf(ap->cont_str, DAOS_PROP_LABEL_MAX_LEN + 1, "%s", dattr.da_cont);
	daos_unparse_ctype(ap->type, type);
	fprintf(ap->outstream, "Successfully created container %s type %s\n", ap->cont_str, type);

	return 0;

err_rc:
	return rc;
}

int
cont_query_hdlr(struct cmd_args_s *ap)
{
	daos_cont_info_t	cont_info;
	char			oclass[10], type[10];
	daos_prop_t		*prop = NULL;
	uint64_t		cont_type;
	int			rc;

	prop = daos_prop_alloc(1);
	if (prop == NULL)
		D_GOTO(err_out, rc = -DER_NOMEM);

	prop->dpp_entries[0].dpe_type = DAOS_PROP_CO_LAYOUT_TYPE;

	rc = daos_cont_query(ap->cont, &cont_info, prop, NULL);
	if (rc) {
		daos_prop_free(prop);
		fprintf(ap->errstream,
			"Container query failed, result: %d\n", rc);
		D_GOTO(err_out, rc);
	}
	cont_type = prop->dpp_entries[0].dpe_val;
	daos_prop_free(prop);

	printf("Pool UUID:\t%s\n", ap->pool_str);
	printf("Container UUID:\t"DF_UUIDF"\n", DP_UUID(cont_info.ci_uuid));
	printf("Number of snapshots: %i\n", (int)cont_info.ci_nsnapshots);
	printf("Latest Persistent Snapshot: %i\n",
		(int)cont_info.ci_lsnapshot);
	printf("Highest Aggregated Epoch: "DF_U64"\n", cont_info.ci_hae);
	printf("Container redundancy factor: %d\n", cont_info.ci_redun_fac);
	daos_unparse_ctype(cont_type, type);
	printf("Container Type:\t%s\n", type);

	/* TODO: list snapshot epoch numbers, including ~80 column wrap. */

	if (ap->oid.hi || ap->oid.lo) {
		printf("Path is within container, oid: " DF_OID "\n",
			DP_OID(ap->oid));
	}

	if (cont_type == DAOS_PROP_CO_LAYOUT_POSIX) {
		dfs_t		*dfs;
		dfs_attr_t	attr;

		rc = dfs_mount(ap->pool, ap->cont, O_RDONLY, &dfs);
		if (rc) {
			fprintf(ap->errstream, "failed to mount container %s: %s (%d)\n",
				ap->cont_str, strerror(rc), rc);
			D_GOTO(err_out, rc = daos_errno2der(rc));
		}

		dfs_query(dfs, &attr);
		daos_oclass_id2name(attr.da_oclass_id, oclass);
		fprintf(ap->outstream, "Object Class:\t%s\n", oclass);
		fprintf(ap->outstream, "Chunk Size:\t%zu\n", attr.da_chunk_size);

		rc = dfs_umount(dfs);
		if (rc) {
			fprintf(ap->errstream, "failed to unmount container %s: %s (%d)\n",
				ap->cont_str, strerror(rc), rc);
			D_GOTO(err_out, rc = daos_errno2der(rc));
		}
	}

	return 0;
err_out:
	return rc;
}

int
cont_destroy_hdlr(struct cmd_args_s *ap)
{
	int	rc;

	if (ap->path) {
		rc = duns_destroy_path(ap->pool, ap->path);
		if (rc)
			fprintf(ap->errstream, "failed to unlink container path %s: %s\n",
				ap->path, strerror(rc));
		else
			fprintf(ap->outstream, "Successfully destroyed path %s\n", ap->path);
		return rc;
	}

	rc = daos_cont_destroy(ap->pool, ap->cont_str, ap->force, NULL);
	if (rc != 0)
		fprintf(ap->errstream, "failed to destroy container %s: %s (%d)\n",
			ap->cont_str, d_errdesc(rc), rc);
	else
		fprintf(ap->outstream, "Successfully destroyed container %s\n", ap->cont_str);

	return rc;
}

int
parse_filename_dfs(const char *path, char **_obj_name, char **_cont_name)
{
	char	*f1 = NULL;
	char	*f2 = NULL;
	char	*fname = NULL;
	char	*cont_name = NULL;
	int	path_len;
	int	rc = 0;

	if (path == NULL || _obj_name == NULL || _cont_name == NULL)
		return -DER_INVAL;
	path_len = strlen(path) + 1;

	if (strcmp(path, "/") == 0) {
		D_STRNDUP_S(*_cont_name, "/");
		if (*_cont_name == NULL)
			return -DER_NOMEM;
		*_obj_name = NULL;
		return 0;
	}
	D_STRNDUP(f1, path, path_len);
	if (f1 == NULL)
		D_GOTO(out, rc = -DER_NOMEM);

	D_STRNDUP(f2, path, path_len);
	if (f2 == NULL)
		D_GOTO(out, rc = -DER_NOMEM);
	fname = basename(f1);
	cont_name = dirname(f2);

	if (cont_name[0] != '/') {
		char cwd[1024];

		if (getcwd(cwd, 1024) == NULL)
			D_GOTO(out, rc = -DER_NOMEM);

		if (strcmp(cont_name, ".") == 0) {
			D_STRNDUP(cont_name, cwd, 1024);
			if (cont_name == NULL)
				D_GOTO(out, rc = -DER_NOMEM);
		} else {
			char *new_dir = calloc(strlen(cwd) + strlen(cont_name)
						+ 1, sizeof(char));

			if (new_dir == NULL)
				D_GOTO(out, rc = -DER_NOMEM);

			strcpy(new_dir, cwd);
			if (cont_name[0] == '.') {
				strcat(new_dir, &cont_name[1]);
			} else {
				strcat(new_dir, "/");
				strcat(new_dir, cont_name);
			}
			cont_name = new_dir;
		}
		*_cont_name = cont_name;
	} else {
		D_STRNDUP(*_cont_name, cont_name,
			  strlen(cont_name) + 1);
		if (*_cont_name == NULL)
			D_GOTO(out, rc = -DER_NOMEM);
	}
	D_STRNDUP(*_obj_name, fname, strlen(fname) + 1);
	if (*_obj_name == NULL) {
		D_FREE(*_cont_name);
		D_GOTO(out, rc = -DER_NOMEM);
	}
out:
	D_FREE(f1);
	D_FREE(f2);
	return rc;
}

static int
file_write(struct cmd_args_s *ap, struct file_dfs *file_dfs,
	   const char *file, void *buf, ssize_t *size)
{
	int rc = 0;
	/* posix write returns -1 on error so wrapper uses ssize_t, but
	 * dfs_sys_read takes daos_size_t for size argument
	 */
	daos_size_t tmp_size = *size;

	if (file_dfs->type == POSIX) {
		*size = write(file_dfs->fd, buf, *size);
		if (*size < 0)
			rc = errno;
	} else if (file_dfs->type == DAOS) {
		rc = dfs_sys_write(file_dfs->dfs_sys, file_dfs->obj, buf, file_dfs->offset,
				   &tmp_size, NULL);
		*size = tmp_size;
		if (rc == 0)
			/* update file pointer with number of bytes written */
			file_dfs->offset += *size;
	} else {
		rc = EINVAL;
		DH_PERROR_SYS(ap, rc, "File type not known '%s' type=%d", file, file_dfs->type);
	}
	return rc;
}

int
file_open(struct cmd_args_s *ap, struct file_dfs *file_dfs,
	  const char *file, int flags, ...)
{
	/* extract the mode */
	int	rc = 0;
	int	mode_set = 0;
	mode_t	mode = 0;

	if (flags & O_CREAT) {
		va_list vap;

		va_start(vap, flags);
		mode = va_arg(vap, mode_t);
		va_end(vap);
		mode_set = 1;
	}

	if (file_dfs->type == POSIX) {
		if (mode_set) {
			file_dfs->fd = open(file, flags, mode);
		} else {
			file_dfs->fd = open(file, flags);
		}
		if (file_dfs->fd < 0) {
			rc = errno;
			DH_PERROR_SYS(ap, rc, "file_open failed on '%s'", file);
		}
	} else if (file_dfs->type == DAOS) {
		rc = dfs_sys_open(file_dfs->dfs_sys, file, mode, flags, 0, 0, NULL,
				  &(file_dfs->obj));
		if (rc != 0) {
			DH_PERROR_SYS(ap, rc, "file_open failed on '%s'", file);
		}
	} else {
		rc = EINVAL;
		DH_PERROR_SYS(ap, rc, "File type not known '%s' type=%d", file, file_dfs->type);
	}
	return rc;
}

static int
file_mkdir(struct cmd_args_s *ap, struct file_dfs *file_dfs,
	   const char *dir, mode_t *mode)
{
	int rc = 0;

	/* continue if directory already exists */
	if (file_dfs->type == POSIX) {
		rc = mkdir(dir, *mode);
		if (rc != 0) {
			/* return error code for POSIX mkdir */
			rc = errno;
		}
	} else if (file_dfs->type == DAOS) {
		rc = dfs_sys_mkdir(file_dfs->dfs_sys, dir, *mode, 0);
		if (rc != 0) {
			D_GOTO(out, rc);
		}
	} else {
		rc = EINVAL;
		DH_PERROR_SYS(ap, rc, "File type not known '%s' type=%d", dir, file_dfs->type);
	}
out:
	return rc;
}

static int
file_opendir(struct cmd_args_s *ap, struct file_dfs *file_dfs, const char *dir, DIR **_dirp)
{
	DIR *dirp = NULL;
	int rc	  = 0;

	if (file_dfs->type == POSIX) {
		dirp = opendir(dir);
		if (dirp == NULL)
			rc = errno;
	} else if (file_dfs->type == DAOS) {
		rc = dfs_sys_opendir(file_dfs->dfs_sys, dir, 0, &dirp);
	} else {
		rc = EINVAL;
		DH_PERROR_SYS(ap, rc, "File type not known '%s' type=%d", dir, file_dfs->type);
	}
	*_dirp = dirp;
	return rc;
}

static int
file_readdir(struct cmd_args_s *ap, struct file_dfs *file_dfs, DIR *dirp, struct dirent **_entry)
{
	struct dirent *entry = NULL;
	int rc		     = 0;

	if (file_dfs->type == POSIX) {
		do {
			/* errno set to zero before calling readdir to distinguish error from
			 * end of stream per readdir documentation
			 */
			errno = 0;
			entry = readdir(dirp);
			if (entry == NULL)
				rc = errno;
		} while (errno == EAGAIN);
	} else if (file_dfs->type == DAOS) {
		rc = dfs_sys_readdir(file_dfs->dfs_sys, dirp, &entry);
	} else {
		rc = EINVAL;
		DH_PERROR_SYS(ap, rc, "File type not known type=%d", file_dfs->type);
	}
	*_entry = entry;
	return rc;
}

static int
file_lstat(struct cmd_args_s *ap, struct file_dfs *file_dfs,
	   const char *path, struct stat *buf)
{
	int rc = 0;

	if (file_dfs->type == POSIX) {
		rc = lstat(path, buf);
		/* POSIX returns -1 on error and sets errno
		 * to the error code
		 */
		if (rc != 0)
			rc = errno;
	} else if (file_dfs->type == DAOS) {
		rc = dfs_sys_stat(file_dfs->dfs_sys, path, O_NOFOLLOW, buf);
	} else {
		rc = EINVAL;
		DH_PERROR_SYS(ap, rc, "File type not known '%s' type=%d", path, file_dfs->type);
	}
	return rc;
}

static int
file_read(struct cmd_args_s *ap, struct file_dfs *file_dfs,
	  const char *file, void *buf, ssize_t *size)
{
	int rc = 0;
	/* posix read returns -1 on error so wrapper uses ssize_t, but
	 * dfs_sys_read takes daos_size_t for size argument
	 */
	daos_size_t tmp_size = *size;

	if (file_dfs->type == POSIX) {
		*size = read(file_dfs->fd, buf, *size);
		if (*size < 0)
			rc = errno;
	} else if (file_dfs->type == DAOS) {
		rc = dfs_sys_read(file_dfs->dfs_sys, file_dfs->obj, buf, file_dfs->offset,
				  &tmp_size, NULL);
		*size = tmp_size;
		if (rc == 0)
			/* update file pointer with number of bytes read */
			file_dfs->offset += (daos_off_t)*size;
	} else {
		rc = EINVAL;
		DH_PERROR_SYS(ap, rc, "File type not known '%s' type=%d", file, file_dfs->type);
	}
	return rc;
}

static int
file_closedir(struct cmd_args_s *ap, struct file_dfs *file_dfs, DIR *dirp)
{
	int rc = 0;

	if (file_dfs->type == POSIX) {
		rc = closedir(dirp);
		/* POSIX returns -1 on error and sets errno
		 * to the error code
		 */
		if (rc != 0) {
			rc = errno;
		}
	} else if (file_dfs->type == DAOS) {
		/* dfs returns positive error code already */
		rc = dfs_sys_closedir(dirp);
	} else {
		rc = EINVAL;
		DH_PERROR_SYS(ap, rc, "File type not known type=%d", file_dfs->type);
	}
	return rc;
}

static int
file_close(struct cmd_args_s *ap, struct file_dfs *file_dfs, const char *file)
{
	int rc = 0;

	if (file_dfs->type == POSIX) {
		rc = close(file_dfs->fd);
		if (rc == 0) {
			file_dfs->fd = -1;
		} else {
			/* POSIX returns -1 on error and sets errno
			 * to the error code
			 */
			rc = errno;
		}
	} else if (file_dfs->type == DAOS) {
		rc = dfs_sys_close(file_dfs->obj);
		if (rc == 0)
			file_dfs->obj = NULL;
	} else {
		rc = EINVAL;
		DH_PERROR_SYS(ap, rc, "File type not known '%s' type=%d", file, file_dfs->type);
	}
	return rc;
}

static int
file_chmod(struct cmd_args_s *ap, struct file_dfs *file_dfs, const char *path,
	   mode_t mode)
{
	int rc = 0;

	if (file_dfs->type == POSIX) {
		rc = chmod(path, mode);
		/* POSIX returns -1 on error and sets errno
		 * to the error code, return positive errno
		 * set similar to dfs
		 */
		if (rc != 0) {
			rc = errno;
		}
	} else if (file_dfs->type == DAOS) {
		rc = dfs_sys_chmod(file_dfs->dfs_sys, path, mode);
	} else {
		rc = EINVAL;
		DH_PERROR_SYS(ap, rc, "File type not known '%s' type=%d", path, file_dfs->type);
	}
	return rc;
}

static int
fs_copy_file(struct cmd_args_s *ap,
	     struct file_dfs *src_file_dfs,
	     struct file_dfs *dst_file_dfs,
	     struct stat *src_stat,
	     const char *src_path,
	     const char *dst_path)
{
	int src_flags		= O_RDONLY;
	int dst_flags		= O_CREAT | O_WRONLY;
	mode_t tmp_mode_file	= S_IRUSR | S_IWUSR;
	int rc;
	uint64_t file_length	= src_stat->st_size;
	uint64_t total_bytes	= 0;
	uint64_t buf_size	= 64 * 1024 * 1024;
	void *buf		= NULL;

	/* Open source file */
	rc = file_open(ap, src_file_dfs, src_path, src_flags);
	if (rc != 0)
		D_GOTO(out, rc = daos_errno2der(rc));

	/* Open destination file */
	rc = file_open(ap, dst_file_dfs, dst_path, dst_flags, tmp_mode_file);
	if (rc != 0)
		D_GOTO(out_src_file, rc = daos_errno2der(rc));

	/* Allocate read/write buffer */
	D_ALLOC(buf, buf_size);
	if (buf == NULL)
		D_GOTO(out_dst_file, rc = -DER_NOMEM);

	/* read from source file, then write to dest file */
	while (total_bytes < file_length) {
		ssize_t left_to_read = buf_size;
		uint64_t bytes_left = file_length - total_bytes;

		if (bytes_left < buf_size)
			left_to_read = (size_t)bytes_left;
		rc = file_read(ap, src_file_dfs, src_path, buf, &left_to_read);
		if (rc != 0) {
			rc = daos_errno2der(rc);
			DH_PERROR_DER(ap, rc, "File read failed");
			D_GOTO(out_buf, rc);
		}
		ssize_t bytes_to_write = left_to_read;

		rc = file_write(ap, dst_file_dfs, dst_path, buf, &bytes_to_write);
		if (rc != 0) {
			rc = daos_errno2der(rc);
			DH_PERROR_DER(ap, rc, "File write failed");
			D_GOTO(out_buf, rc);
		}
		total_bytes += left_to_read;
	}

	/* set perms on destination to original source perms */
	rc = file_chmod(ap, dst_file_dfs, dst_path, src_stat->st_mode);
	if (rc != 0) {
		rc = daos_errno2der(rc);
		DH_PERROR_DER(ap, rc, "updating dst file permissions failed");
		D_GOTO(out_buf, rc);
	}

out_buf:
	D_FREE(buf);
out_dst_file:
	file_close(ap, dst_file_dfs, dst_path);
out_src_file:
	file_close(ap, src_file_dfs, src_path);
out:
	/* reset offsets if there is another file to copy */
	src_file_dfs->offset = 0;
	dst_file_dfs->offset = 0;
	return rc;
}

static int
fs_copy_dir(struct cmd_args_s *ap,
	    struct file_dfs *src_file_dfs,
	    struct file_dfs *dst_file_dfs,
	    struct stat *src_stat,
	    const char *src_path,
	    const char *dst_path,
	    uint64_t *num_dirs,
	    uint64_t *num_files)
{
	DIR			*src_dir = NULL;
	struct fs_copy_dirent	*dirp = NULL;
	struct dirent		*entry = NULL;
	char			*next_src_path = NULL;
	char			*next_dst_path = NULL;
	struct stat		next_src_stat;
	mode_t			tmp_mode_dir = S_IRWXU;
	int			rc = 0;

	/* begin by opening source directory */
	rc = file_opendir(ap, src_file_dfs, src_path, &src_dir);
	if (rc != 0) {
		rc = daos_errno2der(rc);
		DH_PERROR_DER(ap, rc, "Cannot open directory '%s'", src_path);
		D_GOTO(out, rc);
	}

	/* create the destination directory if it does not exist */
	rc = file_mkdir(ap, dst_file_dfs, dst_path, &tmp_mode_dir);
	if (rc != EEXIST && rc != 0)
		D_GOTO(out, rc = daos_errno2der(rc));

	/* initialize DAOS anchor */
	dirp = (struct fs_copy_dirent *)src_dir;
	memset(&dirp->anchor, 0, sizeof(dirp->anchor));

	/* copy all directory entries */
	while (1) {
		const char *d_name;

		/* walk source directory */
		rc = file_readdir(ap, src_file_dfs, src_dir, &entry);
		if (rc != 0) {
			rc = daos_errno2der(rc);
			DH_PERROR_DER(ap, rc, "Cannot read directory");
			D_GOTO(out, rc);
		}

		/* end of stream when entry is NULL and rc == 0 */
		if (!entry) {
			/* There are no more entries in this directory,
			 * so break out of the while loop.
			 */
			break;
		}

		/* Check that the entry is not "src_path"
		 * or src_path's parent.
		 */
		d_name = entry->d_name;
		if ((strcmp(d_name, "..") == 0) ||
		    (strcmp(d_name, ".")) == 0)
			continue;

		/* build the next source path */
		D_ASPRINTF(next_src_path, "%s/%s", src_path, d_name);
		if (next_src_path == NULL)
			D_GOTO(out, rc = -DER_NOMEM);

		/* stat the next source path */
		rc = file_lstat(ap, src_file_dfs, next_src_path, &next_src_stat);
		if (rc != 0) {
			rc = daos_errno2der(rc);
			DH_PERROR_DER(ap, rc, "Cannot stat path '%s'", next_src_path);
			D_GOTO(out, rc);
		}

		/* build the next destination path */
		D_ASPRINTF(next_dst_path, "%s/%s", dst_path, d_name);
		if (next_dst_path == NULL)
			D_GOTO(out, rc = -DER_NOMEM);

		switch (next_src_stat.st_mode & S_IFMT) {
		case S_IFREG:
			rc = fs_copy_file(ap, src_file_dfs, dst_file_dfs,
					  &next_src_stat, next_src_path,
					  next_dst_path);
			if (rc != 0)
				D_GOTO(out, rc);
			(*num_files)++;
			break;
		case S_IFDIR:
			rc = fs_copy_dir(ap, src_file_dfs, dst_file_dfs,
					 &next_src_stat, next_src_path,
					 next_dst_path, num_dirs, num_files);
			if (rc != 0)
				D_GOTO(out, rc);
			(*num_dirs)++;
			break;
		default:
			rc = -DER_INVAL;
			DH_PERROR_DER(ap, rc, "Only files and directories are supported");
		}
		D_FREE(next_src_path);
		D_FREE(next_dst_path);
	}

	/* set original source perms on directories after copying */
	rc = file_chmod(ap, dst_file_dfs, dst_path, src_stat->st_mode);
	if (rc != 0) {
		rc = daos_errno2der(rc);
		DH_PERROR_DER(ap, rc, "updating destination permissions failed on '%s'", dst_path);
		D_GOTO(out, rc);
	}
out:
	if (rc != 0) {
		D_FREE(next_src_path);
		D_FREE(next_dst_path);
	}

	if (src_dir != NULL) {
		int close_rc;

		close_rc = file_closedir(ap, src_file_dfs, src_dir);
		if (close_rc != 0) {
			close_rc = daos_errno2der(close_rc);
			DH_PERROR_DER(ap, close_rc, "Could not close '%s'", src_path);
			if (rc == 0)
				rc = close_rc;
		}
	}
	return rc;
}

static int
fs_copy(struct cmd_args_s *ap,
	struct file_dfs *src_file_dfs,
	struct file_dfs *dst_file_dfs,
	const char *src_path,
	const char *dst_path,
	uint64_t *num_dirs,
	uint64_t *num_files)
{
	int		rc = 0;
	struct stat	src_stat;
	struct stat	dst_stat;
	bool		copy_into_dst = false;
	char		*tmp_path = NULL;
	char		*tmp_dir = NULL;
	char		*tmp_name = NULL;

	/* Make sure the source exists. */
	rc = file_lstat(ap, src_file_dfs, src_path, &src_stat);
	if (rc != 0) {
		rc = daos_errno2der(rc);
		DH_PERROR_DER(ap, rc, "Failed to stat '%s'", src_path);
		D_GOTO(out, rc);
	}

	/* If the destination exists and is a directory,
	 * copy INTO the directory instead of TO it.
	 */
	rc = file_lstat(ap, dst_file_dfs, dst_path, &dst_stat);
	if (rc == 0) {
		if (S_ISDIR(dst_stat.st_mode)) {
			copy_into_dst = true;
		} else if S_ISDIR(src_stat.st_mode) {
			rc = -DER_INVAL;
			DH_PERROR_DER(ap, rc, "Destination is not a directory");
			D_GOTO(out, rc);
		}
	}

	if (copy_into_dst) {
		/* Get the dirname and basename */
		rc = parse_filename_dfs(src_path, &tmp_name, &tmp_dir);
		if (rc != 0) {
			DH_PERROR_DER(ap, rc, "Failed to parse path '%s'", src_path);
			D_GOTO(out, rc);
		}

		/* Build the destination path */
		if (tmp_name != NULL) {
			D_ASPRINTF(tmp_path, "%s/%s", dst_path, tmp_name);
			if (tmp_path == NULL)
				D_GOTO(out, rc = -DER_NOMEM);
			dst_path = tmp_path;
		}
	}

	switch (src_stat.st_mode & S_IFMT) {
	case S_IFREG:
		rc = fs_copy_file(ap, src_file_dfs, dst_file_dfs, &src_stat, src_path, dst_path);
		if (rc == 0)
			(*num_files)++;
		break;
	case S_IFDIR:
		rc = fs_copy_dir(ap, src_file_dfs, dst_file_dfs, &src_stat, src_path, dst_path,
				 num_dirs, num_files);
		if (rc == 0)
			(*num_dirs)++;
		break;
	default:
		rc = -DER_INVAL;
		DH_PERROR_DER(ap, rc, "Only files and directories are supported");
		D_GOTO(out, rc);
	}

out:
	if (copy_into_dst) {
		D_FREE(tmp_path);
		D_FREE(tmp_dir);
		D_FREE(tmp_name);
	}
	return rc;
}

static inline void
set_dm_args_default(struct dm_args *dm)
{
	dm->src = NULL;
	dm->dst = NULL;
	uuid_clear(dm->src_p_uuid);
	uuid_clear(dm->src_c_uuid);
	uuid_clear(dm->dst_p_uuid);
	uuid_clear(dm->dst_c_uuid);
	dm->src_poh = DAOS_HDL_INVAL;
	dm->src_coh = DAOS_HDL_INVAL;
	dm->dst_poh = DAOS_HDL_INVAL;
	dm->dst_coh = DAOS_HDL_INVAL;
	dm->cont_prop_oid = DAOS_PROP_CO_ALLOCED_OID;
	dm->cont_prop_layout = DAOS_PROP_CO_LAYOUT_TYPE;
	dm->cont_layout = DAOS_PROP_CO_LAYOUT_UNKNOWN;
	dm->cont_oid = 0;
}

static int
dm_get_cont_prop(struct cmd_args_s *ap,
		 daos_handle_t coh,
		 daos_cont_info_t *cont_info,
		 int size,
		 uint32_t *dpe_types,
		 uint64_t *dpe_vals)
{
	int                     rc = 0;
	int                     i = 0;
	daos_prop_t		*prop = NULL;

	prop = daos_prop_alloc(size);
	if (prop == NULL) {
		rc = -DER_NOMEM;
		DH_PERROR_DER(ap, rc, "Failed to allocate prop");
		D_GOTO(out, rc);
	}

	for (i = 0; i < size; i++) {
		prop->dpp_entries[i].dpe_type = dpe_types[i];
	}

	rc = daos_cont_query(coh, NULL, prop, NULL);
	if (rc) {
		DH_PERROR_DER(ap, rc, "daos_cont_query() failed");
		daos_prop_free(prop);
		D_GOTO(out, rc);
	}

	for (i = 0; i < size; i++) {
		dpe_vals[i] = prop->dpp_entries[i].dpe_val;
	}

	daos_prop_free(prop);
out:
	return rc;
}

/* Returns a DAOS error number */

static int
dm_connect(struct cmd_args_s *ap,
	   bool is_posix_copy,
	   struct file_dfs *src_file_dfs,
	   struct file_dfs *dst_file_dfs,
	   struct dm_args *ca,
	   char *sysname,
	   char *path,
	   daos_cont_info_t *src_cont_info,
	   daos_cont_info_t *dst_cont_info)
{
	/* check source pool/conts */
	int			rc = 0;
	struct duns_attr_t	dattr = {0};
	daos_prop_t		*props = NULL;
	int			size = 2;
	uint32_t		dpe_types[size];
	uint64_t		dpe_vals[size];
	int			rc2;

	/* open src pool, src cont, and mount dfs */
	if (src_file_dfs->type == DAOS) {
		rc = daos_pool_connect(ca->src_p_uuid, sysname,
				       DAOS_PC_RW, &ca->src_poh, NULL, NULL);
		if (rc != 0) {
			DH_PERROR_DER(ap, rc, "failed to connect to source pool");
			D_GOTO(out, rc);
		}
		rc = daos_cont_open(ca->src_poh, ca->src_c_uuid, DAOS_COO_RW,
				    &ca->src_coh, src_cont_info, NULL);
		if (rc != 0) {
			DH_PERROR_DER(ap, rc, "failed to open source container\n");
			D_GOTO(err, rc);
		}
		if (is_posix_copy) {
			rc = dfs_sys_mount(ca->src_poh, ca->src_coh, O_RDWR,
					   DFS_SYS_NO_LOCK, &src_file_dfs->dfs_sys);
			if (rc != 0) {
				rc = daos_errno2der(rc);
				DH_PERROR_DER(ap, rc, "Failed to mount DFS filesystem on source");
				dfs_sys_umount(src_file_dfs->dfs_sys);
				D_GOTO(err, rc);
			}
		}
	}

	/* set cont_layout to POSIX type if the source is not in DAOS, if the
	 * destination is DAOS, and no destination container exists yet,
	 * then it knows to create a POSIX container
	 */
	if (src_file_dfs->type == POSIX)
		ca->cont_layout = DAOS_PROP_CO_LAYOUT_POSIX;

	/* only need to query if source is not POSIX, since
	 * this connect call is used by the filesystem and clone
	 * tools
	 */
	if (src_file_dfs->type != POSIX) {
		/* Need to query source max oid for non-POSIX source
		 * containers, and the cont type to see if the source
		 * container is POSIX, and if it is then use dfs_cont_create
		 * to create the destination container
		 */
		dpe_types[0] = ca->cont_prop_layout;
		dpe_types[1] = ca->cont_prop_oid;

		/* This will be extended to get all props
		 * from the source container and then
		 * set them in the destination when
		 * the --preserve option is added
		 */
		rc = dm_get_cont_prop(ap, ca->src_coh, src_cont_info, size, dpe_types, dpe_vals);
		if (rc != 0) {
			DH_PERROR_DER(ap, rc, "Failed to get cont property");
			D_GOTO(err, rc);
		}

		ca->cont_layout = dpe_vals[0];
		ca->cont_oid = dpe_vals[1];

		if (!is_posix_copy) {
			props = daos_prop_alloc(2);
			if (props == NULL) {
				rc = -DER_NOMEM;
				DH_PERROR_DER(ap, rc, "Failed to allocate property");
				D_GOTO(err, rc);
			}
			props->dpp_entries[0].dpe_type = ca->cont_prop_layout;
			props->dpp_entries[0].dpe_val = ca->cont_layout;

			props->dpp_entries[1].dpe_type = ca->cont_prop_oid;
			props->dpp_entries[1].dpe_val = ca->cont_oid;
		}
	}

	/* open dst pool, dst cont, and mount dfs */
	if (dst_file_dfs->type == DAOS) {
		/* only connect if destination pool wasn't already opened */
		if (!uuid_is_null(ca->dst_p_uuid)) {
			if (!daos_handle_is_valid(ca->dst_poh)) {
				rc = daos_pool_connect(ca->dst_p_uuid, sysname,
						       DAOS_PC_RW, &ca->dst_poh,
						       NULL, NULL);
				if (rc != 0) {
					DH_PERROR_DER(ap, rc,
						      "failed to connect to destination pool");
					D_GOTO(err, rc);
				}
			}
		/* if the dst pool uuid is null that means that this
		 * is a UNS destination path, so we copy the source
		 * pool uuid into the destination and try to connect
		 * again
		 */
		} else {
			uuid_copy(ca->dst_p_uuid, ca->src_p_uuid);
			rc = daos_pool_connect(ca->dst_p_uuid, sysname, DAOS_PC_RW, &ca->dst_poh,
					       NULL, NULL);
			if (rc != 0) {
				DH_PERROR_DER(ap, rc, "failed to connect to destination pool");
				D_GOTO(err, rc);
			}
			uuid_copy(dattr.da_puuid, ca->dst_p_uuid);
			uuid_copy(dattr.da_cuuid, ca->dst_c_uuid);
			dattr.da_type = ca->cont_layout;
<<<<<<< HEAD
			if (ca->cont_layout != DAOS_PROP_CO_LAYOUT_POSIX)
				dattr.da_props = props;
=======
			dattr.da_props = props;
>>>>>>> 832a80c1
			rc = duns_create_path(ca->dst_poh, path, &dattr);
			if (rc != 0) {
				rc = daos_errno2der(rc);
				DH_PERROR_DER(ap, rc, "provide a destination pool or UNS path "
					      "of the form:\n\t --dst </$pool> | </path/to/uns>");
				D_GOTO(err, rc);
			}
			uuid_copy(ca->dst_c_uuid, dattr.da_cuuid);
		}
		/* try to open container if this is a filesystem copy,
		 * and if it fails try to create a destination,
		 * then attempt to open again
		 */
		rc = daos_cont_open(ca->dst_poh, ca->dst_c_uuid, DAOS_COO_RW, &ca->dst_coh,
				    dst_cont_info, NULL);
		if (rc == -DER_NONEXIST) {
			if (ca->cont_layout == DAOS_PROP_CO_LAYOUT_POSIX) {
				rc = dfs_cont_create(ca->dst_poh, ca->dst_c_uuid, NULL, NULL, NULL);
				if (rc != 0) {
					rc = daos_errno2der(rc);
					DH_PERROR_DER(ap, rc,
						      "failed to create destination container");
					D_GOTO(err, rc);
				}
			} else {
				rc = daos_cont_create(ca->dst_poh, ca->dst_c_uuid, props, NULL);
				if (rc != 0) {
					DH_PERROR_DER(ap, rc,
						      "failed to create destination container");
					D_GOTO(err, rc);
				}
			}
			rc = daos_cont_open(ca->dst_poh, ca->dst_c_uuid, DAOS_COO_RW, &ca->dst_coh,
					    dst_cont_info, NULL);
			if (rc != 0) {
				DH_PERROR_DER(ap, rc, "failed to open container");
				D_GOTO(err, rc);
			}
			fprintf(ap->outstream, "Successfully created container "DF_UUIDF"\n",
				DP_UUID(ca->dst_c_uuid));
		} else if (rc != 0) {
			DH_PERROR_DER(ap, rc, "failed to open container");
			D_GOTO(err, rc);
		}
		if (is_posix_copy) {
			rc = dfs_sys_mount(ca->dst_poh, ca->dst_coh, O_RDWR, DFS_SYS_NO_LOCK,
					   &dst_file_dfs->dfs_sys);
			if (rc != 0) {
				rc = daos_errno2der(rc);
				DH_PERROR_DER(ap, rc, "dfs_mount on destination failed");
				dfs_sys_umount(dst_file_dfs->dfs_sys);
				D_GOTO(err, rc);
			}
		}
	}
	D_GOTO(out, rc);
err:
	if (daos_handle_is_valid(ca->dst_coh)) {
		rc2 = daos_cont_close(ca->dst_coh, NULL);
		if (rc2 != 0)
			DH_PERROR_DER(ap, rc2, "failed to close destination container");
	}
	if (daos_handle_is_valid(ca->src_coh)) {
		rc2 = daos_cont_close(ca->src_coh, NULL);
		if (rc2 != 0)
			DH_PERROR_DER(ap, rc2, "failed to close source container");
	}
	if (daos_handle_is_valid(ca->dst_poh)) {
		rc2 = daos_pool_disconnect(ca->dst_poh, NULL);
		if (rc2 != 0)
			DH_PERROR_DER(ap, rc2, "failed to disconnect from destination pool "
				      DF_UUIDF, DP_UUID(ca->dst_p_uuid));
	}
	if (daos_handle_is_valid(ca->src_poh)) {
		rc2 = daos_pool_disconnect(ca->src_poh, NULL);
		if (rc2 != 0)
			DH_PERROR_DER(ap, rc2, "Failed to disconnect from source pool "DF_UUIDF,
				      DP_UUID(ca->dst_p_uuid));
	}
out:
	if (props != NULL)
		daos_prop_free(props);
	return rc;
}

static inline void
file_set_defaults_dfs(struct file_dfs *file_dfs)
{
	/* set defaults for file_dfs struct */
	file_dfs->type = DAOS;
	file_dfs->fd = -1;
	file_dfs->offset = 0;
	file_dfs->obj = NULL;
	file_dfs->dfs_sys = NULL;
}

static int
dm_disconnect(struct cmd_args_s *ap,
	      bool is_posix_copy,
	      struct dm_args *ca,
	      struct file_dfs *src_file_dfs,
	      struct file_dfs *dst_file_dfs)
{
	 /* The fault injection tests expect no memory leaks but inject faults that
	 * block umount/close/disconnect calls, etc. So, if I use GOTO and return the error
	 * code immediately after a failure to umount/close/disconnect then fault injection
	 * will always report a memory leak. Is it better to immediately return if one of
	 * these fails? This will cause memory leaks in fault injection tests for fs copy,
	 * so not sure what is the best thing to do here.
	 */
	int rc = 0;

	if (src_file_dfs->type == DAOS) {
		if (is_posix_copy) {
			rc = dfs_sys_umount(src_file_dfs->dfs_sys);
			if (rc != 0) {
				rc = daos_errno2der(rc);
				DH_PERROR_DER(ap, rc, "failed to unmount source");
				dfs_sys_umount(src_file_dfs->dfs_sys);
			}
			src_file_dfs->dfs_sys = NULL;
		}
		rc = daos_cont_close(ca->src_coh, NULL);
		if (rc != 0) {
			DH_PERROR_DER(ap, rc, "failed to close source container");
			daos_cont_close(ca->src_coh, NULL);
		}
		rc = daos_pool_disconnect(ca->src_poh, NULL);
		if (rc != 0) {
			DH_PERROR_DER(ap, rc, "failed to disconnect source pool");
			daos_pool_disconnect(ca->src_poh, NULL);
		}
	}
	if (dst_file_dfs->type == DAOS) {
		if (is_posix_copy) {
			rc = dfs_sys_umount(dst_file_dfs->dfs_sys);
			if (rc != 0) {
				rc = daos_errno2der(rc);
				DH_PERROR_DER(ap, rc, "failed to unmount source");
				dfs_sys_umount(dst_file_dfs->dfs_sys);
			}
			dst_file_dfs->dfs_sys = NULL;
		}
		rc = daos_cont_close(ca->dst_coh, NULL);
		if (rc != 0) {
			DH_PERROR_DER(ap, rc, "failed to close destination container");
			daos_cont_close(ca->dst_coh, NULL);
		}
		rc = daos_pool_disconnect(ca->dst_poh, NULL);
		if (rc != 0) {
			DH_PERROR_DER(ap, rc, "failed to disconnect destination pool");
			daos_pool_disconnect(ca->dst_poh, NULL);
		}
	}
	return rc;
}

/*
* Parse a path of the format:
* daos://<pool>/<cont>/<path> | <UNS path> | <POSIX path>
* Modifies "path" to be the relative container path, defaulting to "/".
* Returns 0 if a daos path was successfully parsed, a error number if not.
*/
static int
dm_parse_path(struct file_dfs *file, char *path, size_t path_len,
	      uuid_t *p_uuid, uuid_t *c_uuid)
{
	struct duns_attr_t	dattr = {0};
	int			rc = 0;

	rc = duns_resolve_path(path, &dattr);
	if (rc == 0) {
		rc = uuid_parse(dattr.da_pool, *p_uuid);
		if (rc != 0)
			D_GOTO(out, rc = EINVAL);
		rc = uuid_parse(dattr.da_cont, *c_uuid);
		if (rc != 0)
			D_GOTO(out, rc = EINVAL);
		if (dattr.da_rel_path == NULL) {
			strncpy(path, "/", path_len);
		} else {
			strncpy(path, dattr.da_rel_path, path_len);
		}
	} else if (rc == ENOMEM) {
		/* TODO: Take this path of rc != ENOENT? */
		D_GOTO(out, rc);
	} else if (strncmp(path, "daos://", 7) == 0) {
		/* Error, since we expect a DAOS path */
		D_GOTO(out, rc = EINVAL);
	} else {
		/* not a DAOS path, set type to POSIX,
		 * POSIX dir will be checked with stat
		 * at the beginning of fs_copy
		 */
		rc = 0;
		file->type = POSIX;
	}
out:
	duns_destroy_attr(&dattr);
	return daos_errno2der(rc);
}

int
fs_copy_hdlr(struct cmd_args_s *ap)
{
	int			rc = 0;
	int			rc2 = 0;
	char			*src_str = NULL;
	char			*dst_str = NULL;
	size_t			src_str_len = 0;
	size_t			dst_str_len = 0;
	daos_cont_info_t	src_cont_info = {0};
	daos_cont_info_t	dst_cont_info = {0};
	struct file_dfs		src_file_dfs = {0};
	struct file_dfs		dst_file_dfs = {0};
	struct dm_args		ca = {0};
	bool			is_posix_copy = true;
	uint64_t		num_dirs = 0;
	uint64_t		num_files = 0;

	set_dm_args_default(&ca);
	file_set_defaults_dfs(&src_file_dfs);
	file_set_defaults_dfs(&dst_file_dfs);

	src_str_len = strlen(ap->src);
	if (src_str_len == 0) {
		rc = -DER_INVAL;
		DH_PERROR_DER(ap, rc, "Source path required");
		D_GOTO(out, rc);
	}
	D_STRNDUP(src_str, ap->src, src_str_len);
	if (src_str == NULL) {
		rc = -DER_NOMEM;
		DH_PERROR_DER(ap, rc, "Unable to allocate memory for source path");
		D_GOTO(out, rc);
	}
	rc = dm_parse_path(&src_file_dfs, src_str, src_str_len,
			   &ca.src_p_uuid, &ca.src_c_uuid);
	if (rc != 0) {
		DH_PERROR_DER(ap, rc, "failed to parse source path");
		D_GOTO(out, rc);
	}

	dst_str_len = strlen(ap->dst);
	if (dst_str_len == 0) {
		rc = -DER_INVAL;
		DH_PERROR_DER(ap, rc, "Destination path required");
		D_GOTO(out, rc);
	}
	D_STRNDUP(dst_str, ap->dst, dst_str_len);
	if (dst_str == NULL) {
		rc = -DER_NOMEM;
		DH_PERROR_DER(ap, rc, "Unable to allocate memory for destination path");
		D_GOTO(out, rc);
	}
	rc = dm_parse_path(&dst_file_dfs, dst_str, dst_str_len,
			   &ca.dst_p_uuid, &ca.dst_c_uuid);
	if (rc != 0) {
		DH_PERROR_DER(ap, rc, "failed to parse destination path");
		D_GOTO(out, rc);
	}

	/* if container UUID has not been provided generate one */
	if (uuid_is_null(ca.dst_c_uuid)) {
		uuid_generate(ca.dst_c_uuid);
	}
	rc = dm_connect(ap, is_posix_copy, &src_file_dfs, &dst_file_dfs, &ca,
			ap->sysname, ap->dst, &src_cont_info, &dst_cont_info);
	if (rc != 0) {
		DH_PERROR_DER(ap, rc, "fs copy failed to connect");
		D_GOTO(out, rc);
	}

	rc = fs_copy(ap, &src_file_dfs, &dst_file_dfs,
		     src_str, dst_str, &num_dirs, &num_files);
	if (rc != 0)
		D_GOTO(out_disconnect, rc);

	if (dst_file_dfs.type == DAOS) {
		fprintf(ap->outstream, "Successfully copied to DAOS: %s\n",
			dst_str);
	} else if (dst_file_dfs.type == POSIX) {
		fprintf(ap->outstream, "Successfully copied to POSIX: %s\n",
			dst_str);
	}
	fprintf(ap->outstream, "    Directories: %lu\n", num_dirs);
	fprintf(ap->outstream, "    Files:       %lu\n", num_files);

out_disconnect:
	/* umount dfs, close conts, and disconnect pools */
	rc2 = dm_disconnect(ap, is_posix_copy, &ca, &src_file_dfs, &dst_file_dfs);
	if (rc2 != 0)
		DH_PERROR_DER(ap, rc2, "failed to disconnect");
out:
	D_FREE(src_str);
	D_FREE(dst_str);
	return rc;
}

static int
cont_clone_recx_single(struct cmd_args_s *ap,
		       daos_key_t *dkey,
		       daos_handle_t *src_oh,
		       daos_handle_t *dst_oh,
		       daos_iod_t *iod)
{
	/* if iod_type is single value just fetch iod size from source
	 * and update in destination object
	 */
	daos_size_t	buf_len = (*iod).iod_size;
	char		buf[buf_len];
	d_sg_list_t	sgl;
	d_iov_t		iov;
	int		rc;

	/* set sgl values */
	sgl.sg_nr     = 1;
	sgl.sg_nr_out = 0;
	sgl.sg_iovs   = &iov;
	d_iov_set(&iov, buf, buf_len);

	rc = daos_obj_fetch(*src_oh, DAOS_TX_NONE, 0, dkey, 1, iod, &sgl,
			    NULL, NULL);
	if (rc != 0) {
		DH_PERROR_DER(ap, rc, "Failed to fetch source value");
		D_GOTO(out, rc);
	}
	rc = daos_obj_update(*dst_oh, DAOS_TX_NONE, 0, dkey, 1, iod,
			     &sgl, NULL);
	if (rc != 0) {
		DH_PERROR_DER(ap, rc, "Failed to update destination value");
		D_GOTO(out, rc);
	}
out:
	return rc;
}

static int
cont_clone_recx_array(struct cmd_args_s *ap,
		      daos_key_t *dkey,
		      daos_key_t *akey,
		      daos_handle_t *src_oh,
		      daos_handle_t *dst_oh,
		      daos_iod_t *iod)
{
	int			rc = 0;
	int			i = 0;
	daos_size_t		buf_len = 0;
	daos_size_t		buf_len_alloc = 0;
	uint32_t		number = 5;
	daos_anchor_t		recx_anchor = {0};
	d_sg_list_t		sgl;
	d_iov_t			iov;
	daos_epoch_range_t	eprs[5];
	daos_recx_t		recxs[5];
	daos_size_t		size;
	char			*buf = NULL;
	char			*prev_buf = NULL;

	while (!daos_anchor_is_eof(&recx_anchor)) {
		/* list all recx for this dkey/akey */
		number = 5;
		rc = daos_obj_list_recx(*src_oh, DAOS_TX_NONE, dkey, akey, &size, &number, recxs,
					eprs, &recx_anchor, true, NULL);
		if (rc != 0) {
			DH_PERROR_DER(ap, rc, "Failed to list recx");
			D_GOTO(out, rc);
		}

		/* if no recx is returned for this dkey/akey move on */
		if (number == 0)
			continue;

		/* set iod values */
		(*iod).iod_type  = DAOS_IOD_ARRAY;
		(*iod).iod_nr    = number;
		(*iod).iod_recxs = recxs;
		(*iod).iod_size  = size;

		/* set sgl values */
		sgl.sg_nr_out = 0;
		sgl.sg_iovs   = &iov;
		sgl.sg_nr     = 1;

		/* allocate/reallocate a single buffer */
		buf_len = 0;
		prev_buf = buf;
		for (i = 0; i < number; i++) {
			buf_len += recxs[i].rx_nr;
		}
		buf_len *= size;
		if (buf_len > buf_len_alloc) {
			D_REALLOC_NZ(buf, prev_buf, buf_len);
			if (buf == NULL)
				D_GOTO(out, rc = -DER_NOMEM);
			buf_len_alloc = buf_len;
		}
		d_iov_set(&iov, buf, buf_len);

		/* fetch recx values from source */
		rc = daos_obj_fetch(*src_oh, DAOS_TX_NONE, 0, dkey, 1, iod, &sgl, NULL, NULL);
		if (rc != 0) {
			DH_PERROR_DER(ap, rc, "Failed to fetch source recx");
			D_GOTO(out, rc);
		}

		/* Sanity check that fetch returns as expected */
		if (sgl.sg_nr_out != 1) {
			DH_PERROR_DER(ap, rc, "Failed to fetch source recx");
			D_GOTO(out, rc = -DER_INVAL);
		}

		/* update fetched recx values and place in
		 * destination object
		 */
		rc = daos_obj_update(*dst_oh, DAOS_TX_NONE, 0, dkey, 1, iod, &sgl, NULL);
		if (rc != 0) {
			DH_PERROR_DER(ap, rc, "Failed to update destination recx");
			D_GOTO(out, rc);
		}
	}
out:
	D_FREE(buf);
	return rc;
}

static int
cont_clone_list_akeys(struct cmd_args_s *ap,
		      daos_handle_t *src_oh,
		      daos_handle_t *dst_oh,
		     daos_key_t diov)
{
	int		rc = 0;
	int		j = 0;
	char		*ptr;
	daos_anchor_t	akey_anchor = {0};
	daos_key_desc_t	akey_kds[ENUM_DESC_NR] = {0};
	uint32_t	akey_number = ENUM_DESC_NR;
	char		*akey = NULL;
	d_sg_list_t	sgl;
	d_iov_t		iov;
	daos_key_t	aiov;
	daos_iod_t	iod;
	char		*small_key = NULL;
	char		*large_key = NULL;
	char		*key_buf = NULL;
	daos_size_t	key_buf_len = 0;

	D_ALLOC(small_key, ENUM_DESC_BUF);
	if (small_key == NULL)
		D_GOTO(out, rc = -DER_NOMEM);
	D_ALLOC(large_key, ENUM_LARGE_KEY_BUF);
	if (large_key == NULL)
		D_GOTO(out, rc = -DER_NOMEM);

	/* loop to enumerate akeys */
	while (!daos_anchor_is_eof(&akey_anchor)) {
		memset(akey_kds, 0, sizeof(akey_kds));
		memset(small_key, 0, ENUM_DESC_BUF);
		memset(large_key, 0, ENUM_LARGE_KEY_BUF);
		akey_number = ENUM_DESC_NR;

		sgl.sg_nr     = 1;
		sgl.sg_nr_out = 0;
		sgl.sg_iovs   = &iov;

		key_buf = small_key;
		key_buf_len = ENUM_DESC_BUF;
		d_iov_set(&iov, key_buf, key_buf_len);

		/* get akeys */
		rc = daos_obj_list_akey(*src_oh, DAOS_TX_NONE, &diov, &akey_number, akey_kds,
					&sgl, &akey_anchor, NULL);
		if (rc == -DER_KEY2BIG) {
			/* call list dkey again with bigger buffer */
			key_buf = large_key;
			key_buf_len = ENUM_LARGE_KEY_BUF;
			d_iov_set(&iov, key_buf, key_buf_len);
			rc = daos_obj_list_akey(*src_oh, DAOS_TX_NONE, &diov, &akey_number,
						akey_kds, &sgl, &akey_anchor, NULL);
			if (rc != 0) {
				DH_PERROR_DER(ap, rc, "Failed to list akeys");
				D_GOTO(out, rc);
			}
		}

		if (rc != 0) {
			DH_PERROR_DER(ap, rc, "Failed to list akeys");
			D_GOTO(out, rc);
		}

		/* if no akeys returned move on */
		if (akey_number == 0)
			continue;

		/* parse out individual akeys based on key length and
		 * number of dkeys returned
		 */
		for (ptr = key_buf, j = 0; j < akey_number; j++) {
			D_ALLOC(akey, key_buf_len);
			if (akey == NULL)
				D_GOTO(out, rc = -DER_NOMEM);
			memcpy(akey, ptr, akey_kds[j].kd_key_len);
			d_iov_set(&aiov, (void *)akey, akey_kds[j].kd_key_len);

			/* set iod values */
			iod.iod_nr    = 1;
			iod.iod_type  = DAOS_IOD_SINGLE;
			iod.iod_size  = DAOS_REC_ANY;
			iod.iod_recxs = NULL;
			iod.iod_name  = aiov;

			/* do fetch with sgl == NULL to check if iod type
			 * (ARRAY OR SINGLE VAL)
			 */
			rc = daos_obj_fetch(*src_oh, DAOS_TX_NONE, 0, &diov,
					    1, &iod, NULL, NULL, NULL);
			if (rc != 0) {
				DH_PERROR_DER(ap, rc, "Failed to fetch source object");
				D_FREE(akey);
				D_GOTO(out, rc);
			}

			/* if iod_size == 0 then this is a DAOS_IOD_ARRAY
			 * type
			 */
			if ((int)iod.iod_size == 0) {
				rc = cont_clone_recx_array(ap, &diov, &aiov, src_oh, dst_oh, &iod);
				if (rc != 0) {
					DH_PERROR_DER(ap, rc, "Failed to copy record");
					D_FREE(akey);
					D_GOTO(out, rc);
				}
			} else {
				rc = cont_clone_recx_single(ap, &diov, src_oh, dst_oh, &iod);
				if (rc != 0) {
					DH_PERROR_DER(ap, rc, "Failed to copy record");
					D_FREE(akey);
					D_GOTO(out, rc);
				}
			}
			/* advance to next akey returned */
			ptr += akey_kds[j].kd_key_len;
			D_FREE(akey);
		}
	}
out:
	D_FREE(small_key);
	D_FREE(large_key);
	return rc;
}

static int
cont_clone_list_dkeys(struct cmd_args_s *ap,
		      daos_handle_t *src_oh,
		      daos_handle_t *dst_oh)
{
	int		rc = 0;
	int		j = 0;
	char		*ptr;
	daos_anchor_t	dkey_anchor = {0};
	daos_key_desc_t	dkey_kds[ENUM_DESC_NR] = {0};
	uint32_t	dkey_number = ENUM_DESC_NR;
	char		*dkey = NULL;
	d_sg_list_t	sgl;
	d_iov_t		iov;
	daos_key_t	diov;
	char		*small_key = NULL;
	char		*large_key = NULL;
	char		*key_buf = NULL;
	daos_size_t	key_buf_len = 0;

	D_ALLOC(small_key, ENUM_DESC_BUF);
	if (small_key == NULL)
		D_GOTO(out, rc = -DER_NOMEM);
	D_ALLOC(large_key, ENUM_LARGE_KEY_BUF);
	if (large_key == NULL)
		D_GOTO(out, rc = -DER_NOMEM);

	/* loop to enumerate dkeys */
	while (!daos_anchor_is_eof(&dkey_anchor)) {
		memset(dkey_kds, 0, sizeof(dkey_kds));
		memset(small_key, 0, ENUM_DESC_BUF);
		memset(large_key, 0, ENUM_LARGE_KEY_BUF);
		dkey_number = ENUM_DESC_NR;

		sgl.sg_nr     = 1;
		sgl.sg_nr_out = 0;
		sgl.sg_iovs   = &iov;

		key_buf = small_key;
		key_buf_len = ENUM_DESC_BUF;
		d_iov_set(&iov, key_buf, key_buf_len);

		/* get dkeys */
		rc = daos_obj_list_dkey(*src_oh, DAOS_TX_NONE, &dkey_number, dkey_kds,
					&sgl, &dkey_anchor, NULL);
		if (rc == -DER_KEY2BIG) {
			/* call list dkey again with bigger buffer */
			key_buf = large_key;
			key_buf_len = ENUM_LARGE_KEY_BUF;
			d_iov_set(&iov, key_buf, key_buf_len);
			rc = daos_obj_list_dkey(*src_oh, DAOS_TX_NONE, &dkey_number, dkey_kds,
						&sgl, &dkey_anchor, NULL);
			if (rc != 0) {
				DH_PERROR_DER(ap, rc, "Failed to list dkeys");
				D_GOTO(out, rc);
			}
		}

		if (rc != 0) {
			DH_PERROR_DER(ap, rc, "Failed to list dkeys");
			D_GOTO(out, rc);
		}

		/* if no dkeys were returned move on */
		if (dkey_number == 0)
			continue;

		/* parse out individual dkeys based on key length and
		 * number of dkeys returned
		 */
		for (ptr = key_buf, j = 0; j < dkey_number; j++) {
			D_ALLOC(dkey, key_buf_len);
			if (dkey == NULL)
				D_GOTO(out, rc = -DER_NOMEM);
			memcpy(dkey, ptr, dkey_kds[j].kd_key_len);
			d_iov_set(&diov, (void *)dkey, dkey_kds[j].kd_key_len);

			/* enumerate and parse akeys */
			rc = cont_clone_list_akeys(ap, src_oh, dst_oh, diov);
			if (rc != 0) {
				DH_PERROR_DER(ap, rc, "Failed to list akeys");
				D_FREE(dkey);
				D_GOTO(out, rc);
			}
			ptr += dkey_kds[j].kd_key_len;
			D_FREE(dkey);
		}
	}
out:
	D_FREE(small_key);
	D_FREE(large_key);
	return rc;
}

int
cont_clone_hdlr(struct cmd_args_s *ap)
{
	int			rc = 0;
	int			rc2 = 0;
	int			i = 0;
	daos_cont_info_t	src_cont_info;
	daos_cont_info_t	dst_cont_info;
	daos_obj_id_t		oids[OID_ARR_SIZE];
	daos_anchor_t		anchor;
	uint32_t		oids_nr;
	daos_handle_t		toh;
	daos_epoch_t		epoch;
	struct			dm_args ca = {0};
	bool			is_posix_copy = false;
	daos_handle_t		oh;
	daos_handle_t		dst_oh;
	struct file_dfs		src_cp_type = {0};
	struct file_dfs		dst_cp_type = {0};
	char			*src_str = NULL;
	char			*dst_str = NULL;
	size_t			src_str_len = 0;
	size_t			dst_str_len = 0;
	daos_epoch_range_t	epr;

	set_dm_args_default(&ca);
	file_set_defaults_dfs(&src_cp_type);
	file_set_defaults_dfs(&dst_cp_type);

	src_str_len = strlen(ap->src);
	D_STRNDUP(src_str, ap->src, src_str_len);
	if (src_str == NULL) {
		rc = -DER_NOMEM;
		DH_PERROR_DER(ap, rc, "Unable to allocate memory for source path");
		D_GOTO(out, rc);
	}
	rc = dm_parse_path(&src_cp_type, src_str, src_str_len, &ca.src_p_uuid, &ca.src_c_uuid);
	if (rc != 0) {
		DH_PERROR_DER(ap, rc, "Failed to parse source path");
		D_GOTO(out, rc);
	}

	dst_str_len = strlen(ap->dst);
	D_STRNDUP(dst_str, ap->dst, dst_str_len);
	if (dst_str == NULL) {
		rc = -DER_NOMEM;
		DH_PERROR_DER(ap, rc, "Unable to allocate memory for destination path");
		D_GOTO(out, rc = -DER_NOMEM);
	}
	rc = dm_parse_path(&dst_cp_type, dst_str, dst_str_len, &ca.dst_p_uuid, &ca.dst_c_uuid);
	if (rc != 0) {
		DH_PERROR_DER(ap, rc, "Failed to parse destination path");
		D_GOTO(out, rc);
	}

	if (!uuid_is_null(ca.dst_c_uuid)) {
		/* make sure destination container does not already exist
		 * for object level copies
		 */
		rc = daos_pool_connect(ca.dst_p_uuid, ap->sysname,
				       DAOS_PC_RW, &ca.dst_poh, NULL, NULL);
		if (rc != 0) {
			DH_PERROR_DER(ap, rc, "Failed to connect to destination pool");
			D_GOTO(out, rc);
		}
		/* make sure this destination container doesn't exist already,
		 * if it does, exit
		 */
		rc = daos_cont_open(ca.dst_poh, ca.dst_c_uuid, DAOS_COO_RW,
				    &ca.dst_coh, &dst_cont_info, NULL);
		if (rc == 0) {
			fprintf(ap->errstream,
				"This destination container already exists. Please provide a "
				"destination container uuid that does not exist already, or "
				"provide an existing pool or new UNS path of the "
				"form:\n\t--dst </$pool> | <path/to/uns>\n");
			/* disconnect from only destination and exit */
			rc = daos_cont_close(ca.dst_coh, NULL);
			if (rc != 0) {
				DH_PERROR_DER(ap, rc, "Failed to close destination container");
				D_GOTO(out, rc);
			}
			rc = daos_pool_disconnect(ca.dst_poh, NULL);
			if (rc != 0) {
				DH_PERROR_DER(ap, rc2, "failed to disconnect from destination pool "
					      ""DF_UUIDF, DP_UUID(ca.dst_p_uuid));
				D_GOTO(out, rc);
			}
			D_GOTO(out, rc = 1);
		}
	} else {
		/* if container UUID has not been provided generate one */
		uuid_generate(ca.dst_c_uuid);
	}

	rc = dm_connect(ap, is_posix_copy, &dst_cp_type, &src_cp_type,
			&ca, ap->sysname, ap->dst, &src_cont_info, &dst_cont_info);
	if (rc != 0) {
		D_GOTO(out_disconnect, rc);
	}
	rc = daos_cont_create_snap_opt(ca.src_coh, &epoch, NULL,
				       DAOS_SNAP_OPT_CR | DAOS_SNAP_OPT_OIT, NULL);
	if (rc) {
		DH_PERROR_DER(ap, rc, "Failed to create snapshot");
		D_GOTO(out_disconnect, rc);
	}
	rc = daos_oit_open(ca.src_coh, epoch, &toh, NULL);
	if (rc != 0) {
		DH_PERROR_DER(ap, rc, "Failed to open object iterator");
		D_GOTO(out_snap, rc);
	}
	memset(&anchor, 0, sizeof(anchor));
	while (!daos_anchor_is_eof(&anchor)) {
		oids_nr = OID_ARR_SIZE;
		rc = daos_oit_list(toh, oids, &oids_nr, &anchor, NULL);
		if (rc != 0) {
			DH_PERROR_DER(ap, rc, "Failed to list objects");
			D_GOTO(out_oit, rc);
		}

		/* list object ID's */
		for (i = 0; i < oids_nr; i++) {
			rc = daos_obj_open(ca.src_coh, oids[i], 0, &oh, NULL);
			if (rc != 0) {
				DH_PERROR_DER(ap, rc, "Failed to open source object");
				D_GOTO(out_oit, rc);
			}
			rc = daos_obj_open(ca.dst_coh, oids[i], 0, &dst_oh, NULL);
			if (rc != 0) {
				DH_PERROR_DER(ap, rc, "Failed to open destination object");
				D_GOTO(err_dst, rc);
			}
			rc = cont_clone_list_dkeys(ap, &oh, &dst_oh);
			if (rc != 0) {
				DH_PERROR_DER(ap, rc, "Failed to list keys");
				D_GOTO(err_obj, rc);
			}
			rc = daos_obj_close(oh, NULL);
			if (rc != 0) {
				DH_PERROR_DER(ap, rc, "Failed to close source object");
				D_GOTO(out_oit, rc);
			}
			rc = daos_obj_close(dst_oh, NULL);
			if (rc != 0) {
				DH_PERROR_DER(ap, rc, "Failed to close destination object");
				D_GOTO(err_dst, rc);
			}
		}
	}
	D_GOTO(out_oit, rc);
err_obj:
	rc2 = daos_obj_close(dst_oh, NULL);
	if (rc2 != 0) {
		DH_PERROR_DER(ap, rc2, "Failed to close destination object");
	}
err_dst:
	rc2 = daos_obj_close(oh, NULL);
	if (rc2 != 0) {
		DH_PERROR_DER(ap, rc2, "Failed to close source object");
	}
out_oit:
	rc2 = daos_oit_close(toh, NULL);
	if (rc2 != 0) {
		DH_PERROR_DER(ap, rc2, "Failed to close object iterator");
		D_GOTO(out, rc2);
	}
out_snap:
	epr.epr_lo = epoch;
	epr.epr_hi = epoch;
	rc2 = daos_cont_destroy_snap(ca.src_coh, epr, NULL);
	if (rc2 != 0) {
		DH_PERROR_DER(ap, rc2, "Failed to destroy snapshot");
	}
out_disconnect:
	/* close src and dst pools, conts */
	rc2 = dm_disconnect(ap, is_posix_copy, &ca, &src_cp_type, &dst_cp_type);
	if (rc2 != 0) {
		DH_PERROR_DER(ap, rc2, "Failed to disconnect");
	}
out:
	if (rc == 0) {
		fprintf(ap->outstream, "Successfully copied to destination "
			"container "DF_UUIDF "\n", DP_UUID(ca.dst_c_uuid));
	}
	D_FREE(src_str);
	D_FREE(dst_str);
	D_FREE(ca.src);
	D_FREE(ca.dst);
	return rc;
}

static int
print_acl(struct cmd_args_s *ap, FILE *outstream, daos_prop_t *acl_prop,
	  bool verbose)
{
	int			rc = 0;
	struct daos_prop_entry	*entry = {0};
	struct daos_acl		*acl = NULL;

	entry = daos_prop_entry_get(acl_prop, DAOS_PROP_CO_ACL);
	if (entry != NULL)
		acl = entry->dpe_val_ptr;

	entry = daos_prop_entry_get(acl_prop, DAOS_PROP_CO_OWNER);
	if (entry != NULL && entry->dpe_str != NULL)
		fprintf(outstream, "# Owner: %s\n", entry->dpe_str);

	entry = daos_prop_entry_get(acl_prop, DAOS_PROP_CO_OWNER_GROUP);
	if (entry != NULL && entry->dpe_str != NULL)
		fprintf(outstream, "# Owner-Group: %s\n", entry->dpe_str);

	rc = daos_acl_to_stream(outstream, acl, verbose);
	if (rc != 0) {
		fprintf(ap->errstream, "failed to print ACL: %s (%d)\n",
			d_errstr(rc), rc);
	}

	return rc;
}

int
cont_get_acl_hdlr(struct cmd_args_s *ap)
{
	int		rc;
	daos_prop_t	*prop = NULL;
	FILE		*outstream = ap->outstream;

	if (ap->outfile) {
		int fd;
		int flags = O_CREAT | O_WRONLY;

		/* Ensure we don't overwrite some existing file without the
		 * force option.
		 */
		if (!ap->force) {
			flags |= O_EXCL;
		}

		fd = open(ap->outfile, flags, 0644);
		if (fd < 0) {
			fprintf(ap->errstream,
				"Unable to create output file: %s\n",
				strerror(errno));
			return daos_errno2der(errno);
		}

		outstream = fdopen(fd, "w");
		if (outstream == NULL) {
			fprintf(ap->errstream,
				"Unable to stream to output file: %s\n",
				strerror(errno));
			return daos_errno2der(errno);
		}
	}

	rc = daos_cont_get_acl(ap->cont, &prop, NULL);
	if (rc != 0) {
		fprintf(ap->errstream,
			"failed to get ACL for container %s: %s (%d)\n",
			ap->cont_str, d_errdesc(rc), rc);
	} else {
		rc = print_acl(ap, outstream, prop, ap->verbose);
		if (rc == 0 && ap->outfile)
			fprintf(ap->outstream, "Wrote ACL to output file: %s\n",
				ap->outfile);
	}

	if (ap->outfile)
		fclose(outstream);
	daos_prop_free(prop);
	return rc;
}

/*
 * Returns a substring of the line with leading and trailing whitespace trimmed.
 * Doesn't allocate any new memory - trimmed string is just a pointer.
 */
static char *
trim_acl_file_line(char *line)
{
	char *end;

	while (isspace(*line))
		line++;
	if (line[0] == '\0')
		return line;

	end = line + strnlen(line, DAOS_ACL_MAX_ACE_STR_LEN) - 1;
	while (isspace(*end))
		end--;
	end[1] = '\0';

	return line;
}

static int
parse_acl_file(struct cmd_args_s *ap, const char *path, struct daos_acl **acl)
{
	int		rc = 0;
	FILE		*instream;
	char		*line = NULL;
	size_t		line_len = 0;
	char		*trimmed;
	struct daos_ace	*ace;
	struct daos_acl	*tmp_acl;

	instream = fopen(path, "r");
	if (instream == NULL) {
		fprintf(ap->errstream,
			"Unable to read ACL input file '%s': %s\n",
			path, strerror(errno));
		return daos_errno2der(errno);
	}

	tmp_acl = daos_acl_create(NULL, 0);
	if (tmp_acl == NULL) {
		fprintf(ap->errstream, "Unable to allocate memory for ACL\n");
		D_GOTO(out, rc = -DER_NOMEM);
	}

	while (getline(&line, &line_len, instream) != -1) {
		trimmed = trim_acl_file_line(line);

		/* ignore blank lines and comments */
		if (trimmed[0] == '\0' || trimmed[0] == '#') {
			D_FREE(line);
			continue;
		}

		rc = daos_ace_from_str(trimmed, &ace);
		if (rc != 0) {
			fprintf(ap->errstream,
				"Error parsing ACE '%s' from file: %s (%d)\n",
				trimmed, d_errdesc(rc), rc);
			D_GOTO(parse_err, rc);
		}

		rc = daos_acl_add_ace(&tmp_acl, ace);
		daos_ace_free(ace);
		if (rc != 0) {
			fprintf(ap->errstream,
				"Error parsing ACL file: %s (%d)\n",
				d_errdesc(rc), rc);
			D_GOTO(parse_err, rc);
		}

		D_FREE(line);
	}

	if (daos_acl_validate(tmp_acl) != 0) {
		fprintf(ap->errstream, "Content of ACL file is invalid\n");
		D_GOTO(parse_err, rc = -DER_INVAL);
	}

	*acl = tmp_acl;
	D_GOTO(out, rc = 0);

parse_err:
	daos_acl_free(tmp_acl);
out:
	D_FREE(line);
	fclose(instream);
	return rc;
}

int
cont_overwrite_acl_hdlr(struct cmd_args_s *ap)
{
	int		rc;
	struct daos_acl	*acl = NULL;
	daos_prop_t	*prop_out;

	if (!ap->aclfile) {
		fprintf(ap->errstream,
			"Parameter --acl-file is required\n");
		return -DER_INVAL;
	}

	rc = parse_acl_file(ap, ap->aclfile, &acl);
	if (rc != 0)
		return rc;

	rc = daos_cont_overwrite_acl(ap->cont, acl, NULL);
	daos_acl_free(acl);
	if (rc != 0) {
		fprintf(ap->errstream,
			"failed to overwrite ACL for container %s: %s (%d)\n",
			ap->cont_str, d_errdesc(rc), rc);
		return rc;
	}

	rc = daos_cont_get_acl(ap->cont, &prop_out, NULL);
	if (rc != 0) {
		fprintf(ap->errstream,
			"overwrite appeared to succeed, but failed to fetch ACL"
			" for confirmation: %s (%d)\n", d_errdesc(rc), rc);
		return rc;
	}

	rc = print_acl(ap, ap->outstream, prop_out, false);

	daos_prop_free(prop_out);
	return rc;
}

int
cont_update_acl_hdlr(struct cmd_args_s *ap)
{
	int		rc;
	struct daos_acl	*acl = NULL;
	struct daos_ace	*ace = NULL;
	daos_prop_t	*prop_out;

	/* need one or the other, not both */
	if (!ap->aclfile == !ap->entry) {
		fprintf(ap->errstream,
			"either parameter --acl-file or --entry is required\n");
		return -DER_INVAL;
	}

	if (ap->aclfile) {
		rc = parse_acl_file(ap, ap->aclfile, &acl);
		if (rc != 0)
			return rc;
	} else {
		rc = daos_ace_from_str(ap->entry, &ace);
		if (rc != 0) {
			fprintf(ap->errstream,
				"failed to parse entry: %s (%d)\n",
				d_errdesc(rc), rc);
			return rc;
		}

		acl = daos_acl_create(&ace, 1);
		daos_ace_free(ace);
		if (acl == NULL) {
			rc = -DER_NOMEM;
			fprintf(ap->errstream,
				"failed to make ACL from entry: %s "
				"(%d)\n", d_errdesc(rc), rc);
			return rc;
		}
	}

	rc = daos_cont_update_acl(ap->cont, acl, NULL);
	daos_acl_free(acl);
	if (rc != 0) {
		fprintf(ap->errstream, "failed to update ACL for container %s: %s (%d)\n",
			ap->cont_str, d_errdesc(rc), rc);
		return rc;
	}

	rc = daos_cont_get_acl(ap->cont, &prop_out, NULL);
	if (rc != 0) {
		fprintf(ap->errstream,
			"update appeared to succeed, but failed to fetch ACL "
			"for confirmation: %s (%d)\n", d_errdesc(rc), rc);
		return rc;
	}

	rc = print_acl(ap, ap->outstream, prop_out, false);

	daos_prop_free(prop_out);
	return rc;
}

int
cont_delete_acl_hdlr(struct cmd_args_s *ap)
{
	int				rc;
	enum daos_acl_principal_type	type;
	char				*name;
	daos_prop_t			*prop_out;

	if (!ap->principal) {
		fprintf(ap->errstream,
			"parameter --principal is required\n");
		return -DER_INVAL;
	}

	rc = daos_acl_principal_from_str(ap->principal, &type, &name);
	if (rc != 0) {
		fprintf(ap->errstream,
			"unable to parse principal string '%s': %s"
			"(%d)\n", ap->principal, d_errdesc(rc), rc);
		return rc;
	}

	rc = daos_cont_delete_acl(ap->cont, type, name, NULL);
	D_FREE(name);
	if (rc != 0) {
		fprintf(ap->errstream, "failed to delete ACL for container %s: %s (%d)\n",
			ap->cont_str, d_errdesc(rc), rc);
		return rc;
	}

	rc = daos_cont_get_acl(ap->cont, &prop_out, NULL);
	if (rc != 0) {
		fprintf(ap->errstream,
			"delete appeared to succeed, but failed to fetch ACL "
			"for confirmation: %s (%d)\n", d_errdesc(rc), rc);
		return rc;
	}

	rc = print_acl(ap, ap->outstream, prop_out, false);

	daos_prop_free(prop_out);
	return rc;
}

int
cont_set_owner_hdlr(struct cmd_args_s *ap)
{
	int	rc;

	if (!ap->user && !ap->group) {
		fprintf(ap->errstream,
			"parameter --user or --group is required\n");
		return -DER_INVAL;
	}

	rc = daos_cont_set_owner(ap->cont, ap->user, ap->group, NULL);
	if (rc != 0) {
		fprintf(ap->errstream,
			"failed to set owner for container %s: %s (%d)\n",
			ap->cont_str, d_errdesc(rc), rc);
		return rc;
	}

	fprintf(ap->outstream, "successfully updated owner for container\n");
	return rc;
}

int
cont_rollback_hdlr(struct cmd_args_s *ap)
{
	int	rc;

	if (ap->epc == 0 && ap->snapname_str == NULL) {
		fprintf(ap->errstream,
			"either parameter --epc or --snap is required\n");
		return -DER_INVAL;
	}
	if (ap->epc != 0 && ap->snapname_str != NULL) {
		fprintf(ap->errstream,
			"both parameters --epc and --snap could not be specified\n");
		return -DER_INVAL;
	}

	if (ap->snapname_str != NULL) {
		rc = cont_list_snaps_hdlr(ap);
		if (rc != 0)
			return rc;
	}
	rc = daos_cont_rollback(ap->cont, ap->epc, NULL);
	if (rc != 0) {
		fprintf(ap->errstream,
			"failed to roll back container %s to snapshot "DF_U64": %s (%d)\n",
			ap->cont_str, ap->epc, d_errdesc(rc), rc);
		return rc;
	}

	fprintf(ap->outstream, "successfully rollback container\n");
	return rc;
}

int
cont_list_objs_hdlr(struct cmd_args_s *ap)
{
	daos_obj_id_t		oids[OID_ARR_SIZE];
	daos_handle_t		oit;
	daos_anchor_t		anchor = {0};
	uint32_t		oids_nr;
	int			rc, i;

	/* create a snapshot with OIT */
	rc = daos_cont_create_snap_opt(ap->cont, &ap->epc, NULL,
				       DAOS_SNAP_OPT_CR | DAOS_SNAP_OPT_OIT,
				       NULL);
	if (rc != 0)
		goto out;

	/* open OIT */
	rc = daos_oit_open(ap->cont, ap->epc, &oit, NULL);
	if (rc != 0) {
		fprintf(ap->errstream,
			"open of container's OIT failed: "DF_RC"\n", DP_RC(rc));
		goto out_snap;
	}

	while (!daos_anchor_is_eof(&anchor)) {
		oids_nr = OID_ARR_SIZE;
		rc = daos_oit_list(oit, oids, &oids_nr, &anchor, NULL);
		if (rc != 0) {
			fprintf(ap->errstream,
				"object IDs enumeration failed: "DF_RC"\n",
				DP_RC(rc));
			D_GOTO(out_close, rc);
		}

		for (i = 0; i < oids_nr; i++)
			D_PRINT(DF_OID"\n", DP_OID(oids[i]));
	}

out_close:
	daos_oit_close(oit, NULL);
out_snap:
	cont_destroy_snap_hdlr(ap);
out:
	return rc;
}

int
obj_query_hdlr(struct cmd_args_s *ap)
{
	struct daos_obj_layout *layout;
	int			i;
	int			j;
	int			rc;

	rc = daos_obj_layout_get(ap->cont, ap->oid, &layout);
	if (rc) {
		fprintf(ap->errstream,
			"failed to retrieve layout for object "DF_OID
			": %s (%d)\n", DP_OID(ap->oid), d_errdesc(rc), rc);
		D_GOTO(out, rc);
	}

	/* Print the object layout */
	fprintf(ap->outstream,
		"oid: "DF_OID" ver %d grp_nr: %d\n", DP_OID(ap->oid),
		layout->ol_ver, layout->ol_nr);

	for (i = 0; i < layout->ol_nr; i++) {
		struct daos_obj_shard *shard;

		shard = layout->ol_shards[i];
		fprintf(ap->outstream, "grp: %d\n", i);
		for (j = 0; j < shard->os_replica_nr; j++)
			fprintf(ap->outstream, "replica %d %d\n", j,
				shard->os_shard_loc[j].sd_rank);
	}

	daos_obj_layout_free(layout);

out:
	return rc;
}<|MERGE_RESOLUTION|>--- conflicted
+++ resolved
@@ -2635,12 +2635,7 @@
 			uuid_copy(dattr.da_puuid, ca->dst_p_uuid);
 			uuid_copy(dattr.da_cuuid, ca->dst_c_uuid);
 			dattr.da_type = ca->cont_layout;
-<<<<<<< HEAD
-			if (ca->cont_layout != DAOS_PROP_CO_LAYOUT_POSIX)
-				dattr.da_props = props;
-=======
 			dattr.da_props = props;
->>>>>>> 832a80c1
 			rc = duns_create_path(ca->dst_poh, path, &dattr);
 			if (rc != 0) {
 				rc = daos_errno2der(rc);
