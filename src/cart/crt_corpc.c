--- conflicted
+++ resolved
@@ -780,11 +780,7 @@
 		/* Corresponding ADDREF done before crt_req_send() */
 		RPC_DECREF(parent_rpc_priv);
 	}
-<<<<<<< HEAD
-	return;
-	DBG_EXIT();
-=======
->>>>>>> c5994018
+	DBG_EXIT();
 }
 
 int
