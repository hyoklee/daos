--- conflicted
+++ resolved
@@ -752,13 +752,6 @@
 		D_GOTO(out, rc = -DER_HG);
 	}
 
-<<<<<<< HEAD
-	rc = crt_hg_get_addr(hg_class, addr_str, &str_size);
-	if (rc != 0) {
-		D_ERROR("crt_hg_get_addr() failed, rc: %d.\n", rc);
-		HG_Finalize(hg_class);
-		D_GOTO(out, rc = -DER_HG);
-=======
 	if (crt_is_service()) {
 		rc = crt_hg_get_addr(hg_class, addr_str, &str_size);
 		if (rc != 0) {
@@ -766,7 +759,6 @@
 			HG_Finalize(hg_class);
 			D_GOTO(out, rc);
 		}
->>>>>>> 14f51ab2
 	}
 
 	D_DEBUG(DB_NET, "New context(idx:%d), listen address: %s.\n",
