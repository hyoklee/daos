/*
 * (C) Copyright 2016-2022 Intel Corporation.
 *
 * SPDX-License-Identifier: BSD-2-Clause-Patent
 */
/**
 * This file is part of CaRT. It implements CaRT init and finalize related
 * APIs/handling.
 */

#include <malloc.h>
#include <sys/mman.h>
#include <sys/time.h>
#include <sys/resource.h>
#include "crt_internal.h"

struct crt_gdata crt_gdata;
static volatile int   gdata_init_flag;
struct crt_plugin_gdata crt_plugin_gdata;

static void
dump_envariables(void)
{
	int	i;
	char	*val;
	char	*envars[] = {"D_PROVIDER", "D_INTERFACE", "D_DOMAIN", "D_PORT",
		"CRT_PHY_ADDR_STR", "D_LOG_STDERR_IN_LOG",
		"D_LOG_FILE", "D_LOG_FILE_APPEND_PID", "D_LOG_MASK", "DD_MASK",
		"DD_STDERR", "DD_SUBSYS", "CRT_TIMEOUT", "CRT_ATTACH_INFO_PATH",
		"OFI_PORT", "OFI_INTERFACE", "OFI_DOMAIN", "CRT_CREDIT_EP_CTX",
		"CRT_CTX_SHARE_ADDR", "CRT_CTX_NUM", "D_FI_CONFIG",
		"FI_UNIVERSE_SIZE", "CRT_ENABLE_MEM_PIN",
		"FI_OFI_RXM_USE_SRX", "D_LOG_FLUSH", "CRT_MRC_ENABLE",
		"CRT_SECONDARY_PROVIDER"};

	D_INFO("-- ENVARS: --\n");
	for (i = 0; i < ARRAY_SIZE(envars); i++) {
		val = getenv(envars[i]);
		D_INFO("%s = %s\n", envars[i], val);
	}
}

static void
dump_opt(crt_init_options_t *opt)
{
	D_INFO("options:\n");
	D_INFO("crt_timeout = %d\n", opt->cio_crt_timeout);
	D_INFO("max_ctx_num = %d\n", opt->cio_ctx_max_num);
	D_INFO("swim_idx = %d\n", opt->cio_swim_crt_idx);
	D_INFO("provider = %s\n", opt->cio_provider);
	D_INFO("interface = %s\n", opt->cio_interface);
	D_INFO("domain = %s\n", opt->cio_domain);
}

static int
crt_na_config_init(bool primary, crt_provider_t provider,
		   char *interface, char *domain, char *port);

/* Workaround for CART-890 */
static void
mem_pin_workaround(void)
{
	struct rlimit	rlim;
	int		rc = 0;

	/* Note: mallopt() returns 1 on success */
	/* Prevent malloc from releasing memory via sbrk syscall */
	rc = mallopt(M_TRIM_THRESHOLD, -1);
	if (rc != 1)
		D_WARN("Failed to disable malloc trim: %d\n", errno);

	/* Disable fastbins; this option is not available on all systems */
	rc = mallopt(M_MXFAST, 0);
	if (rc != 1)
		D_WARN("Failed to disable malloc fastbins: %d (%s)\n",
		       errno, strerror(errno));

	rc = getrlimit(RLIMIT_MEMLOCK, &rlim);
	if (rc != 0) {
		D_WARN("getrlimit() failed; errno=%d (%s)\n",
		       errno, strerror(errno));
		goto exit;
	}

	if (rlim.rlim_cur == RLIM_INFINITY &&
	    rlim.rlim_max == RLIM_INFINITY) {
		D_INFO("Infinite rlimit detected; performing mlockall()\n");

		/* Lock all pages */
		rc = mlockall(MCL_CURRENT | MCL_FUTURE);
		if (rc)
			D_WARN("Failed to mlockall(); errno=%d (%s)\n",
			       errno, strerror(errno));

	} else {
		D_INFO("mlockall() skipped\n");
	}

	D_DEBUG(DB_ALL, "Memory pinning workaround enabled\n");
exit:
	return;
}

static int
prov_data_init(struct crt_prov_gdata *prov_data, crt_provider_t provider,
	       bool primary, crt_init_options_t *opt)

{
	bool		share_addr = false;
	bool		set_sep = false;
	uint32_t	ctx_num = 0;
	uint32_t	max_expect_size = 0;
	uint32_t	max_unexpect_size = 0;
<<<<<<< HEAD
	uint32_t	max_num_ctx = 256;
=======
	uint32_t	max_num_ctx = CRT_SRV_CONTEXT_NUM;
>>>>>>> 0459ef5f
	int		rc;

	rc = D_MUTEX_INIT(&prov_data->cpg_mutex, NULL);
	if (rc != 0)
		return rc;

	/* Assume for now this option is only available for a primary provider */
	if (primary) {
		if (opt && opt->cio_sep_override) {
<<<<<<< HEAD
			if (opt->cio_use_sep)
				set_sep = true;
			max_num_ctx = opt->cio_ctx_max_num;
		} else {
			share_addr = false;
			ctx_num = 0;

			d_getenv_bool("CRT_CTX_SHARE_ADDR", &share_addr);
			if (share_addr)
				set_sep = true;

			d_getenv_int("CRT_CTX_NUM", &ctx_num);
			max_num_ctx = ctx_num;
=======
			if (opt->cio_use_sep) {
				set_sep = true;
				max_num_ctx = opt->cio_ctx_max_num;
			}
		} else {
			share_addr = false;

			d_getenv_bool("CRT_CTX_SHARE_ADDR", &share_addr);
			if (share_addr) {
				set_sep = true;
				ctx_num = 0;
				d_getenv_int("CRT_CTX_NUM", &ctx_num);
				max_num_ctx = ctx_num;
			}
>>>>>>> 0459ef5f
		}
	}

	if (opt && opt->cio_use_expected_size)
		max_expect_size = opt->cio_max_expected_size;

	if (opt && opt->cio_use_unexpected_size)
		max_unexpect_size = opt->cio_max_unexpected_size;

	prov_data->cpg_inited = true;
	prov_data->cpg_provider = provider;
	prov_data->cpg_ctx_num = 0;
	prov_data->cpg_sep_mode = set_sep;
	prov_data->cpg_contig_ports = true;
	prov_data->cpg_ctx_max_num = max_num_ctx;
	prov_data->cpg_max_exp_size = max_expect_size;
	prov_data->cpg_max_unexp_size = max_unexpect_size;
	prov_data->cpg_primary = primary;

	/* By default set number of secondary remote tags to 1 */
	prov_data->cpg_num_remote_tags = 1;
	prov_data->cpg_last_remote_tag = 0;

<<<<<<< HEAD
	D_DEBUG(DB_ALL, "prov_idx: %d primary: %d sep_mode: %d sizes: (%d/%d)\n",
		provider, primary, set_sep, max_expect_size, max_unexpect_size);
=======
	D_DEBUG(DB_ALL, "prov_idx: %d primary: %d sep_mode: %d sizes: (%d/%d) max_ctx: %d\n",
		provider, primary, set_sep, max_expect_size, max_unexpect_size, max_num_ctx);
>>>>>>> 0459ef5f

	D_INIT_LIST_HEAD(&prov_data->cpg_ctx_list);

	return DER_SUCCESS;
}

/* first step init - for initializing crt_gdata */
static int data_init(int server, crt_init_options_t *opt)
{
	uint32_t	timeout;
	uint32_t	credits;
	uint32_t	fi_univ_size = 0;
	uint32_t	mem_pin_enable = 0;
	uint32_t	mrc_enable = 0;
	uint64_t	start_rpcid;
	uint32_t	is_secondary;
	char		ucx_ib_fork_init = 0;
	int		rc = 0;

	D_DEBUG(DB_ALL, "initializing crt_gdata...\n");

	dump_envariables();

	/*
	 * avoid size mis-matching between client/server side
	 * /see crt_proc_uuid_t().
	 */
	D_CASSERT(sizeof(uuid_t) == 16);

	rc = D_RWLOCK_INIT(&crt_gdata.cg_rwlock, NULL);
	if (rc != 0) {
		D_ERROR("Failed to init cg_rwlock\n");
		D_GOTO(exit, rc);
	}

	crt_gdata.cg_refcount = 0;
	crt_gdata.cg_inited = 0;
	crt_gdata.cg_primary_prov = CRT_PROV_OFI_SOCKETS;

	d_srand(d_timeus_secdiff(0) + getpid());
	start_rpcid = ((uint64_t)d_rand()) << 32;

	crt_gdata.cg_rpcid = start_rpcid;

	D_DEBUG(DB_ALL, "Starting RPCID %#lx\n", start_rpcid);

	is_secondary = 0;
	/* Apply CART-890 workaround for server side only */
	if (server) {
		d_getenv_int("CRT_ENABLE_MEM_PIN", &mem_pin_enable);
		if (mem_pin_enable == 1)
			mem_pin_workaround();
	} else {
		/*
		 * Client-side envariable to indicate that the cluster
		 * is running using a secondary provider
		 */
		d_getenv_int("CRT_SECONDARY_PROVIDER", &is_secondary);

	}

	crt_gdata.cg_provider_is_primary = (is_secondary) ? 0 : 1;

	timeout = 0;

	if (opt && opt->cio_crt_timeout != 0)
		timeout = opt->cio_crt_timeout;
	else
		d_getenv_int("CRT_TIMEOUT", &timeout);

	if (timeout == 0 || timeout > 3600)
		crt_gdata.cg_timeout = CRT_DEFAULT_TIMEOUT_S;
	else
		crt_gdata.cg_timeout = timeout;

	D_DEBUG(DB_ALL, "set the global timeout value as %d second.\n",
		crt_gdata.cg_timeout);

	crt_gdata.cg_swim_crt_idx = CRT_DEFAULT_PROGRESS_CTX_IDX;

	D_DEBUG(DB_ALL, "SWIM context idx=%d\n", crt_gdata.cg_swim_crt_idx);

	/* Override defaults and environment if option is set */
	if (opt && opt->cio_use_credits) {
		credits = opt->cio_ep_credits;
	} else {
		credits = CRT_DEFAULT_CREDITS_PER_EP_CTX;
		d_getenv_int("CRT_CREDIT_EP_CTX", &credits);
	}

	/* Must be set on the server when using UCX, will not affect OFI */
	d_getenv_char("UCX_IB_FORK_INIT", &ucx_ib_fork_init);
	if (ucx_ib_fork_init) {
		if (server) {
			D_INFO("UCX_IB_FORK_INIT was set to %c, setting to n\n", ucx_ib_fork_init);
		} else {
			D_INFO("UCX_IB_FORK_INIT was set to %c on client\n", ucx_ib_fork_init);
		}
	}
	if (server)
		setenv("UCX_IB_FORK_INIT", "n", 1);

	/* This is a workaround for CART-871 if universe size is not set */
	d_getenv_int("FI_UNIVERSE_SIZE", &fi_univ_size);
	if (fi_univ_size == 0) {
		D_INFO("FI_UNIVERSE_SIZE was not set; setting to 2048\n");
		setenv("FI_UNIVERSE_SIZE", "2048", 1);
	}

	d_getenv_int("CRT_MRC_ENABLE", &mrc_enable);
	if (mrc_enable == 0) {
		D_INFO("Disabling MR CACHE (FI_MR_CACHE_MAX_COUNT=0)\n");
		setenv("FI_MR_CACHE_MAX_COUNT", "0", 1);
	}

	if (credits == 0) {
		D_DEBUG(DB_ALL, "CRT_CREDIT_EP_CTX set as 0, flow control "
			"disabled.\n");
	} else if (credits > CRT_MAX_CREDITS_PER_EP_CTX) {
		D_DEBUG(DB_ALL, "ENV CRT_CREDIT_EP_CTX's value %d exceed max "
			"allowed value, use %d for flow control.\n",
			credits, CRT_MAX_CREDITS_PER_EP_CTX);
		credits = CRT_MAX_CREDITS_PER_EP_CTX;
	} else {
		D_DEBUG(DB_ALL, "CRT_CREDIT_EP_CTX set as %d for flow "
			"control.\n", credits);
	}
	crt_gdata.cg_credit_ep_ctx = credits;
	D_ASSERT(crt_gdata.cg_credit_ep_ctx <= CRT_MAX_CREDITS_PER_EP_CTX);

	/** Enable statistics only for the server side and if requested */
	if (opt && opt->cio_use_sensors && server) {
		int	ret;

		/** enable sensors */
		crt_gdata.cg_use_sensors = true;

		/** set up the global sensors */
		ret = d_tm_add_metric(&crt_gdata.cg_uri_self, D_TM_COUNTER,
				      "total number of URI requests for self",
				      "", "net/uri/lookup_self");
		if (ret)
			D_WARN("Failed to create uri self sensor: "DF_RC"\n",
			       DP_RC(ret));

		ret = d_tm_add_metric(&crt_gdata.cg_uri_other, D_TM_COUNTER,
				      "total number of URI requests for other "
				      "ranks", "", "net/uri/lookup_other");
		if (ret)
			D_WARN("Failed to create uri other sensor: "DF_RC"\n",
			       DP_RC(ret));
	}

	gdata_init_flag = 1;
exit:
	return rc;
}

static int
crt_plugin_init(void)
{
	struct crt_prog_cb_priv *cbs_prog;
	struct crt_event_cb_priv *cbs_event;
	size_t cbs_size = CRT_CALLBACKS_NUM;
	int i, rc;

	D_ASSERT(crt_plugin_gdata.cpg_inited == 0);

	for (i = 0; i < CRT_SRV_CONTEXT_NUM; i++) {
		crt_plugin_gdata.cpg_prog_cbs_old[i] = NULL;
		D_ALLOC_ARRAY(cbs_prog, cbs_size);
		if (cbs_prog == NULL) {
			for (i--; i >= 0; i--)
				D_FREE(crt_plugin_gdata.cpg_prog_cbs[i]);
			D_GOTO(out, rc = -DER_NOMEM);
		}
		crt_plugin_gdata.cpg_prog_size[i] = cbs_size;
		crt_plugin_gdata.cpg_prog_cbs[i]  = cbs_prog;
	}

	crt_plugin_gdata.cpg_event_cbs_old = NULL;
	D_ALLOC_ARRAY(cbs_event, cbs_size);
	if (cbs_event == NULL) {
		D_GOTO(out_destroy_prog, rc = -DER_NOMEM);
	}
	crt_plugin_gdata.cpg_event_size = cbs_size;
	crt_plugin_gdata.cpg_event_cbs  = cbs_event;

	rc = D_MUTEX_INIT(&crt_plugin_gdata.cpg_mutex, NULL);
	if (rc)
		D_GOTO(out_destroy_event, rc);

	crt_plugin_gdata.cpg_inited = 1;
	D_GOTO(out, rc = 0);

out_destroy_event:
	D_FREE(crt_plugin_gdata.cpg_event_cbs);
out_destroy_prog:
	for (i = 0; i < CRT_SRV_CONTEXT_NUM; i++)
		D_FREE(crt_plugin_gdata.cpg_prog_cbs[i]);
out:
	return rc;
}

static void
crt_plugin_fini(void)
{
	int i;

	D_ASSERT(crt_plugin_gdata.cpg_inited == 1);

	crt_plugin_gdata.cpg_inited = 0;

	for (i = 0; i < CRT_SRV_CONTEXT_NUM; i++) {
		D_FREE(crt_plugin_gdata.cpg_prog_cbs[i]);
		if (crt_plugin_gdata.cpg_prog_cbs_old[i])
			D_FREE(crt_plugin_gdata.cpg_prog_cbs_old[i]);
	}

	D_FREE(crt_plugin_gdata.cpg_event_cbs);
	D_FREE(crt_plugin_gdata.cpg_event_cbs_old);

	D_MUTEX_DESTROY(&crt_plugin_gdata.cpg_mutex);
}

static int
__split_arg(char *s_arg_to_split, char **first_arg, char **second_arg)
{
	char	*save_ptr = NULL;
	char	*arg_to_split;

	D_ASSERT(first_arg != NULL);
	D_ASSERT(second_arg != NULL);

	/* no-op, not an error case */
	if (s_arg_to_split == NULL) {
		*first_arg = NULL;
		*second_arg = NULL;
		return DER_SUCCESS;
	}

	D_STRNDUP(arg_to_split, s_arg_to_split, 255);
	if (!arg_to_split) {
		*first_arg = NULL;
		*second_arg = NULL;
		return -DER_NOMEM;
	}

	*first_arg = 0;
	*second_arg = 0;

	*first_arg = strtok_r(arg_to_split, ",", &save_ptr);
	*second_arg = save_ptr;

	return DER_SUCCESS;
}


int
crt_str_to_provider(const char *str_provider)
{
	int	provider_idx = CRT_PROV_UNKNOWN;
	int	i;

	if (str_provider == NULL)
		return provider_idx;

	for (i = 0; crt_na_dict[i].nad_str != NULL; i++) {

		if (!strncmp(str_provider, crt_na_dict[i].nad_str,
			     strlen(crt_na_dict[i].nad_str) + 1) ||
		    (crt_na_dict[i].nad_alt_str &&
		     !strncmp(str_provider, crt_na_dict[i].nad_alt_str,
			      strlen(crt_na_dict[i].nad_alt_str) + 1))) {
			provider_idx = crt_na_dict[i].nad_type;
			break;
		}
	}

	return provider_idx;
}

static int
check_grpid(crt_group_id_t grpid)
{
	int rc = 0;

	if (grpid == NULL)
		return rc;

	if (crt_validate_grpid(grpid) != 0) {
		D_ERROR("grpid contains invalid characters "
			"or is too long\n");
		D_GOTO(out, rc = -DER_INVAL);
	}

	if (strcmp(grpid, CRT_DEFAULT_GRPID) == 0) {
		D_ERROR("invalid client grpid (same as "
			"CRT_DEFAULT_GRPID).\n");
		D_GOTO(out, rc = -DER_INVAL);
	}
out:
	return rc;
}

static int
prov_settings_apply(bool primary, crt_provider_t prov, crt_init_options_t *opt)
{
	char	*srx_env;
	int	rc = 0;

	/* rxm and verbs providers only works with regular EP */
	if ((prov == CRT_PROV_OFI_VERBS_RXM ||
	     prov == CRT_PROV_OFI_TCP_RXM) &&
	    crt_provider_is_sep(prov, primary)) {
		D_WARN("set CRT_CTX_SHARE_ADDR as 1 is invalid "
		       "for current provider, ignoring it.\n");
		crt_provider_set_sep(prov, primary, false);
	}

	if (prov == CRT_PROV_OFI_VERBS_RXM ||
	    prov == CRT_PROV_OFI_TCP_RXM) {

		srx_env = getenv("FI_OFI_RXM_USE_SRX");
		if (srx_env == NULL) {
			D_INFO("FI_OFI_RXM_USE_SRX not set, set=1\n");
			setenv("FI_OFI_RXM_USE_SRX", "1", true);
		}
	}

	/* Print notice that "ofi+psm2" will be deprecated*/
	if (prov == CRT_PROV_OFI_PSM2) {
		D_WARN("\"ofi+psm2\" will be deprecated soon.\n");
		setenv("FI_PSM2_NAME_SERVER", "1", true);
		D_DEBUG(DB_ALL, "Setting FI_PSM2_NAME_SERVER to 1\n");
	}


	return rc;
}

int
crt_init_opt(crt_group_id_t grpid, uint32_t flags, crt_init_options_t *opt)
{
	char		*provider_env;
	char		*interface_env;
	char		*domain_env;
	char		*tmp;
	struct timeval	now;
	unsigned int	seed;
	const char	*path;
	bool		server;
	int		rc = 0;
	char		*provider_str0 = NULL;
	char		*provider_str1 = NULL;
	crt_provider_t	primary_provider;
	crt_provider_t	secondary_provider;
	crt_provider_t	tmp_prov;
	char		*port_str, *port0, *port1;
	char		*iface0, *iface1, *domain0, *domain1;
	int		num_secondaries = 0;
	int		i;

	server = flags & CRT_FLAG_BIT_SERVER;
	port_str = NULL;
	port0 = NULL;
	port1 = NULL;
	iface0 = NULL;
	iface1 = NULL;
	domain0 = NULL;
	domain1 = NULL;

	/* d_log_init is reference counted */
	rc = d_log_init();
	if (rc != 0) {
		D_PRINT_ERR("d_log_init failed, rc: %d.\n", rc);
		return rc;
	}

	crt_setup_log_fac();

	D_INFO("libcart version %s initializing\n", CART_VERSION);

	if (opt)
		dump_opt(opt);

	/* d_fault_inject_init() is reference counted */
	rc = d_fault_inject_init();
	if (rc != DER_SUCCESS && rc != -DER_NOSYS) {
		D_ERROR("d_fault_inject_init() failed, rc: %d.\n", rc);
		D_GOTO(out, rc);
	}

	/* check the group name */
	rc = check_grpid(grpid);
	if (rc != DER_SUCCESS)
		D_GOTO(out, rc);

	if (gdata_init_flag == 0) {
		rc = data_init(server, opt);
		if (rc != 0) {
			D_ERROR("data_init failed "DF_RC"\n", DP_RC(rc));
			D_GOTO(out, rc);
		}
	}
	D_ASSERT(gdata_init_flag == 1);

	D_RWLOCK_WRLOCK(&crt_gdata.cg_rwlock);
	if (crt_gdata.cg_inited == 0) {
		/* feed a seed for pseudo-random number generator */
		gettimeofday(&now, NULL);
		seed = (unsigned int)(now.tv_sec * 1000000 + now.tv_usec);
		d_srand(seed);

		crt_gdata.cg_server = server;
		crt_gdata.cg_auto_swim_disable =
			(flags & CRT_FLAG_BIT_AUTO_SWIM_DISABLE) ? 1 : 0;

		path = getenv("CRT_ATTACH_INFO_PATH");
		if (path != NULL && strlen(path) > 0) {
			rc = crt_group_config_path_set(path);
			if (rc != 0)
				D_ERROR("Got %s from ENV CRT_ATTACH_INFO_PATH, "
					"but crt_group_config_path_set failed "
					"rc: %d, ignore the ENV.\n", path, rc);
			else
				D_DEBUG(DB_ALL, "set group_config_path as %s.\n", path);
		}

		if (opt && opt->cio_provider)
			provider_env = opt->cio_provider;
		else {
			provider_env = getenv(CRT_PHY_ADDR_ENV);

			tmp = getenv("D_PROVIDER");
			if (tmp)
				provider_env = tmp;
		}

		if (opt && opt->cio_interface)
			interface_env = opt->cio_interface;
		else {
			interface_env = getenv("OFI_INTERFACE");

			tmp = getenv("D_INTERFACE");
			if (tmp)
				interface_env = tmp;
		}

		if (opt && opt->cio_domain)
			domain_env = opt->cio_domain;
		else {
			domain_env = getenv("OFI_DOMAIN");

			tmp = getenv("D_DOMAIN");
			if (tmp)
				domain_env = tmp;
		}
<<<<<<< HEAD

		if (domain_env == NULL) {
			D_DEBUG(DB_ALL, "OFI_DOMAIN is not set. Setting it to %s\n", interface_env);
			domain_env = interface_env;
		}

=======

		if (domain_env == NULL) {
			D_DEBUG(DB_ALL, "OFI_DOMAIN is not set. Setting it to %s\n", interface_env);
			domain_env = interface_env;
		}

>>>>>>> 0459ef5f

		if (opt && opt->cio_port)
			port_str = opt->cio_port;
		else {
			port_str = getenv("OFI_PORT");

			tmp = getenv("D_PORT");
			if (tmp)
				port_str = tmp;
		}

		rc = __split_arg(provider_env, &provider_str0, &provider_str1);
		if (rc != 0)
<<<<<<< HEAD
			D_GOTO(cleanup, rc);

		primary_provider = crt_str_to_provider(provider_str0);
		secondary_provider = crt_str_to_provider(provider_str1);

		if (primary_provider == CRT_PROV_UNKNOWN) {
			D_ERROR("Requested provider %s not found\n", provider_env);
			D_GOTO(cleanup, rc = -DER_NONEXIST);
		}

		rc = __split_arg(interface_env, &iface0, &iface1);
		if (rc != 0)
			D_GOTO(cleanup, rc);
		rc = __split_arg(domain_env, &domain0, &domain1);
		if (rc != 0)
			D_GOTO(cleanup, rc);
		rc = __split_arg(port_str, &port0, &port1);
		if (rc != 0)
			D_GOTO(cleanup, rc);

		if (iface0 == NULL) {
			D_ERROR("Empty interface specified\n");
			D_GOTO(cleanup, rc = -DER_INVAL);
		}

		rc = prov_data_init(&crt_gdata.cg_prov_gdata_primary,
				    primary_provider, true, opt);
		if (rc != 0)
			D_GOTO(cleanup, rc);

		prov_settings_apply(true, primary_provider, opt);
		crt_gdata.cg_primary_prov = primary_provider;

		rc = crt_na_config_init(true, primary_provider, iface0, domain0, port0);
		if (rc != 0) {
			D_ERROR("crt_na_config_init() failed, "DF_RC"\n", DP_RC(rc));
			D_GOTO(cleanup, rc);
		}

		if (secondary_provider != CRT_PROV_UNKNOWN) {
			num_secondaries = 1;
			crt_gdata.cg_num_secondary_provs = num_secondaries;

			if (port1 == NULL || port1[0] == '\0') {
				port1 = port0;
			}

=======
			D_GOTO(unlock, rc);

		primary_provider = crt_str_to_provider(provider_str0);
		secondary_provider = crt_str_to_provider(provider_str1);

		if (primary_provider == CRT_PROV_UNKNOWN) {
			D_ERROR("Requested provider %s not found\n", provider_env);
			D_GOTO(unlock, rc = -DER_NONEXIST);
		}

		rc = __split_arg(interface_env, &iface0, &iface1);
		if (rc != 0)
			D_GOTO(unlock, rc);
		rc = __split_arg(domain_env, &domain0, &domain1);
		if (rc != 0)
			D_GOTO(unlock, rc);
		rc = __split_arg(port_str, &port0, &port1);
		if (rc != 0)
			D_GOTO(unlock, rc);

		if (iface0 == NULL) {
			D_ERROR("Empty interface specified\n");
			D_GOTO(unlock, rc = -DER_INVAL);
		}

		rc = prov_data_init(&crt_gdata.cg_prov_gdata_primary,
				    primary_provider, true, opt);
		if (rc != 0)
			D_GOTO(unlock, rc);

		prov_settings_apply(true, primary_provider, opt);
		crt_gdata.cg_primary_prov = primary_provider;

		rc = crt_na_config_init(true, primary_provider, iface0, domain0, port0);
		if (rc != 0) {
			D_ERROR("crt_na_config_init() failed, "DF_RC"\n", DP_RC(rc));
			D_GOTO(unlock, rc);
		}

		if (secondary_provider != CRT_PROV_UNKNOWN) {
			num_secondaries = 1;
			crt_gdata.cg_num_secondary_provs = num_secondaries;

			if (port1 == NULL || port1[0] == '\0') {
				port1 = port0;
			}

>>>>>>> 0459ef5f
			D_ALLOC_ARRAY(crt_gdata.cg_secondary_provs, num_secondaries);
			if (crt_gdata.cg_secondary_provs == NULL)
				D_GOTO(cleanup, rc = -DER_NOMEM);

			D_ALLOC_ARRAY(crt_gdata.cg_prov_gdata_secondary, num_secondaries);
			if (crt_gdata.cg_prov_gdata_secondary == NULL)
				D_GOTO(cleanup, rc = -DER_NOMEM);

			crt_gdata.cg_secondary_provs[0] = secondary_provider;
		}

		for (i = 0;  i < num_secondaries; i++) {
			tmp_prov = crt_gdata.cg_secondary_provs[i];

			rc = prov_data_init(&crt_gdata.cg_prov_gdata_secondary[i],
					    tmp_prov, false, opt);
			if (rc != 0)
				D_GOTO(cleanup, rc);

			prov_settings_apply(false, tmp_prov, opt);

			rc = crt_na_config_init(false, tmp_prov, iface1, domain1, port1);
			if (rc != 0) {
				D_ERROR("crt_na_config_init() failed, "DF_RC"\n", DP_RC(rc));
				D_GOTO(cleanup, rc);
			}
		}

		rc = crt_hg_init();
		if (rc != 0) {
			D_ERROR("crt_hg_init() failed, "DF_RC"\n", DP_RC(rc));
			D_GOTO(cleanup, rc);
		}

		rc = crt_grp_init(grpid);
		if (rc != 0) {
			D_ERROR("crt_grp_init() failed, "DF_RC"\n", DP_RC(rc));
			D_GOTO(cleanup, rc);
		}

		if (crt_plugin_gdata.cpg_inited == 0) {
			rc = crt_plugin_init();
			if (rc != 0) {
				D_ERROR("crt_plugin_init() failed, "DF_RC"\n", DP_RC(rc));
				D_GOTO(cleanup, rc);
			}
		}

		crt_self_test_init();

		rc = crt_opc_map_create();
		if (rc != 0) {
			D_ERROR("crt_opc_map_create() failed, "DF_RC"\n", DP_RC(rc));
			D_GOTO(self_test, rc);
		}

		rc = crt_internal_rpc_register(server);
		if (rc != 0) {
			D_ERROR("crt_internal_rpc_register() failed, "DF_RC"\n", DP_RC(rc));
			D_GOTO(self_test, rc);
		}

		D_ASSERT(crt_gdata.cg_opc_map != NULL);

		crt_gdata.cg_inited = 1;
	} else {
		if (crt_gdata.cg_server == false && server == true) {
			D_ERROR("CRT initialized as client, cannot set as server again.\n");
			D_GOTO(unlock, rc = -DER_INVAL);
		}
	}

	crt_gdata.cg_refcount++;

	D_GOTO(unlock, rc);

self_test:
	crt_self_test_fini();

cleanup:
	crt_gdata.cg_inited = 0;
	if (crt_plugin_gdata.cpg_inited == 1)
		crt_plugin_fini();
	if (crt_gdata.cg_grp_inited == 1)
		crt_grp_fini();
	if (crt_gdata.cg_opc_map != NULL)
		crt_opc_map_destroy(crt_gdata.cg_opc_map);

	crt_na_config_fini(true, crt_gdata.cg_primary_prov);

	D_FREE(crt_gdata.cg_secondary_provs);
	D_FREE(crt_gdata.cg_prov_gdata_secondary);

unlock:
	D_RWLOCK_UNLOCK(&crt_gdata.cg_rwlock);

out:
	/*
	 * We don't need to free port1, iface1 and domain1 as
	 * they occupy the same original string as port0, iface0 and domain0
	 */
	D_FREE(port0);
	D_FREE(iface0);
	D_FREE(domain0);
	D_FREE(provider_str0);

	if (rc != 0) {
		D_ERROR("failed, "DF_RC"\n", DP_RC(rc));
		d_fault_inject_fini();
		d_log_fini();
	}
	return rc;
}

bool
crt_initialized()
{
	return (gdata_init_flag == 1) && (crt_gdata.cg_inited == 1);
}

int
crt_finalize(void)
{
	int local_rc;
	int rc = 0;
	int i;
	struct crt_prov_gdata *prov_data;

	D_RWLOCK_WRLOCK(&crt_gdata.cg_rwlock);

	if (!crt_initialized()) {
		D_ERROR("cannot finalize before initializing.\n");
		D_RWLOCK_UNLOCK(&crt_gdata.cg_rwlock);
		D_GOTO(direct_out, rc = -DER_UNINIT);
	}

	crt_gdata.cg_refcount--;
	if (crt_gdata.cg_refcount == 0) {
		crt_self_test_fini();

		/* TODO: Needs to happen for every initialized provider */
		prov_data = &crt_gdata.cg_prov_gdata_primary;

		if (prov_data->cpg_ctx_num > 0) {
			D_ASSERT(!crt_context_empty(crt_gdata.cg_primary_prov,
				 CRT_LOCKED));
			D_ERROR("cannot finalize, current ctx_num(%d).\n",
				prov_data->cpg_ctx_num);
			crt_gdata.cg_refcount++;
			D_RWLOCK_UNLOCK(&crt_gdata.cg_rwlock);
			D_GOTO(out, rc = -DER_BUSY);
		} else {
			D_ASSERT(crt_context_empty(crt_gdata.cg_primary_prov,
				 CRT_LOCKED));
		}

		if (crt_plugin_gdata.cpg_inited == 1)
			crt_plugin_fini();

		if (crt_is_service() && crt_gdata.cg_swim_inited)
			crt_swim_fini();

		crt_grp_fini();

		rc = crt_hg_fini();
		if (rc != 0) {
			D_ERROR("crt_hg_fini failed rc: %d.\n", rc);
			crt_gdata.cg_refcount++;
			D_RWLOCK_UNLOCK(&crt_gdata.cg_rwlock);
			D_GOTO(out, rc);
		}

		crt_opc_map_destroy(crt_gdata.cg_opc_map);

		D_RWLOCK_UNLOCK(&crt_gdata.cg_rwlock);
		rc = D_RWLOCK_DESTROY(&crt_gdata.cg_rwlock);
		if (rc != 0) {
			D_ERROR("failed to destroy cg_rwlock, rc: %d.\n", rc);
			D_GOTO(out, rc);
		}

		/* allow the same program to re-initialize */
		crt_gdata.cg_refcount = 0;
		crt_gdata.cg_inited = 0;
		gdata_init_flag = 0;

		crt_na_config_fini(true, crt_gdata.cg_primary_prov);

		if (crt_gdata.cg_secondary_provs != NULL) {
			for (i = 0; i < crt_gdata.cg_num_secondary_provs; i++)
				crt_na_config_fini(false, crt_gdata.cg_secondary_provs[i]);
		}

		D_FREE(crt_gdata.cg_secondary_provs);
		D_FREE(crt_gdata.cg_prov_gdata_secondary);
	} else {
		D_RWLOCK_UNLOCK(&crt_gdata.cg_rwlock);
	}

out:
	/* d_fault_inject_fini() is reference counted */
	local_rc = d_fault_inject_fini();
	if (local_rc != 0 && local_rc != -DER_NOSYS)
		D_ERROR("d_fault_inject_fini() failed, rc: %d\n", local_rc);

direct_out:
	if (rc == 0)
		d_log_fini(); /* d_log_fini is reference counted */
	else
		D_ERROR("failed, rc: "DF_RC"\n", DP_RC(rc));

	return rc;
}

static inline bool is_integer_str(char *str)
{
	const char *p;

	p = str;
	if (p == NULL || strlen(p) == 0)
		return false;

	while (*p != '\0') {
		if (*p <= '9' && *p >= '0') {
			p++;
			continue;
		} else {
			return false;
		}
	}

	return true;
}

static inline int
crt_get_port_psm2(int *port)
{
	int		rc = 0;
	uint16_t	pid;

	pid = getpid();
	*port = (pid << 8);
	D_DEBUG(DB_ALL, "got a port: %d.\n", *port);

	return rc;
}

#define PORT_RANGE_STR_SIZE 32

static void
crt_port_range_verify(int port)
{
	char	proc[] = "/proc/sys/net/ipv4/ip_local_port_range";
	FILE	*f;
	char	buff[PORT_RANGE_STR_SIZE];
	int	start_port = -1;
	int	end_port = -1;
	char	*p;
	int	rc;

	f = fopen(proc, "r");
	if (!f) {
		D_ERROR("Failed to open %s for reading\n", proc);
		return;
	}

	memset(buff, 0x0, PORT_RANGE_STR_SIZE);

	rc = fread(buff, 1, PORT_RANGE_STR_SIZE - 1, f);
	if (rc <= 0) {
		D_ERROR("Failed to read from file %s\n", proc);
		fclose(f);
		return;
	}

	fclose(f);

	p = buff;
	/* Data is in the format of <start_port><whitespaces><end_port>*/
	while (*p != '\0') {
		if (*p == ' ' || *p == '\t') {
			*p = '\0';
			start_port = atoi(buff);

			p++;
			while (*p == ' ' || *p == '\t')
				p++;

			end_port = atoi(p);
			break;
		}
		p++;
	}

	if (start_port == -1)
		return;

	if (port >= start_port && port <= end_port) {
		D_WARN("Requested port %d is inside of the local port range "
		       "as specified by file '%s'\n", port, proc);
		D_WARN("In order to avoid port conflicts pick a different "
		       "value outside of the %d-%d range\n",
		       start_port, end_port);
	}
}


static int
crt_na_fill_ip_addr(struct crt_na_config *na_cfg)
{
	struct ifaddrs	*if_addrs = NULL;
	struct ifaddrs	*ifa = NULL;
	void		*tmp_ptr;
	const char	*ip_str = NULL;
	int		rc = 0;

	rc = getifaddrs(&if_addrs);
	if (rc != 0) {
		D_ERROR("cannot getifaddrs, errno: %d(%s).\n", errno, strerror(errno));
		D_GOTO(out, rc = -DER_PROTO);
	}

	for (ifa = if_addrs; ifa != NULL; ifa = ifa->ifa_next) {
		if (ifa->ifa_addr == NULL)
			continue;
		if (strcmp(ifa->ifa_name, na_cfg->noc_interface))
			continue;

		memset(na_cfg->noc_ip_str, 0, INET_ADDRSTRLEN);

		if (ifa->ifa_addr->sa_family == AF_INET) {
			/* check it is a valid IPv4 Address */
			tmp_ptr = &((struct sockaddr_in *)ifa->ifa_addr)->sin_addr;
			ip_str = inet_ntop(AF_INET, tmp_ptr, na_cfg->noc_ip_str, INET_ADDRSTRLEN);
			if (ip_str == NULL) {
				D_ERROR("inet_ntop errno: %d(%s).\n", errno, strerror(errno));
				freeifaddrs(if_addrs);
				D_GOTO(out, rc = -DER_PROTO);
			}
			break;
		} else if (ifa->ifa_addr->sa_family == AF_INET6) {
			/* check it is a valid IPv6 Address */
			/*
			 * tmp_ptr =
			 * &((struct sockaddr_in6 *)ifa->ifa_addr)->sin6_addr;
			 * inet_ntop(AF_INET6, tmp_ptr, na_conf.noc_ip_str,
			 *           INET6_ADDRSTRLEN);
			 * D_DEBUG("Get %s IPv6 Address %s\n",
			 *         ifa->ifa_name, na_conf.noc_ip_str);
			 */
		}
	}
	freeifaddrs(if_addrs);
	if (ip_str == NULL) {
		D_ERROR("no IP addr found on interface %s\n", na_cfg->noc_interface);
		D_GOTO(out, rc = -DER_PROTO);
	}

out:
	return rc;
}
<<<<<<< HEAD

static int
crt_na_config_init(bool primary, crt_provider_t provider,
		   char *interface, char *domain, char *port_str)
{
	struct crt_na_config		*na_cfg;
	int				rc = 0;
	int				port = -1;

=======

static int
crt_na_config_init(bool primary, crt_provider_t provider,
		   char *interface, char *domain, char *port_str)
{
	struct crt_na_config		*na_cfg;
	int				rc = 0;
	int				port = -1;

>>>>>>> 0459ef5f
	if (provider == CRT_PROV_SM)
		return 0;

	na_cfg = crt_provider_get_na_config(primary, provider);
	D_STRNDUP(na_cfg->noc_interface, interface, 64);
	if (!na_cfg->noc_interface)
		D_GOTO(out, rc = -DER_NOMEM);

	if (domain) {
		D_STRNDUP(na_cfg->noc_domain, domain, 64);
		if (!na_cfg->noc_domain)
			D_GOTO(out, rc = -DER_NOMEM);
	}

	crt_na_fill_ip_addr(na_cfg);
	if (crt_is_service() && port_str != NULL && strlen(port_str) > 0) {
		if (!is_integer_str(port_str)) {
			D_DEBUG(DB_ALL, "ignoring invalid OFI_PORT %s.", port_str);
		} else {
			port = atoi(port_str);

			if (provider == CRT_PROV_OFI_SOCKETS ||
			    provider == CRT_PROV_OFI_VERBS_RXM ||
			    provider == CRT_PROV_OFI_TCP_RXM)
				crt_port_range_verify(port);

			if (provider == CRT_PROV_OFI_PSM2)
				port = (uint16_t)port << 8;
			D_DEBUG(DB_ALL, "OFI_PORT %d, using it as service port.\n", port);
		}
	} else if (provider == CRT_PROV_OFI_PSM2) {
		rc = crt_get_port_psm2(&port);
		if (rc != 0) {
			D_ERROR("crt_get_port failed, rc: %d.\n", rc);
			D_GOTO(out, rc);
		}
	}
	na_cfg->noc_port = port;

out:
	if (rc != -DER_SUCCESS) {
		D_FREE(na_cfg->noc_interface);
		D_FREE(na_cfg->noc_domain);
	}
	return rc;
}

void crt_na_config_fini(bool primary, crt_provider_t provider)
{
	struct crt_na_config *na_cfg;

	na_cfg = crt_provider_get_na_config(primary, provider);
	D_FREE(na_cfg->noc_interface);
	D_FREE(na_cfg->noc_domain);
	na_cfg->noc_port = 0;
}<|MERGE_RESOLUTION|>--- conflicted
+++ resolved
@@ -111,11 +111,7 @@
 	uint32_t	ctx_num = 0;
 	uint32_t	max_expect_size = 0;
 	uint32_t	max_unexpect_size = 0;
-<<<<<<< HEAD
-	uint32_t	max_num_ctx = 256;
-=======
 	uint32_t	max_num_ctx = CRT_SRV_CONTEXT_NUM;
->>>>>>> 0459ef5f
 	int		rc;
 
 	rc = D_MUTEX_INIT(&prov_data->cpg_mutex, NULL);
@@ -125,21 +121,6 @@
 	/* Assume for now this option is only available for a primary provider */
 	if (primary) {
 		if (opt && opt->cio_sep_override) {
-<<<<<<< HEAD
-			if (opt->cio_use_sep)
-				set_sep = true;
-			max_num_ctx = opt->cio_ctx_max_num;
-		} else {
-			share_addr = false;
-			ctx_num = 0;
-
-			d_getenv_bool("CRT_CTX_SHARE_ADDR", &share_addr);
-			if (share_addr)
-				set_sep = true;
-
-			d_getenv_int("CRT_CTX_NUM", &ctx_num);
-			max_num_ctx = ctx_num;
-=======
 			if (opt->cio_use_sep) {
 				set_sep = true;
 				max_num_ctx = opt->cio_ctx_max_num;
@@ -154,7 +135,6 @@
 				d_getenv_int("CRT_CTX_NUM", &ctx_num);
 				max_num_ctx = ctx_num;
 			}
->>>>>>> 0459ef5f
 		}
 	}
 
@@ -178,13 +158,8 @@
 	prov_data->cpg_num_remote_tags = 1;
 	prov_data->cpg_last_remote_tag = 0;
 
-<<<<<<< HEAD
-	D_DEBUG(DB_ALL, "prov_idx: %d primary: %d sep_mode: %d sizes: (%d/%d)\n",
-		provider, primary, set_sep, max_expect_size, max_unexpect_size);
-=======
 	D_DEBUG(DB_ALL, "prov_idx: %d primary: %d sep_mode: %d sizes: (%d/%d) max_ctx: %d\n",
 		provider, primary, set_sep, max_expect_size, max_unexpect_size, max_num_ctx);
->>>>>>> 0459ef5f
 
 	D_INIT_LIST_HEAD(&prov_data->cpg_ctx_list);
 
@@ -643,21 +618,11 @@
 			if (tmp)
 				domain_env = tmp;
 		}
-<<<<<<< HEAD
 
 		if (domain_env == NULL) {
 			D_DEBUG(DB_ALL, "OFI_DOMAIN is not set. Setting it to %s\n", interface_env);
 			domain_env = interface_env;
 		}
-
-=======
-
-		if (domain_env == NULL) {
-			D_DEBUG(DB_ALL, "OFI_DOMAIN is not set. Setting it to %s\n", interface_env);
-			domain_env = interface_env;
-		}
-
->>>>>>> 0459ef5f
 
 		if (opt && opt->cio_port)
 			port_str = opt->cio_port;
@@ -671,55 +636,6 @@
 
 		rc = __split_arg(provider_env, &provider_str0, &provider_str1);
 		if (rc != 0)
-<<<<<<< HEAD
-			D_GOTO(cleanup, rc);
-
-		primary_provider = crt_str_to_provider(provider_str0);
-		secondary_provider = crt_str_to_provider(provider_str1);
-
-		if (primary_provider == CRT_PROV_UNKNOWN) {
-			D_ERROR("Requested provider %s not found\n", provider_env);
-			D_GOTO(cleanup, rc = -DER_NONEXIST);
-		}
-
-		rc = __split_arg(interface_env, &iface0, &iface1);
-		if (rc != 0)
-			D_GOTO(cleanup, rc);
-		rc = __split_arg(domain_env, &domain0, &domain1);
-		if (rc != 0)
-			D_GOTO(cleanup, rc);
-		rc = __split_arg(port_str, &port0, &port1);
-		if (rc != 0)
-			D_GOTO(cleanup, rc);
-
-		if (iface0 == NULL) {
-			D_ERROR("Empty interface specified\n");
-			D_GOTO(cleanup, rc = -DER_INVAL);
-		}
-
-		rc = prov_data_init(&crt_gdata.cg_prov_gdata_primary,
-				    primary_provider, true, opt);
-		if (rc != 0)
-			D_GOTO(cleanup, rc);
-
-		prov_settings_apply(true, primary_provider, opt);
-		crt_gdata.cg_primary_prov = primary_provider;
-
-		rc = crt_na_config_init(true, primary_provider, iface0, domain0, port0);
-		if (rc != 0) {
-			D_ERROR("crt_na_config_init() failed, "DF_RC"\n", DP_RC(rc));
-			D_GOTO(cleanup, rc);
-		}
-
-		if (secondary_provider != CRT_PROV_UNKNOWN) {
-			num_secondaries = 1;
-			crt_gdata.cg_num_secondary_provs = num_secondaries;
-
-			if (port1 == NULL || port1[0] == '\0') {
-				port1 = port0;
-			}
-
-=======
 			D_GOTO(unlock, rc);
 
 		primary_provider = crt_str_to_provider(provider_str0);
@@ -767,7 +683,6 @@
 				port1 = port0;
 			}
 
->>>>>>> 0459ef5f
 			D_ALLOC_ARRAY(crt_gdata.cg_secondary_provs, num_secondaries);
 			if (crt_gdata.cg_secondary_provs == NULL)
 				D_GOTO(cleanup, rc = -DER_NOMEM);
@@ -1129,7 +1044,6 @@
 out:
 	return rc;
 }
-<<<<<<< HEAD
 
 static int
 crt_na_config_init(bool primary, crt_provider_t provider,
@@ -1139,17 +1053,6 @@
 	int				rc = 0;
 	int				port = -1;
 
-=======
-
-static int
-crt_na_config_init(bool primary, crt_provider_t provider,
-		   char *interface, char *domain, char *port_str)
-{
-	struct crt_na_config		*na_cfg;
-	int				rc = 0;
-	int				port = -1;
-
->>>>>>> 0459ef5f
 	if (provider == CRT_PROV_SM)
 		return 0;
 
