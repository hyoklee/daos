/**
 * (C) Copyright 2016-2022 Intel Corporation.
 *
 * SPDX-License-Identifier: BSD-2-Clause-Patent
 */
/**
 * This file is part of the DAOS server. It implements the DAOS storage
 * management interface that covers:
 * - storage detection;
 * - storage allocation;
 * - storage health query
 * - DAOS pool initialization.
 *
 * The management server is a first-class server module (like object/pool
 * server-side library) and can be unloaded/reloaded.
 */
#define D_LOGFAC	DD_FAC(mgmt)

#include <signal.h>
#include <daos_srv/daos_engine.h>
#include <daos_srv/rsvc.h>
#include <daos/drpc_modules.h>
#include <daos_mgmt.h>

#include "srv_internal.h"
#include "drpc_internal.h"

const int max_svc_nreplicas = 13;

static struct crt_corpc_ops ds_mgmt_hdlr_tgt_create_co_ops = {
	.co_aggregate	= ds_mgmt_tgt_create_aggregator,
	.co_pre_forward	= NULL,
	.co_post_reply = ds_mgmt_tgt_create_post_reply,
};

static struct crt_corpc_ops ds_mgmt_hdlr_tgt_map_update_co_ops = {
	.co_aggregate	= ds_mgmt_tgt_map_update_aggregator,
	.co_pre_forward	= ds_mgmt_tgt_map_update_pre_forward,
};

/* Define for cont_rpcs[] array population below.
 * See MGMT_PROTO_*_RPC_LIST macro definition
 */
#define X(a, b, c, d, e)	\
{				\
	.dr_opc       = a,	\
	.dr_hdlr      = d,	\
	.dr_corpc_ops = e,	\
}

static struct daos_rpc_handler mgmt_handlers[] = {
	MGMT_PROTO_CLI_RPC_LIST,
	MGMT_PROTO_SRV_RPC_LIST,
};

#undef X

static void
process_drpc_request(Drpc__Call *drpc_req, Drpc__Response *drpc_resp)
{
	/**
	 * Process drpc request and populate daos response,
	 * command errors should be indicated inside daos response.
	 */
	switch (drpc_req->method) {
	case DRPC_METHOD_MGMT_PREP_SHUTDOWN:
		ds_mgmt_drpc_prep_shutdown(drpc_req, drpc_resp);
		break;
	case DRPC_METHOD_MGMT_PING_RANK:
		ds_mgmt_drpc_ping_rank(drpc_req, drpc_resp);
		break;
	case DRPC_METHOD_MGMT_SET_LOG_MASKS:
		ds_mgmt_drpc_set_log_masks(drpc_req, drpc_resp);
		break;
	case DRPC_METHOD_MGMT_SET_RANK:
		ds_mgmt_drpc_set_rank(drpc_req, drpc_resp);
		break;
	case DRPC_METHOD_MGMT_POOL_CREATE:
		ds_mgmt_drpc_pool_create(drpc_req, drpc_resp);
		break;
	case DRPC_METHOD_MGMT_POOL_DESTROY:
		ds_mgmt_drpc_pool_destroy(drpc_req, drpc_resp);
		break;
	case DRPC_METHOD_MGMT_POOL_UPGRADE:
		ds_mgmt_drpc_pool_upgrade(drpc_req, drpc_resp);
		break;
	case DRPC_METHOD_MGMT_POOL_EVICT:
		ds_mgmt_drpc_pool_evict(drpc_req, drpc_resp);
		break;
	case DRPC_METHOD_MGMT_SET_UP:
		ds_mgmt_drpc_set_up(drpc_req, drpc_resp);
		break;
	case DRPC_METHOD_MGMT_EXCLUDE:
		ds_mgmt_drpc_pool_exclude(drpc_req, drpc_resp);
		break;
	case DRPC_METHOD_MGMT_DRAIN:
		ds_mgmt_drpc_pool_drain(drpc_req, drpc_resp);
		break;
	case DRPC_METHOD_MGMT_REINTEGRATE:
		ds_mgmt_drpc_pool_reintegrate(drpc_req, drpc_resp);
		break;
	case DRPC_METHOD_MGMT_EXTEND:
		ds_mgmt_drpc_pool_extend(drpc_req, drpc_resp);
		break;
	case DRPC_METHOD_MGMT_BIO_HEALTH_QUERY:
		ds_mgmt_drpc_bio_health_query(drpc_req, drpc_resp);
		break;
	case DRPC_METHOD_MGMT_SMD_LIST_DEVS:
		ds_mgmt_drpc_smd_list_devs(drpc_req, drpc_resp);
		break;
	case DRPC_METHOD_MGMT_SMD_LIST_POOLS:
		ds_mgmt_drpc_smd_list_pools(drpc_req, drpc_resp);
		break;
	case DRPC_METHOD_MGMT_DEV_SET_FAULTY:
		ds_mgmt_drpc_dev_set_faulty(drpc_req, drpc_resp);
		break;
	case DRPC_METHOD_MGMT_DEV_REPLACE:
		ds_mgmt_drpc_dev_replace(drpc_req, drpc_resp);
		break;
	case DRPC_METHOD_MGMT_POOL_GET_ACL:
		ds_mgmt_drpc_pool_get_acl(drpc_req, drpc_resp);
		break;
	case DRPC_METHOD_MGMT_POOL_OVERWRITE_ACL:
		ds_mgmt_drpc_pool_overwrite_acl(drpc_req, drpc_resp);
		break;
	case DRPC_METHOD_MGMT_POOL_UPDATE_ACL:
		ds_mgmt_drpc_pool_update_acl(drpc_req, drpc_resp);
		break;
	case DRPC_METHOD_MGMT_POOL_DELETE_ACL:
		ds_mgmt_drpc_pool_delete_acl(drpc_req, drpc_resp);
		break;
	case DRPC_METHOD_MGMT_LIST_CONTAINERS:
		ds_mgmt_drpc_pool_list_cont(drpc_req, drpc_resp);
		break;
	case DRPC_METHOD_MGMT_POOL_SET_PROP:
		ds_mgmt_drpc_pool_set_prop(drpc_req, drpc_resp);
		break;
	case DRPC_METHOD_MGMT_POOL_GET_PROP:
		ds_mgmt_drpc_pool_get_prop(drpc_req, drpc_resp);
		break;
	case DRPC_METHOD_MGMT_POOL_QUERY:
		ds_mgmt_drpc_pool_query(drpc_req, drpc_resp);
		break;
	case DRPC_METHOD_MGMT_POOL_QUERY_TARGETS:
		ds_mgmt_drpc_pool_query_targets(drpc_req, drpc_resp);
		break;
	case DRPC_METHOD_MGMT_CONT_SET_OWNER:
		ds_mgmt_drpc_cont_set_owner(drpc_req, drpc_resp);
		break;
	case DRPC_METHOD_MGMT_GROUP_UPDATE:
		ds_mgmt_drpc_group_update(drpc_req, drpc_resp);
		break;
<<<<<<< HEAD
	case DRPC_METHOD_MGMT_CHK_START:
		ds_mgmt_drpc_check_start(drpc_req, drpc_resp);
		break;
	case DRPC_METHOD_MGMT_CHK_STOP:
		ds_mgmt_drpc_check_stop(drpc_req, drpc_resp);
		break;
	case DRPC_METHOD_MGMT_CHK_QUERY:
		ds_mgmt_drpc_check_query(drpc_req, drpc_resp);
		break;
	case DRPC_METHOD_MGMT_CHK_PROP:
		ds_mgmt_drpc_check_prop(drpc_req, drpc_resp);
		break;
	case DRPC_METHOD_MGMT_CHK_ACT:
		ds_mgmt_drpc_check_act(drpc_req, drpc_resp);
=======
	case DRPC_METHOD_MGMT_LED_MANAGE:
		ds_mgmt_drpc_dev_manage_led(drpc_req, drpc_resp);
>>>>>>> d63af68b
		break;
	default:
		drpc_resp->status = DRPC__STATUS__UNKNOWN_METHOD;
		D_ERROR("Unknown method\n");
	}
}

static struct dss_drpc_handler mgmt_drpc_handlers[] = {
	{
		.module_id = DRPC_MODULE_MGMT,
		.handler = process_drpc_request
	},
	{
		.module_id = 0,
		.handler = NULL
	}
};

/**
 * Set parameter on all of server targets, for testing or other
 * purpose.
 */
void
ds_mgmt_params_set_hdlr(crt_rpc_t *rpc)
{
	struct mgmt_params_set_in	*ps_in;
	crt_opcode_t			opc;
	int				topo;
	crt_rpc_t			*tc_req;
	struct mgmt_tgt_params_set_in	*tc_in;
	struct mgmt_params_set_out	*out;
	int				rc;

	ps_in = crt_req_get(rpc);
	D_ASSERT(ps_in != NULL);
	D_DEBUG(DB_MGMT, "ps_rank=%u, key_id=0x%x, value=0x%"PRIx64", extra=0x%"PRIx64"\n",
		ps_in->ps_rank, ps_in->ps_key_id, ps_in->ps_value, ps_in->ps_value_extra);

	if (ps_in->ps_rank != -1) {
		/* Only set local parameter */
		rc = dss_parameters_set(ps_in->ps_key_id, ps_in->ps_value);
		if (rc == 0 && ps_in->ps_key_id == DMG_KEY_FAIL_LOC)
			rc = dss_parameters_set(DMG_KEY_FAIL_VALUE,
						ps_in->ps_value_extra);
		if (rc)
			D_ERROR("Set parameter failed key_id %d: rc %d\n",
				ps_in->ps_key_id, rc);
		D_GOTO(out, rc);
	}

	topo = crt_tree_topo(CRT_TREE_KNOMIAL, 32);
	opc = DAOS_RPC_OPCODE(MGMT_TGT_PARAMS_SET, DAOS_MGMT_MODULE,
			      DAOS_MGMT_VERSION);
	rc = crt_corpc_req_create(dss_get_module_info()->dmi_ctx, NULL, NULL,
				  opc, NULL, NULL, 0, topo, &tc_req);
	if (rc)
		D_GOTO(out, rc);

	tc_in = crt_req_get(tc_req);
	D_ASSERT(tc_in != NULL);

	tc_in->tps_key_id = ps_in->ps_key_id;
	tc_in->tps_value = ps_in->ps_value;
	tc_in->tps_value_extra = ps_in->ps_value_extra;

	rc = dss_rpc_send(tc_req);

	crt_req_decref(tc_req);
out:
	out = crt_reply_get(rpc);
	out->srv_rc = rc;
	crt_reply_send(rpc);
}

/**
 * Set parameter on all of server targets, for testing or other
 * purpose.
 */
void
ds_mgmt_profile_hdlr(crt_rpc_t *rpc)
{
	struct mgmt_profile_in	*in;
	crt_opcode_t		opc;
	int			topo;
	crt_rpc_t		*tc_req;
	struct mgmt_profile_in	*tc_in;
	struct mgmt_profile_out	*out;
	int			rc;

	in = crt_req_get(rpc);
	D_ASSERT(in != NULL);

	topo = crt_tree_topo(CRT_TREE_KNOMIAL, 32);
	opc = DAOS_RPC_OPCODE(MGMT_TGT_PROFILE, DAOS_MGMT_MODULE,
			      DAOS_MGMT_VERSION);
	rc = crt_corpc_req_create(dss_get_module_info()->dmi_ctx, NULL, NULL,
				  opc, NULL, NULL, 0, topo, &tc_req);
	if (rc)
		D_GOTO(out, rc);

	tc_in = crt_req_get(tc_req);
	D_ASSERT(tc_in != NULL);

	tc_in->p_path = in->p_path;
	tc_in->p_op = in->p_op;
	tc_in->p_avg = in->p_avg;
	rc = dss_rpc_send(tc_req);

	crt_req_decref(tc_req);
out:
	D_DEBUG(DB_MGMT, "profile hdlr: rc "DF_RC"\n", DP_RC(rc));
	out = crt_reply_get(rpc);
	out->p_rc = rc;
	crt_reply_send(rpc);
}

/**
 * Set mark on all of server targets
 */
void
ds_mgmt_mark_hdlr(crt_rpc_t *rpc)
{
	struct mgmt_mark_in	*in;
	crt_opcode_t		opc;
	int			topo;
	crt_rpc_t		*tc_req;
	struct mgmt_mark_in	*tc_in;
	struct mgmt_mark_out	*out;
	int			rc;

	in = crt_req_get(rpc);
	D_ASSERT(in != NULL);

	topo = crt_tree_topo(CRT_TREE_KNOMIAL, 32);
	opc = DAOS_RPC_OPCODE(MGMT_TGT_MARK, DAOS_MGMT_MODULE,
			      DAOS_MGMT_VERSION);
	rc = crt_corpc_req_create(dss_get_module_info()->dmi_ctx, NULL, NULL,
				  opc, NULL, NULL, 0, topo, &tc_req);
	if (rc)
		D_GOTO(out, rc);

	tc_in = crt_req_get(tc_req);
	D_ASSERT(tc_in != NULL);

	tc_in->m_mark = in->m_mark;
	rc = dss_rpc_send(tc_req);

	crt_req_decref(tc_req);
out:
	D_DEBUG(DB_MGMT, "mark hdlr: rc "DF_RC"\n", DP_RC(rc));
	out = crt_reply_get(rpc);
	out->m_rc = rc;
	crt_reply_send(rpc);
}

void
ds_mgmt_hdlr_svc_rip(crt_rpc_t *rpc)
{
	struct mgmt_svc_rip_in	*murderer;
	int			 sig;
	bool			 force;
	d_rank_t		 rank = -1;

	murderer = crt_req_get(rpc);
	if (murderer == NULL)
		return;

	force = (murderer->rip_flags != 0);

	/*
	 * the yield below is to workaround an ofi err msg at client-side -
	 * fi_cq_readerr got err: 5(Input/output error) ..
	 */
	int i;

	for (i = 0; i < 200; i++) {
		ABT_thread_yield();
		usleep(10);
	}

	/** ... adieu */
	if (force)
		sig = SIGKILL;
	else
		sig = SIGTERM;
	crt_group_rank(NULL, &rank);
	D_PRINT("Service rank %d is being killed by signal %d... farewell\n",
		rank, sig);
	kill(getpid(), sig);
}

void ds_mgmt_pool_get_svcranks_hdlr(crt_rpc_t *rpc)
{
	struct mgmt_pool_get_svcranks_in	*in;
	struct mgmt_pool_get_svcranks_out	*out;
	int					 rc;

	in = crt_req_get(rpc);
	D_ASSERT(in != NULL);

	D_DEBUG(DB_MGMT, "get svcranks for pool "DF_UUIDF"\n",
		DP_UUID(in->gsr_puuid));

	out = crt_reply_get(rpc);

	rc =  ds_get_pool_svc_ranks(in->gsr_puuid, &out->gsr_ranks);
	if (rc == -DER_NONEXIST) /* not an error */
		D_DEBUG(DB_MGMT, DF_UUID": get_pool_svc_ranks() upcall failed, "
			DF_RC"\n", DP_UUID(in->gsr_puuid), DP_RC(rc));
	else if (rc != 0)
		D_ERROR(DF_UUID": get_pool_svc_ranks() upcall failed, "
			DF_RC"\n", DP_UUID(in->gsr_puuid), DP_RC(rc));
	out->gsr_rc = rc;

	rc = crt_reply_send(rpc);
	if (rc != 0)
		D_ERROR(DF_UUID": crt_reply_send() failed, "DF_RC"\n",
			DP_UUID(in->gsr_puuid), DP_RC(rc));

	d_rank_list_free(out->gsr_ranks);
}

void ds_mgmt_pool_find_hdlr(crt_rpc_t *rpc)
{
	struct mgmt_pool_find_in	*in;
	struct mgmt_pool_find_out	*out;
	int					 rc;

	in = crt_req_get(rpc);
	D_ASSERT(in != NULL);

	D_DEBUG(DB_MGMT, "find pool uuid:"DF_UUID", lbl %s\n",
		DP_UUID(in->pfi_puuid), in->pfi_label);

	out = crt_reply_get(rpc);

	if (in->pfi_bylabel) {
		rc = ds_pool_find_bylabel(in->pfi_label, out->pfo_puuid,
					  &out->pfo_ranks);
	} else {
		rc = ds_get_pool_svc_ranks(in->pfi_puuid, &out->pfo_ranks);
	}
	if (rc == -DER_NONEXIST) /* not an error */
		D_DEBUG(DB_MGMT, DF_UUID": %s: ds_pool_find() not found, "
			DF_RC"\n", DP_UUID(in->pfi_puuid), in->pfi_label,
			DP_RC(rc));
	else if (rc != 0)
		D_ERROR(DF_UUID": %s: ds_pool_find_bylabel() upcall failed, "
			DF_RC"\n", DP_UUID(in->pfi_puuid), in->pfi_label,
			DP_RC(rc));
	out->pfo_rc = rc;

	rc = crt_reply_send(rpc);
	if (rc != 0)
		D_ERROR(DF_UUID": %s: crt_reply_send() failed, "DF_RC"\n",
			DP_UUID(in->pfi_puuid), in->pfi_label, DP_RC(rc));

	d_rank_list_free(out->pfo_ranks);
}

static int
ds_mgmt_init()
{
	int rc;

	rc = ds_mgmt_system_module_init();
	if (rc != 0)
		return rc;

	D_DEBUG(DB_MGMT, "successful init call\n");
	return 0;
}

static int
ds_mgmt_fini()
{
	ds_mgmt_system_module_fini();

	D_DEBUG(DB_MGMT, "successful fini call\n");
	return 0;
}

static int
ds_mgmt_setup()
{
	return ds_mgmt_tgt_setup();
}

static int
ds_mgmt_cleanup()
{
	ds_mgmt_tgt_cleanup();
	return ds_mgmt_svc_stop();
}

struct dss_module mgmt_module = {
	.sm_name		= "mgmt",
	.sm_mod_id		= DAOS_MGMT_MODULE,
	.sm_ver			= DAOS_MGMT_VERSION,
	.sm_proto_count		= 1,
	.sm_init		= ds_mgmt_init,
	.sm_fini		= ds_mgmt_fini,
	.sm_setup		= ds_mgmt_setup,
	.sm_cleanup		= ds_mgmt_cleanup,
	.sm_proto_fmt		= &mgmt_proto_fmt,
	.sm_cli_count		= MGMT_PROTO_CLI_COUNT,
	.sm_handlers		= mgmt_handlers,
	.sm_drpc_handlers	= mgmt_drpc_handlers,
};<|MERGE_RESOLUTION|>--- conflicted
+++ resolved
@@ -150,7 +150,9 @@
 	case DRPC_METHOD_MGMT_GROUP_UPDATE:
 		ds_mgmt_drpc_group_update(drpc_req, drpc_resp);
 		break;
-<<<<<<< HEAD
+	case DRPC_METHOD_MGMT_LED_MANAGE:
+		ds_mgmt_drpc_dev_manage_led(drpc_req, drpc_resp);
+		break;
 	case DRPC_METHOD_MGMT_CHK_START:
 		ds_mgmt_drpc_check_start(drpc_req, drpc_resp);
 		break;
@@ -165,10 +167,6 @@
 		break;
 	case DRPC_METHOD_MGMT_CHK_ACT:
 		ds_mgmt_drpc_check_act(drpc_req, drpc_resp);
-=======
-	case DRPC_METHOD_MGMT_LED_MANAGE:
-		ds_mgmt_drpc_dev_manage_led(drpc_req, drpc_resp);
->>>>>>> d63af68b
 		break;
 	default:
 		drpc_resp->status = DRPC__STATUS__UNKNOWN_METHOD;
