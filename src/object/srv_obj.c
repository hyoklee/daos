--- conflicted
+++ resolved
@@ -256,11 +256,7 @@
 	int		bulks_inflight;
 	int		result;
 	bool		inited;
-<<<<<<< HEAD
-	ABT_eventual	eventual;
 	ABT_mutex	lock;
-=======
->>>>>>> 25feb1e2
 };
 
 static inline int
@@ -587,12 +583,8 @@
 		bulk_desc.bd_remote_off	= remote_off;
 		bulk_desc.bd_local_off	= local_off;
 
-<<<<<<< HEAD
 		obj_bulk_inflights(p_arg, rpc, 1);
-=======
 		p_arg->bulk_size += length;
-		p_arg->bulks_inflight++;
->>>>>>> 25feb1e2
 		if (bulk_bind)
 			rc = crt_bulk_bind_transfer(&bulk_desc,
 				cached_bulk ? cached_bulk_cp : bulk_cp, p_arg,
