"""Fake scons environment shutting up pylint on SCons files"""
# Copyright 2016-2023 Intel Corporation
#
# Permission is hereby granted, free of charge, to any person obtaining a copy
# of this software and associated documentation files (the "Software"), to deal
# in the Software without restriction, including without limitation the rights
# to use, copy, modify, merge, publish, distribute, sublicense, and/or sell
# copies of the Software, and to permit persons to whom the Software is
# furnished to do so, subject to the following conditions:
#
# The above copyright notice and this permission notice shall be included in
# all copies or substantial portions of the Software.
#
# THE SOFTWARE IS PROVIDED "AS IS", WITHOUT WARRANTY OF ANY KIND, EXPRESS OR
# IMPLIED, INCLUDING BUT NOT LIMITED TO THE WARRANTIES OF MERCHANTABILITY,
# FITNESS FOR A PARTICULAR PURPOSE AND NONINFRINGEMENT. IN NO EVENT SHALL THE
# AUTHORS OR COPYRIGHT HOLDERS BE LIABLE FOR ANY CLAIM, DAMAGES OR OTHER
# LIABILITY, WHETHER IN AN ACTION OF CONTRACT, TORT OR OTHERWISE, ARISING FROM,
# OUT OF OR IN CONNECTION WITH THE SOFTWARE OR THE USE OR OTHER DEALINGS IN THE
# SOFTWARE.

import os
import sys

# pylint: disable=no-self-use
# pylint: disable=too-many-public-methods
# pylint: disable=too-few-public-methods
# pylint: disable=unused-argument


class SConscript():
    """Fake SConscript"""

    def __init__(self, *_args, **_kw):
<<<<<<< HEAD
        """Constructor"""
=======
        """Init function"""
>>>>>>> 9c934082


class DefaultEnvironment():
    """Default environment"""

    def __init__(self, *_args, **_kwargs):
        """Constructor"""

    def RunTests(self, *_args, **_kw):
        """Fake tests builder (defined by prereq_tools)"""
        return []

    def RunMemcheckTests(self, *_args, **_kw):
        """Fake tests builder (defined by prereq_tools)"""
        return []

    def RunHelgrindTests(self, *_args, **_kw):
        """Fake tests builder (defined by prereq_tools)"""
        return []

    def CFile(self, *_args, **_kw):
        """Fake CFile"""
        return []

    def WhereIs(self, path):
        """Fake WhereIs"""
        return ''

    def Java(self, *_args, **_kw):
        """Fake Java"""
        return []

    def Jar(self, *_args, **_kw):
        """Fake Jar"""
        return []

    def StaticLibrary(self, *_args, **_kw):
        """Fake StaticLibrary"""
        return []

    def M4(self, *_args, **_kw):
        """Fake M4"""
        return []

    def DVI(self, *_args, **_kw):
        """Fake DVI"""
        return []

    def Zip(self, *_args, **_kw):
        """Fake Zip"""
        return []

    def Tool(self, name, **_kw):
        """Fake Tool"""
        return

    def CXXFile(self, *_args, **_kw):
        """Fake CXXFile"""
        return []

    def InstallAs(self, *_args, **_kw):
        """Fake InstallAs"""
        return []

    def InstallVersionedLib(self, *_args, **_kw):
        """Fake InstallVersionedLib"""
        return []

    def RPCGenHeader(self, *_args, **_kw):
        """Fake RPCGenHeader"""
        return []

    def RPCGenXDR(self, *_args, **_kw):
        """Fake RPCGenXDR"""
        return []

    def JavaClassDir(self, *_args, **_kw):
        """Fake JavaClassDir"""
        return []

    def LoadableModule(self, *_args, **_kw):
        """Fake LoadableModule"""
        return []

    def JavaFile(self, *_args, **_kw):
        """Fake JavaFile"""
        return []

    def Command(self, *_args, **_kw):
        """Fake Command"""
        return []

    def CopyAs(self, *_args, **_kw):
        """Fake CopyAs"""
        return []

    def JavaH(self, *_args, **_kw):
        """Fake JavaH"""
        return []

    def CopyTo(self, *_args, **_kw):
        """Fake CopyTo"""
        return []

    def PDF(self, *_args, **_kw):
        """Fake PDF"""
        return []

    def StaticObject(self, *_args, **_kw):
        """Fake StaticObject"""
        return []

    def Gs(self, *_args, **_kw):
        """Fake Gs"""
        return []

    def Tar(self, *_args, **_kw):
        """Fake Tar"""
        return []

    def JavaClassFile(self, *_args, **_kw):
        """Fake JavaClassFile"""
        return []

    def RPCGenService(self, *_args, **_kw):
        """Fake RPCGenService"""
        return []

    def RPCGenClient(self, *_args, **_kw):
        """Fake RPCGenClient"""
        return []

    def Literal(self, *_args, **_kw):
        """Fake Literal"""
        return []

    def Library(self, *_args, **_kw):
        """Fake Library"""
        return []

    def RMIC(self, *_args, **_kw):
        """Fake RMIC"""
        return []

    def PostScript(self, *_args, **_kw):
        """Fake PostScript"""
        return []

    def Rpm(self, *_args, **_kw):
        """Fake Rpm"""
        return []

    def Program(self, *_args, **_kw):
        """Fake Program"""
        return []

    def Alias(self, *_args, **_kw):
        """Fake Alias"""
        return []

    def __getitem__(self, x):
        """Fake __getitem__"""

        class myItem():
            """Fake class for Env variables"""

            def __index__(self):
                return 0

            def __getitem__(self, x):
                """Fake __getitem__"""

            def __setitem__(self, x, value):
                """Fake __setitem__"""
                return

        return myItem()

    def __setitem__(self, x, value):
        """Fake __setitem__"""
        return

    def __index__(self):
        """Allow indexing"""
        return 0

    def Install(self, *_args, **_kw):
        """Fake Install"""

    def SharedLibrary(self, *_args, **_kw):
        """Fake SharedLibrary"""
        return []

    def SharedObject(self, *_args, **_kw):
        """Fake SharedObject"""
        return []

    def Object(self, *_args, **_kw):
        """Fake Object"""
        return []

    def SConscript(self, s_dir):
        """Fake SConscript"""
        return

    def Replace(self, *_args, **_kw):
        """Fake Replace"""

    def Clone(self, *_args, **_kw):
        """Fake Replace"""
        return DefaultEnvironment()

    def Append(self, *_args, **_kw):
        """Fake Append"""

    def AppendUnique(self, *_args, **_kw):
        """Fake Append Unique"""

    def AppendIfSupported(self, *_args, **_kw):
        """Fake AppendIfSupported"""

    def subst(self, val):
        """Fake subst"""
        return val

    def get(self, var, *_args, **_kw):
        """Fake get"""
        return var

    def GetOption(self, *_args, **_kw):
        """Fake GetOption"""
        return []

    def SetOption(self, key, value):
        """Fake SetOption"""
        return

    def ParseConfig(self, command):
        """Fake ParseConfig"""
        return

    def AppendENVPath(self, key, value, sep=None):
        """Fake AppendENVPath"""
        return

    def PrependENVPath(self, key, value):
        """Fake PrependENVPath"""
        return

    def Configure(self):
        """Fake Configure"""
        return Configure()

    def d_add_build_rpath(self, pathin='.'):
        """Fake d_add_build_rpath"""
        return

    def d_add_rpaths(self, offset, set_go, is_bin):
        """Fake d_add_rpaths"""
        return

    def d_configure_mpi(self):
        """Fake d_configure_mpi"""
        return DefaultEnvironment()

    def d_setup_go(self):
        """Fake d_setup_go"""
        return

    def d_go_bin(self):
        """Fake d_go_bin"""
        return 'go'

    def d_program(self, *_args, **_kw):
        """Fake d_program"""
        return self.Program(*_args, **_kw)

    def d_test_program(self, *_args, **_kw):
        """Fake d_test_program"""
        return self.d_program(*_args, **_kw)

    def d_static_library(self, *_args, **_kw):
        """Fake d_static_library"""
        return self.StaticLibrary(*_args, **_kw)

    def d_library(self, *_args, **_kw):
        """Fake d_library"""
        return self.Library(*_args, **_kw)

    def analyze_setup(self, prefix, args):
        """Fake analyze_setup"""
        return

    def compiler_setup(self):
        """Fake compiler_setup"""
        return

    def Preprocess(self, files):
        """Fake Preprocess"""
        return

    def require(self, env, *kw, headers_only=False):
        """Fake require"""
        return


class Variables():
    """Fake variables"""

    def __init__(self, *_args, **_kw):
        """Constructor"""

    def Add(self, *_args, **_kw):
        """Fake Add function"""

    def Update(self, *_args, **_kw):
        """Fake Update function"""

    def GenerateHelpText(self, *_args, **_kw):
        """Fake GenerateHelpText"""

    def UnknownVariables(self, *_args, **_kw):
        """Fake UnknownVariables"""

    def Save(self, *_args, **_kw):
        """Fake Save"""


class Configure():
    """Fake Configure"""

    def __init__(self, *_args, **_kw):
        self.env = DefaultEnvironment()
        """Constructor"""

    def CheckHeader(self, *_args, **_kw):
        """Fake CheckHeader"""
        return True

    def CheckLib(self, *_args, **_kw):
        """Fake CheckLib"""
        return True

    def CheckLibWithHeader(self, *_args, **_kw):
        """Fake CheckLibWithHeader"""
        return True

    def CheckStructMember(self, *_args, **_kw):
        """Fake CheckStructMember"""
        return True

    def CheckFuseIoctl(self, *_args, **_kw):
        """Fake CheckFuseIoctl"""
        return True

    def CheckCmockaSkip(self, *_args, **_kw):
        """Fake CheckCmockaSkip"""
        return True

    def CheckProg(self, *_args, **_kw):
        """Fake CheckProg"""
        return True

    def CheckFunc(self, *_args, **_kw):
        """Fake CheckFunc"""
        return True

    def CheckFlag(self, *_args, **_kw):
        """Fake CheckFlag"""
        return True

    def CheckGoVersion(self, *_args, **_kw):
        """Fake CheckGoVersion"""
        return True

    def Finish(self):
        """Fake finish"""


class Literal():
    """Fake Literal"""

    def __init__(self, *_args, **_kw):
        """Constructor"""


class Dir():
    """Fake Dir"""

    def __init__(self, *_args, **_kw):
        self.abspath = os.getcwd()
        self.path = os.getcwd()

    def srcnode(self):
        """Fake srcnode"""
        return self


class Scanner():
    """Fake Scanner"""


class File():
    """Fake File"""


def VariantDir(*_args, **_kw):
    """Fake VariantDir"""


def AddOption(*_args, **_kw):
    """Fake AddOption"""
    return True


def GetOption(*_args, **_kw):
    """Fake GetOption"""
    return []


def SetOption(*_args, **_kw):
    """Fake SetOption"""
    return True


class Help():
    """Fake Help"""

    def __init__(self, *_args, **_kw):
        """Constructor"""


def Glob(*_args):
    """Fake Glob"""
    return []


def Split(*_args):
    """Fake Split"""
    return []


def Exit(status):
    """Fake Exit"""
    sys.exit(status)


def Import(*_args):
    """Fake Import"""


def Export(*_args):
    """Fake Export"""


def Default(*_args):
    """Fake Default"""


def Delete(*_args, **_kw):
    """Fake Delete"""
    return ["fake"]


def AlwaysBuild(*_args):
    """Fake AlwaysBuild"""


def Copy(*_args, **_kw):
    """Fake Copy"""
    return ["fake"]


def Command(*_args, **_kw):
    """Fake Command"""
    return ["fake"]


def Execute(*_args, **_kw):
    """Fake Execute"""
    return ["fake"]


def Builder(*_args, **_kw):
    """Fake Builder"""
    return ["fake"]


def WhereIs(path):
    """Fake WhereIs"""
    return ''


def Platform():
    """Fake Platform"""
    return ''


def Depends(*_args, **_kw):
    """Fake Depends"""


COMMAND_LINE_TARGETS = []
BUILD_TARGETS = []
DEFAULT_TARGETS = []

Environment = DefaultEnvironment

__all__ = ['DefaultEnvironment',
           'Variables',
           'Configure',
           'GetOption',
           'SetOption',
           'Execute',
           'Depends',
           'Platform',
           'Literal',
           'Dir',
           'Help',
           'Glob',
           'Split',
           'Exit',
           'Import',
           'Export',
           'SConscript',
           'Default',
           'AlwaysBuild',
           'Command',
           'Builder',
           'AddOption',
           'VariantDir',
           'COMMAND_LINE_TARGETS',
           'BUILD_TARGETS',
           'DEFAULT_TARGETS']<|MERGE_RESOLUTION|>--- conflicted
+++ resolved
@@ -32,11 +32,7 @@
     """Fake SConscript"""
 
     def __init__(self, *_args, **_kw):
-<<<<<<< HEAD
-        """Constructor"""
-=======
         """Init function"""
->>>>>>> 9c934082
 
 
 class DefaultEnvironment():
