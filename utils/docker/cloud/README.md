--- conflicted
+++ resolved
@@ -204,73 +204,6 @@
 $ daos pool autotest <POOL ID>
 ```
 
-<<<<<<< HEAD
-
-## DAOS Client and Agent Gathered
-
-With the deployment solution presented in this section, the DAOS client and the DAOS Agent are
-running in the same container.
-
-### Building DAOS Client Docker Image
-
-This section describes how to build the `daos-client_agent` docker image.
-
-The easiest way to build these images is to use the `docker compose` sub command.  The first step is
-to update the docker environment file `utils/docker/cloud/.env` according to the targeted DAOS
-system.  The following environment variables must be defined for being able to properly build
-the docker image:
-- `DAOS_DOCKER_IMAGE_TAG`: Tag identifier of the DAOS client docker image (default "rocky8.6")
-- `DAOS_CLIENT_UNAME`: User name of the client (e.g. "foo")
-- `DAOS_CLIENT_GNAME`: Group name of the client (e.g., "bar")
-
-When the environment file has been properly filled, the docker image could be created thanks to the
-following command:
-```bash
-docker compose --file utils/docker/cloud/docker-compose.daos_client_agent.standalone.yml build daos_agent
-```
-
-### Running DAOS Docker Containers
-
-This section presents two ways of running the `daos pool autotest` subcommand with docker images
-build according to the previous section.  For both methods, a tarball (i.e. `tar` archive compressed
-with `xz`) of the DAOS certificate files should be created when the DAOS authentication is enabled.
-However, it is not managed in the same way with both solutions.
-
-#### Running DAOS Docker Images with Docker Compose
-
-For using Docker Compose the tarball of the certificates file path readable by all users and its
-file path defined in the following variable of the docker environment file
-`utils/docker/cloud/.env`:
-- `DAOS_AGENT_CERTS_TXZ`: tarball containing the DAOS certificated needed by the DAOS agent
-  (e.g. "secrets/daos\_agent-certs.txz")
-- `DAOS_CLIENT_UID`: User id of the client (e.g.,  "666")
-- `DAOS_CLIENT_GID`: Group id of the client (e.g., "999")
-
-When the environment file has been properly filled, then an application such as `daos pool autotest`
-could be run in the following way:
-```bash
-docker compose --file utils/docker/cloud/docker-compose.daos_client_agent.gathered.yml run --rm daos_client_agent
-$ daos pool autotest <POOL ID>
-```
-
-#### Running DAOS Docker Images with Docker Stack
-
-With Docker Stack the tarball of the certificates are managed as [Docker
-Secret](https://docs.docker.com/engine/swarm/secrets/).  Docker Secret is a swarm service allowing
-to securely store and access blob of data.  Recording a tarball containing the DAOS agent
-certificates could be done in the following way:
-```bash
-docker swarm init
-docker secret create daos_agent-certs <TARBALL PATH>
-```
-
-As soon as the Docker secret has been created, an application such as `daos pool autotest`
-could be run in the following way:
-```bash
-bash utils/docker/cloud/deploy-docker_stack.sh utils/docker/cloud/docker-stack.daos_client_agent.gathered.yml
-docker exec -u${DAOS_CLIENT_UID}:${DAOS_CLIENT_GID} -ti <DAOS CLIENT DOCKER CONTAINER ID> bash
-$ daos pool autotest <POOL ID>
-=======
 With the same prerequites, the [fio](https://fio.readthedocs.io/) file system benchmark tool could
 be run thanks to the following commands:
 ```bash
@@ -281,5 +214,70 @@
 $ dfuse --mountpoint="/home/<DAOS_CLIENT_UNAME>/mnt" --pool=tank --container=posix-fs
 $ df --human-readable --type=fuse.daos
 $ fio --name=random-write --ioengine=pvsync --rw=randwrite --bs=4k --size=128M --nrfiles=4 --numjobs=8 --iodepth=16 --runtime=60 --time_based --direct=1 --buffered=0 --randrepeat=0 --norandommap --refill_buffers --group_reporting --directory="/home/<DAOS_CLIENT_UNAME>/mnt"
->>>>>>> d3aa33d3
+```
+
+## DAOS Client and Agent Gathered
+
+With the deployment solution presented in this section, the DAOS client and the DAOS Agent are
+running in the same container.
+
+### Building DAOS Client Docker Image
+
+This section describes how to build the `daos-client_agent` docker image.
+
+The easiest way to build these images is to use the `docker compose` sub command.  The first step is
+to update the docker environment file `utils/docker/cloud/.env` according to the targeted DAOS
+system.  The following environment variables must be defined for being able to properly build
+the docker image:
+- `DAOS_DOCKER_IMAGE_TAG`: Tag identifier of the DAOS client docker image (default "rocky8.6")
+- `DAOS_CLIENT_UNAME`: User name of the client (e.g. "foo")
+- `DAOS_CLIENT_GNAME`: Group name of the client (e.g., "bar")
+
+When the environment file has been properly filled, the docker image could be created thanks to the
+following command:
+```bash
+docker compose --file utils/docker/cloud/docker-compose.daos_client_agent.standalone.yml build daos_agent
+```
+
+### Running DAOS Docker Containers
+
+This section presents two ways of running the `daos pool autotest` subcommand with docker images
+build according to the previous section.  For both methods, a tarball (i.e. `tar` archive compressed
+with `xz`) of the DAOS certificate files should be created when the DAOS authentication is enabled.
+However, it is not managed in the same way with both solutions.
+
+#### Running DAOS Docker Images with Docker Compose
+
+For using Docker Compose the tarball of the certificates file path readable by all users and its
+file path defined in the following variable of the docker environment file
+`utils/docker/cloud/.env`:
+- `DAOS_AGENT_CERTS_TXZ`: tarball containing the DAOS certificated needed by the DAOS agent
+  (e.g. "secrets/daos\_agent-certs.txz")
+- `DAOS_CLIENT_UID`: User id of the client (e.g.,  "666")
+- `DAOS_CLIENT_GID`: Group id of the client (e.g., "999")
+
+When the environment file has been properly filled, then an application such as `daos pool autotest`
+could be run in the following way:
+```bash
+docker compose --file utils/docker/cloud/docker-compose.daos_client_agent.gathered.yml run --rm daos_client_agent
+$ daos pool autotest <POOL ID>
+```
+
+#### Running DAOS Docker Images with Docker Stack
+
+With Docker Stack the tarball of the certificates are managed as [Docker
+Secret](https://docs.docker.com/engine/swarm/secrets/).  Docker Secret is a swarm service allowing
+to securely store and access blob of data.  Recording a tarball containing the DAOS agent
+certificates could be done in the following way:
+```bash
+docker swarm init
+docker secret create daos_agent-certs <TARBALL PATH>
+```
+
+As soon as the Docker secret has been created, an application such as `daos pool autotest`
+could be run in the following way:
+```bash
+bash utils/docker/cloud/deploy-docker_stack.sh utils/docker/cloud/docker-stack.daos_client_agent.gathered.yml
+docker exec -u${DAOS_CLIENT_UID}:${DAOS_CLIENT_GID} -ti <DAOS CLIENT DOCKER CONTAINER ID> bash
+$ daos pool autotest <POOL ID>
 ```