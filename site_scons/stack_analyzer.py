--- conflicted
+++ resolved
@@ -121,10 +121,6 @@
             size_map[value].append(key)
 
         for key in sorted(size_map.keys(), reverse=True):
-<<<<<<< HEAD
-            print(f'{key} bytes:')
-=======
             print(f'{key:d} bytes:')
->>>>>>> 6a3c9910
             for value in size_map[key]:
                 print(f'    {value}')