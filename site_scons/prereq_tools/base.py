# Copyright 2016-2023 Intel Corporation
#
# Permission is hereby granted, free of charge, to any person obtaining a copy
# of this software and associated documentation files (the "Software"), to deal
# in the Software without restriction, including without limitation the rights
# to use, copy, modify, merge, publish, distribute, sublicense, and/or sell
# copies of the Software, and to permit persons to whom the Software is
# furnished to do so, subject to the following conditions:
#
# The above copyright notice and this permission notice shall be included in
# all copies or substantial portions of the Software.
#
# THE SOFTWARE IS PROVIDED "AS IS", WITHOUT WARRANTY OF ANY KIND, EXPRESS OR
# IMPLIED, INCLUDING BUT NOT LIMITED TO THE WARRANTIES OF MERCHANTABILITY,
# FITNESS FOR A PARTICULAR PURPOSE AND NONINFRINGEMENT. IN NO EVENT SHALL THE
# AUTHORS OR COPYRIGHT HOLDERS BE LIABLE FOR ANY CLAIM, DAMAGES OR OTHER
# LIABILITY, WHETHER IN AN ACTION OF CONTRACT, TORT OR OTHERWISE, ARISING FROM,
# OUT OF OR IN CONNECTION WITH THE SOFTWARE OR THE USE OR OTHER DEALINGS IN THE
# SOFTWARE.
# -*- coding: utf-8 -*-
"""Classes for building external prerequisite components"""

# pylint: disable=too-many-lines
import os
import sys
import json
import datetime
import traceback
import errno
import shutil
import subprocess  # nosec
import configparser
from SCons.Variables import BoolVariable
from SCons.Variables import EnumVariable
from SCons.Variables import ListVariable
from SCons.Variables import PathVariable
from SCons.Script import Dir
from SCons.Script import Exit
from SCons.Script import GetOption
from SCons.Script import SetOption
from SCons.Script import WhereIs
from SCons.Script import BUILD_TARGETS
from SCons.Errors import InternalError

OPTIONAL_COMPS = ['psm2']


class DownloadFailure(Exception):
    """Exception raised when source can't be downloaded

    Attributes:
        repo      -- Specified location
        component -- Component
    """

    def __init__(self, repo, component):
        super().__init__()
        self.repo = repo
        self.component = component

    def __str__(self):
        """Exception string"""
        return f'Failed to get {self.component} from {self.repo}'


class BadScript(Exception):
    """Exception raised when a preload script has errors

    Attributes:
        script -- path to script
        trace  -- traceback
    """

    def __init__(self, script, trace):
        super().__init__()
        self.script = script
        self.trace = trace

    def __str__(self):
        """Exception string"""
        return f'Failed to execute {self.script}:\n{self.script} {self.trace}\n\nTraceback'


class MissingDefinition(Exception):
    """Exception raised when component has no definition

    Attributes:
        component    -- component that is missing definition
    """

    def __init__(self, component):
        super().__init__()
        self.component = component

    def __str__(self):
        """Exception string"""
        return f'No definition for {self.component}'


class BuildFailure(Exception):
    """Exception raised when component fails to build

    Attributes:
        component    -- component that failed to build
    """

    def __init__(self, component):
        super().__init__()
        self.component = component

    def __str__(self):
        """Exception string"""
        return f'{self.component} failed to build'


class MissingTargets(Exception):
    """Exception raised when expected targets missing after component build

    Attributes:
        component    -- component that has missing targets
    """

    def __init__(self, component, package):
        super().__init__()
        self.component = component
        self.package = package

    def __str__(self):
        """Exception string"""
        if self.package is None:
            return f'{self.component} has missing targets after build.  See config.log for details'
        return f'Package {self.package} is required. Check config.log'


class MissingSystemLibs(Exception):
    """Exception raised when libraries required for target build are not met

    Attributes:
        component    -- component that has missing targets
    """

    def __init__(self, component):
        super().__init__()
        self.component = component

    def __str__(self):
        """Exception string"""
        return f'{self.component} has unmet dependencies required for build'


class DownloadRequired(Exception):
    """Exception raised when component is missing but downloads aren't enabled

    Attributes:
        component    -- component that is missing
    """

    def __init__(self, component):
        super().__init__()
        self.component = component

    def __str__(self):
        """Exception string"""
        return f'{self.component} needs to be built, use --build-deps=yes'


class BuildRequired(Exception):
    """Exception raised when component is missing but builds aren't enabled

    Attributes:
        component    -- component that is missing
    """

    def __init__(self, component):
        super().__init__()
        self.component = component

    def __str__(self):
        """Exception string"""
        return f'{self.component} needs to be built, use --build-deps=yes'


class Runner():
    """Runs commands in a specified environment"""

    def __init__(self):
        self.env = None
        self.__dry_run = False

    def initialize(self, env):
        """Initialize the environment in the runner"""
        self.env = env
        self.__dry_run = env.GetOption('no_exec')

    def run_commands(self, commands, subdir=None, env=None):
        """Runs a set of commands in specified directory"""
        # Check that PreReqComponent is initialized
        assert self.env
        retval = True

        passed_env = env or self.env

        if subdir:
            print(f'Running commands in {subdir}')
        for command in commands:
            cmd = []
            for part in command:
                if part == 'make':
                    cmd.extend(['make', '-j', str(GetOption('num_jobs'))])
                else:
                    cmd.append(self.env.subst(part))
            if self.__dry_run:
                print(f"Would RUN: {' '.join(cmd)}")
                retval = True
            else:
                print(f"RUN: {' '.join(cmd)}")
                if subprocess.call(cmd, shell=False, cwd=subdir, env=passed_env['ENV']) != 0:
                    retval = False
                    break
        return retval


RUNNER = Runner()


def default_libpath():
    """On debian systems, the default library path can be queried"""
    if not os.path.isfile('/etc/debian_version'):
        return []
    dpkgarchitecture = WhereIs('dpkg-architecture')
    if not dpkgarchitecture:
        print('No dpkg-architecture found in path.')
        return []
    try:
        # pylint: disable=consider-using-with
        pipe = subprocess.Popen([dpkgarchitecture, '-qDEB_HOST_MULTIARCH'],
                                stdout=subprocess.PIPE, stderr=subprocess.DEVNULL)
        (stdo, _) = pipe.communicate()
        if pipe.returncode == 0:
            archpath = stdo.decode().strip()
            return ['lib/' + archpath]
    except Exception:  # pylint: disable=broad-except
        print('default_libpath, Exception: subprocess.Popen dpkg-architecture')
    return []


class GitRepoRetriever():
    """Identify a git repository from which to download sources"""

    def __init__(self, url, has_submodules=False, branch=None):

        self.url = url
        self.has_submodules = has_submodules
        self.branch = branch
        self.commit_sha = None

    def checkout_commit(self, subdir):
        """Checkout a certain commit SHA or branch"""
        if self.commit_sha is not None:
            commands = [['git', 'checkout', self.commit_sha]]
            if not RUNNER.run_commands(commands, subdir=subdir):
                raise DownloadFailure(self.url, subdir)

    def _apply_patches(self, subdir, patches):
        """git-apply a certain hash"""
        if patches is not None:
            for patch in patches.keys():
                print(f'Applying patch {patch}')
                command = ['git', 'apply']
                if patches[patch] is not None:
                    command.extend(['--directory', patches[patch]])
                command.append(patch)
                if not RUNNER.run_commands([command], subdir=subdir):
                    raise DownloadFailure(self.url, subdir)

    def _update_submodules(self, subdir):
        """Update the git submodules"""
        if self.has_submodules:
            commands = [['git', 'submodule', 'init'], ['git', 'submodule', 'update']]
            if not RUNNER.run_commands(commands, subdir=subdir):
                raise DownloadFailure(self.url, subdir)

    def get(self, subdir, **kw):
        """Downloads sources from a git repository into subdir"""
        # Now checkout the commit_sha if specified
        passed_commit_sha = kw.get("commit_sha", None)
        if passed_commit_sha is None:
            comp = os.path.basename(subdir)
            print(f"""
*********************** ERROR ************************
No commit_versions entry in utils/build.config for
{comp}. Please specify one to avoid breaking the
build with random upstream changes.
*********************** ERROR ************************\n""")
            raise DownloadFailure(self.url, subdir)

        if not os.path.exists(subdir):
            commands = [['git', 'clone', self.url, subdir]]
            if not RUNNER.run_commands(commands):
                raise DownloadFailure(self.url, subdir)
        self._get_specific(subdir, **kw)

    def _get_specific(self, subdir, **kw):
        """Checkout the configured commit"""
        # If the config overrides the branch, use it.  If a branch is
        # specified, check it out first.
        branch = kw.get("branch", None)
        if branch is None:
            branch = self.branch
        self.branch = branch
        if self.branch:
            command = [['git', 'checkout', branch]]
            if not RUNNER.run_commands(command, subdir=subdir):
                command = [['git', 'fetch', '-t', '-a']]
                if not RUNNER.run_commands(command, subdir=subdir):
                    raise DownloadFailure(self.url, subdir)
            self.commit_sha = self.branch
            self.checkout_commit(subdir)

        # Now checkout the commit_sha if specified
        passed_commit_sha = kw.get("commit_sha", None)
        if passed_commit_sha is not None:
            command = [['git', 'checkout', passed_commit_sha]]
            if not RUNNER.run_commands(command, subdir=subdir):
                command = [['git', 'fetch', '-t', '-a']]
                if not RUNNER.run_commands(command, subdir=subdir):
                    raise DownloadFailure(self.url, subdir)
            self.commit_sha = passed_commit_sha
            self.checkout_commit(subdir)

        # reset patched diff
        command = [['git', 'reset', '--hard', 'HEAD']]
        if not RUNNER.run_commands(command, subdir=subdir):
            raise DownloadFailure(self.url, subdir)
        self._update_submodules(subdir)
        # Now apply any patches specified
        self._apply_patches(subdir, kw.get("patches", {}))


class BuildInfo():
    """A utility class to save build information"""

    def __init__(self):
        self.info = {}

    def update(self, var, value):
        """Save a variable in the build info"""
        self.info[var] = value

    def save(self, filename):
        """Create a file to store path information for a build"""
        with open(filename, "w") as build_info:
            json.dump(self.info, build_info, skipkeys=True, indent=2)

    def gen_script(self, script_name):
        """Generate a shell script to set PATH, LD_LIBRARY_PATH, and PREFIX variables"""
        with open(script_name, "w") as script:
            script.write('# Automatically generated by'
                         + f' {sys.argv[0]} at {datetime.datetime.today()}\n\n')

            lib_paths = []
            paths = []
            components = []

            for var in sorted(self.info.keys()):
                if not isinstance(self.info[var], str):
                    continue
                if "PREFIX" not in var:
                    continue
                if self.info[var] == "/usr":
                    continue
                script.write(f'SL_{var}={self.info[var]}\n')
                components.append(var)
                path = os.path.join(self.info[var], "bin")
                lib = os.path.join(self.info[var], "lib")
                lib64 = os.path.join(self.info[var], "lib64")
                if os.path.exists(path) and path not in paths:
                    paths.insert(0, path)
                if os.path.exists(lib) and lib not in lib_paths:
                    lib_paths.insert(0, lib)
                if os.path.exists(lib64) and lib64 not in lib_paths:
                    lib_paths.insert(0, lib64)
            script.write(f'SL_LD_LIBRARY_PATH={os.pathsep.join(lib_paths)}\n')
            script.write(f'SL_PATH={os.pathsep.join(paths)}\n')
            component_list = ' '.join(components)
            script.write(f'SL_COMPONENTS="{component_list}"\n')
            script.write(f'SL_BUILD_DIR={self.info["BUILD_DIR"]}\n')
            script.write(f'SL_SRC_DIR={os.getcwd()}\n')


def ensure_dir_exists(dirname, dry_run):
    """Ensure a directory exists"""
    if not os.path.exists(dirname):
        if dry_run:
            print(f'Would create {dry_run}')
            return
        try:
            os.makedirs(dirname)
        except Exception as error:  # pylint: disable=broad-except
            if not os.path.isdir(dirname):
                raise error

    if not os.path.isdir(dirname):
        raise IOError(errno.ENOTDIR, 'Not a directory', dirname)


# pylint: disable-next=function-redefined
class PreReqComponent():
    """A class for defining and managing external components required by a project.

    If provided arch is a string to embed in any generated directories
    to allow compilation from from multiple systems in one source tree
    """

    def __init__(self, env, opts):
        self.__defined = {}
        self.__required = {}
        self.__errors = {}
        self.__env = env
        self.__dry_run = GetOption('no_exec')
        self.__require_optional = GetOption('require_optional')
        self._has_icx = False
        self.download_deps = False
        self.build_deps = False
        self.__parse_build_deps()
        self._replace_env(LIBTOOLIZE='libtoolize')
        self.__check_only = GetOption('check_only')
        if self.__check_only:
            # This is mostly a no_exec request.
            SetOption('no_exec', True)

        config_file = GetOption('build_config')
        if not os.path.exists(config_file):
            print(f'Config file "{config_file}" missing, cannot continue')
            Exit(1)

        self._configs = configparser.ConfigParser()
        self._configs.read(config_file)

        self.__top_dir = Dir('#').abspath
        install_dir = os.path.join(self.__top_dir, 'install')

        RUNNER.initialize(self.__env)

        opts.Add(ListVariable('INCLUDE', "Optional components to build", 'none', OPTIONAL_COMPS))
        opts.Add(PathVariable('PREFIX', 'Installation path', install_dir,
                              PathVariable.PathIsDirCreate))
        opts.Add('ALT_PREFIX', f'Specifies {os.pathsep} separated list of alternative paths to add',
                 None)
        opts.Add(PathVariable('BUILD_ROOT', 'Alternative build root directory', "build",
                              PathVariable.PathIsDirCreate))
        opts.Add('USE_INSTALLED', 'Comma separated list of preinstalled dependencies', 'none')
        opts.Add(('MPI_PKG', 'Specifies name of pkg-config to load for MPI', None))
        opts.Add(BoolVariable('FIRMWARE_MGMT', 'Build in device firmware management.', 0))
        opts.Add(BoolVariable('STACK_MMAP', 'Allocate ABT ULTs stacks with mmap()', 0))
        opts.Add(EnumVariable('BUILD_TYPE', "Set the build type", 'release',
                              ['dev', 'debug', 'release'], ignorecase=1))
        opts.Add(EnumVariable('TARGET_TYPE', "Set the prerequisite type", 'default',
                              ['default', 'dev', 'debug', 'release'], ignorecase=1))
        opts.Add(EnumVariable('COMPILER', "Set the compiler family to use", 'gcc',
                              ['gcc', 'covc', 'clang', 'icc'], ignorecase=2))
        opts.Add(EnumVariable('WARNING_LEVEL', "Set default warning level", 'error',
                              ['warning', 'warn', 'error'], ignorecase=2))

        opts.Update(self.__env)

        self._setup_compiler()

        bdir = self._setup_build_type()
        self.target_type = self.__env['TTYPE_REAL']
        self.__env['BUILD_DIR'] = bdir
        ensure_dir_exists(bdir, self.__dry_run)
        self._setup_path_var('BUILD_DIR')
        self.__build_info = BuildInfo()
        self.__build_info.update("BUILD_DIR", self.__env.subst("$BUILD_DIR"))

        # Build prerequisites in sub-dir based on selected build type
        build_dir_name = self.__env.subst('$BUILD_ROOT/external/$TTYPE_REAL')

        self.system_env = env.Clone()

        self.__build_dir = self._sub_path(build_dir_name)

        opts.Add(PathVariable('GOPATH', 'Location of your GOPATH for the build',
                              f'{self.__build_dir}/go', PathVariable.PathIsDirCreate))

        opts.Update(env)

        ensure_dir_exists(self.__build_dir, self.__dry_run)

        self.__prebuilt_path = {}
        self.__src_path = {}

        self._setup_path_var('PREFIX')
        self._setup_path_var('GOPATH')
        self.__build_info.update("PREFIX", self.__env.subst("$PREFIX"))
        self.prereq_prefix = self.__env.subst("$PREFIX/prereq/$TTYPE_REAL")

        if config_file is not None:
            self._configs = configparser.ConfigParser()
            self._configs.read(config_file)
        else:
            self._configs = None

        self.installed = env.subst("$USE_INSTALLED").split(",")
        self.include = env.subst("$INCLUDE").split(" ")
        self._build_targets = []

        build_dir = self.__env['BUILD_DIR']
        targets = ['test', 'server', 'client']
        self.__env.Alias('client', build_dir)
        self.__env.Alias('server', build_dir)
        self.__env.Alias('test', build_dir)
        self._build_targets = []
        check = any(item in BUILD_TARGETS for item in targets)
        if not check or 'test' in BUILD_TARGETS:
            self._build_targets.extend(['client', 'server', 'test'])
        else:
            if 'client' in BUILD_TARGETS:
                self._build_targets.append('client')
            if 'server' in BUILD_TARGETS:
                self._build_targets.append('server')
        BUILD_TARGETS.append(build_dir)

    def run_build(self, opts):
        """Build and dependencies"""
        # argobots is not really needed by client but it's difficult to separate
        common_reqs = ['argobots', 'ucx', 'ofi', 'hwloc', 'mercury', 'boost', 'uuid',
                       'crypto', 'protobufc', 'lz4', 'isal', 'isal_crypto']
        client_reqs = ['fuse', 'json-c']
        server_reqs = ['pmdk', 'spdk']
        test_reqs = ['cmocka']

        reqs = []
        reqs = common_reqs
        if self.test_requested():
            reqs.extend(test_reqs)
        if self.server_requested():
            reqs.extend(server_reqs)
        if self.client_requested():
            reqs.extend(client_reqs)
        opts.Add(ListVariable('DEPS', "Dependencies to build by default", 'all', reqs))
        opts.Update(self.__env)
        if GetOption('build_deps') == 'only':
            # Optionally, limit the deps we build in this pass
            reqs = self.__env.get('DEPS')

        try:
            # pylint: disable-next=import-outside-toplevel
            from components import define_components
            define_components(self)
        except Exception as old:
            raise BadScript("components", traceback.format_exc()) from old

        env.AddMethod(self.require, 'require')

        # Go ahead and prebuild some components
        for comp in reqs:
            env.Clone().require(comp)

    def _setup_build_type(self):
        """Set build type"""
<<<<<<< HEAD
        self.add_opts(EnumVariable('BUILD_TYPE', "Set the build type",
                                   'release', ['dev', 'debug', 'release'],
                                   ignorecase=1))
        self.add_opts(EnumVariable('TARGET_TYPE', "Set the prerequisite type",
                                   'default',
                                   ['default', 'dev', 'debug', 'release'],
                                   ignorecase=1))
=======
>>>>>>> 9c934082
        ttype = self.__env["TARGET_TYPE"]
        if ttype == "default":
            ttype = self.__env["BUILD_TYPE"]
        self.__env["TTYPE_REAL"] = ttype

        return self.__env.subst("$BUILD_ROOT/$BUILD_TYPE/$COMPILER")

    def _setup_intelc(self):
        """Setup environment to use Intel compilers"""
        try:
            env = self.__env.Clone(tools=['doneapi'])
            self._has_icx = True
        except InternalError:
            print("No oneapi compiler, trying legacy")
            env = self.__env.Clone(tools=['intelc'])
        self.__env["ENV"]["PATH"] = env["ENV"]["PATH"]
        self.__env["ENV"]["LD_LIBRARY_PATH"] = env["ENV"]["LD_LIBRARY_PATH"]
        self.__env.Replace(AR=env.get("AR"))
        self.__env.Replace(ENV=env.get("ENV"))
        self.__env.Replace(CC=env.get("CC"))
        self.__env.Replace(CXX=env.get("CXX"))
        version = env.get("INTEL_C_COMPILER_VERSION")
        self.__env.Replace(INTEL_C_COMPILER_VERSION=version)
        self.__env.Replace(LINK=env.get("LINK"))
        # disable the warning about Cilk since we don't use it
        if not self._has_icx:
            self.__env.AppendUnique(LINKFLAGS=["-static-intel",
                                               "-diag-disable=10237"])
            self.__env.AppendUnique(CCFLAGS=["-diag-disable:2282",
                                             "-diag-disable:188",
                                             "-diag-disable:2405",
                                             "-diag-disable:1338"])
        return {'CC': env.get("CC"), "CXX": env.get("CXX")}

    def _setup_compiler(self):
        """Setup the compiler to use"""
        compiler_map = {'gcc': {'CC': 'gcc', 'CXX': 'g++'},
                        'covc': {'CC': '/opt/BullseyeCoverage/bin/gcc',
                                 'CXX': '/opt/BullseyeCoverage/bin/g++',
                                 'CVS': '/opt/BullseyeCoverage/bin/covselect',
                                 'COV01': '/opt/BullseyeCoverage/bin/cov01'},
                        'clang': {'CC': 'clang', 'CXX': 'clang++'}}

        if GetOption('clean') or GetOption('help'):
            return

        compiler = self.__env.get('COMPILER')
        if compiler == 'icc':
            compiler_map['icc'] = self._setup_intelc()

        if self.__env.get('WARNING_LEVEL') == 'error':
            if compiler == 'icc' and not self._has_icx:
                warning_flag = '-Werror-all'
            else:
                warning_flag = '-Werror'
            self.__env.AppendUnique(CCFLAGS=warning_flag)

        env = self.__env.Clone()
        config = env.Configure()

        if self.__check_only:
            # Have to temporarily turn off dry run to allow this check.
            env.SetOption('no_exec', False)

        for name, prog in compiler_map[compiler].items():
            if not config.CheckProg(prog):
                print(f'{prog} must be installed when COMPILER={compiler}')
                if self.__check_only:
                    continue
                config.Finish()
                raise MissingSystemLibs(prog)
            args = {name: prog}
            self.__env.Replace(**args)

        if compiler == 'covc':
            covfile = os.path.join(self.__top_dir, 'test.cov')
            if os.path.isfile(covfile):
                os.remove(covfile)
            commands = [['$COV01', '-1'],
                        ['$COV01', '-s'],
                        ['$CVS', '--add', '!**/src/cart/test/utest/'],
                        ['$CVS', '--add', '!**/src/common/tests/'],
                        ['$CVS', '--add', '!**/src/gurt/tests/'],
                        ['$CVS', '--add', '!**/src/iosrv/tests/'],
                        ['$CVS', '--add', '!**/src/mgmt/tests/'],
                        ['$CVS', '--add', '!**/src/object/tests/'],
                        ['$CVS', '--add', '!**/src/placement/tests/'],
                        ['$CVS', '--add', '!**/src/rdb/tests/'],
                        ['$CVS', '--add', '!**/src/security/tests/'],
                        ['$CVS', '--add', '!**/src/utils/self_test/'],
                        ['$CVS', '--add', '!**/src/utils/ctl/'],
                        ['$CVS', '--add', '!**/src/vea/tests/'],
                        ['$CVS', '--add', '!**/src/vos/tests/'],
                        ['$CVS', '--add', '!**/src/engine/tests/'],
                        ['$CVS', '--add', '!**/src/tests/'],
                        ['$CVS', '--add', '!**/src/bio/smd/tests/'],
                        ['$CVS', '--add', '!**/src/cart/crt_self_test.h'],
                        ['$CVS', '--add', '!**/src/cart/crt_self_test_client.c'],
                        ['$CVS', '--add', '!**/src/cart/crt_self_test_service.c'],
                        ['$CVS', '--add', '!**/src/client/api/tests/'],
                        ['$CVS', '--add', '!**/src/client/dfuse/test/'],
                        ['$CVS', '--add', '!**/src/gurt/examples/'],
                        ['$CVS', '--add', '!**/src/utils/crt_launch/'],
                        ['$CVS', '--add', '!**/src/utils/daos_autotest.c'],
                        ['$CVS', '--add', '!**/src/placement/ring_map.c'],
                        ['$CVS', '--add', '!**/src/common/tests_dmg_helpers.c'],
                        ['$CVS', '--add', '!**/src/common/tests_lib.c']]
            if not RUNNER.run_commands(commands):
                raise BuildFailure("cov01")

        config.Finish()
        if self.__check_only:
            # Restore the dry run state
            env.SetOption('no_exec', True)

    def save_build_info(self):
        """Save build info to file for later use"""
        self.__build_info.gen_script('.build_vars.sh')
        self.__build_info.save('.build_vars.json')

    def __parse_build_deps(self):
        """Parse the build dependances command line flag"""
        build_deps = GetOption('build_deps')
        if build_deps in ('yes', 'only'):
            self.download_deps = True
            self.build_deps = True
        elif build_deps == 'build-only':
            self.build_deps = True

    def _sub_path(self, path):
        """Resolve the real path"""
        return os.path.realpath(os.path.join(self.__top_dir, path))

    def _setup_path_var(self, var):
        """Create a command line variable for a path"""
        tmp = self.__env.get(var)
        if tmp:
            value = self._sub_path(tmp)
            self.__env[var] = value

    def define(self, name, **kw):
        """Define an external prerequisite component

        Args:
            name -- The name of the component definition

        Keyword arguments:
            libs -- A list of libraries to add to dependent components
            libs_cc -- Optional CC command to test libs with.
            functions -- A list of expected functions
            headers -- A list of expected headers
            pkgconfig -- name of pkgconfig to load for installation check
            requires -- A list of names of required component definitions
            required_libs -- A list of system libraries to be checked for
            defines -- Defines needed to use the component
            package -- Name of package to install
            commands -- A list of commands to run to build the component
            config_cb -- Custom config callback
            retriever -- A retriever object to download component
            extra_lib_path -- Subdirectories to add to dependent component path
            extra_include_path -- Subdirectories to add to dependent component path
            out_of_src_build -- Build from a different directory if set to True
        """
        use_installed = False
        if 'all' in self.installed or name in self.installed:
            use_installed = True
        comp = _Component(self, name, use_installed, **kw)
        self.__defined[name] = comp

    def server_requested(self):
        """Return True if server build is requested"""
        return "server" in self._build_targets

    def client_requested(self):
        """Return True if client build is requested"""
        return "client" in self._build_targets

    def test_requested(self):
        """Return True if test build is requested"""
        return "test" in self._build_targets

    def _modify_prefix(self, comp_def):
        """Overwrite the prefix in cases where we may be using the default"""
        if comp_def.package:
            return

        if comp_def.src_path and \
           not os.path.exists(comp_def.src_path) and \
           not os.path.exists(os.path.join(self.prereq_prefix, comp_def.name)) and \
           not os.path.exists(self.__env.get(f'{comp_def.name.upper()}_PREFIX')):
            self._save_component_prefix(f'{comp_def.name.upper()}_PREFIX', '/usr')

    def require(self, env, *comps, **kw):
        """Ensure a component is built.

        If necessary, and add necessary libraries and paths to the construction environment.

        Args:
            env -- The construction environment to modify
            comps -- component names to configure
            kw -- Keyword arguments

        Keyword arguments:
            headers_only -- if set to True, skip library configuration
            [comp]_libs --  Override the default libs for a package.  Ignored
                            if headers_only is set
        """
        changes = False
        headers_only = kw.get('headers_only', False)
        for comp in comps:
            if comp not in self.__defined:
                raise MissingDefinition(comp)
            if comp in self.__errors:
                raise self.__errors[comp]
            comp_def = self.__defined[comp]
            if headers_only:
                needed_libs = None
            else:
                needed_libs = kw.get(f'{comp}_libs', comp_def.libs)
            if comp in self.__required:
                if GetOption('help'):
                    continue
                # checkout and build done previously
                comp_def.set_environment(env, needed_libs)
                if GetOption('clean'):
                    continue
                if self.__required[comp]:
                    changes = True
                continue
            self.__required[comp] = False
            if comp_def.is_installed(needed_libs):
                continue
            try:
                comp_def.configure()
                if comp_def.build(env, needed_libs):
                    self.__required[comp] = False
                    changes = True
                else:
                    self._modify_prefix(comp_def)
                # If we get here, just set the environment again, new directories may be present
                comp_def.set_environment(env, needed_libs)
            except Exception as error:
                # Save the exception in case the component is requested again
                self.__errors[comp] = error
                raise error

        return changes

    def included(self, *comps):
        """Returns true if the components are included in the build"""
        for comp in comps:
            if comp not in OPTIONAL_COMPS:
                continue
            if not set([comp, 'all']).intersection(set(self.include)):
                return False
        return True

    def check_component(self, *comps, **kw):
        """Returns True if a component is available"""
        env = self.__env.Clone()
        try:
            self.require(env, *comps, **kw)
        except Exception as error:  # pylint: disable=broad-except
            if self.__require_optional:
                raise error
            return False
        return True

    def is_installed(self, name):
        """Returns True if a component is available"""
        if self.check_component(name):
            return self.__defined[name].use_installed
        return False

    def get_env(self, var):
        """Get a variable from the construction environment"""
        return self.__env[var]

    def _replace_env(self, **kw):
        """Replace a values in the construction environment

        Keyword arguments:
            kw -- Arbitrary variables to replace
        """
        self.__env.Replace(**kw)

    def get_build_dir(self):
        """Get the build directory for external components"""
        return self.__build_dir

    def get_prebuilt_path(self, comp, name):
        """Get the path for a prebuilt component"""
        if name in self.__prebuilt_path:
            return self.__prebuilt_path[name]

        prebuilt_paths = self.__env.get("ALT_PREFIX")
        if prebuilt_paths is None:
            paths = []
        else:
            paths = prebuilt_paths.split(os.pathsep)

        for path in paths:
            ipath = os.path.join(path, "include")
            if not os.path.exists(ipath):
                ipath = None
            lpath = None
            for lib in ['lib64', 'lib']:
                lpath = os.path.join(path, lib)
                if not os.path.exists(lpath):
                    lpath = None
            if ipath is None and lpath is None:
                continue
            env = self.__env.Clone()
            if ipath:
                env.AppendUnique(CPPPATH=[ipath])
            if lpath:
                env.AppendUnique(LIBPATH=[lpath])
            if not comp.has_missing_targets(env):
                self.__prebuilt_path[name] = path
                return path

        self.__prebuilt_path[name] = None

        return None

    def get_component(self, name):
        """Get a component definition"""
        return self.__defined[name]

    def _save_component_prefix(self, var, value):
        """Save the component prefix in the environment and in build info"""
        self._replace_env(**{var: value})
        self.__build_info.update(var, value)

    def get_prefixes(self, name, prebuilt_path):
        """Get the location of the scons prefix as well as the external component prefix."""
        prefix = self.__env.get('PREFIX')
        comp_prefix = f'{name.upper()}_PREFIX'
        if prebuilt_path:
            self._save_component_prefix(comp_prefix, prebuilt_path)
            return (prebuilt_path, prefix)

        target_prefix = os.path.join(self.prereq_prefix, name)
        self._save_component_prefix(comp_prefix, target_prefix)

        return (target_prefix, prefix)

    def get_src_build_dir(self):
        """Get the location of a temporary directory for hosting intermediate build files"""
        return self.__env.get('BUILD_DIR')

    def get_src_path(self, name):
        """Get the location of the sources for an external component"""
        if name in self.__src_path:
            return self.__src_path[name]
        src_path = os.path.join(self.__build_dir, name)

        self.__src_path[name] = src_path
        return src_path

    def get_config(self, section, name):
        """Get commit/patch versions"""
        if self._configs is None:
            return None
        if not self._configs.has_section(section):
            return None
        if not self._configs.has_option(section, name):
            return None
        return self._configs.get(section, name)


class _Component():
    """A class to define attributes of an external component

    Args:
        prereqs -- A PreReqComponent object
        name -- The name of the component definition
        use_installed -- check if the component is installed

    Keyword arguments:
        libs -- A list of libraries to add to dependent components
        libs_cc -- Optional compiler for testing libs
        functions -- A list of expected functions
        headers -- A list of expected headers
        requires -- A list of names of required component definitions
        commands -- A list of commands to run to build the component
        package -- Name of package to install
        config_cb -- Custom config callback
        retriever -- A retriever object to download component
        extra_lib_path -- Subdirectories to add to dependent component path
        extra_include_path -- Subdirectories to add to dependent component path
        out_of_src_build -- Build from a different directory if set to True
        patch_rpath -- Add appropriate relative rpaths to binaries
    """

    def __init__(self,
                 prereqs,
                 name,
                 use_installed,
                 **kw):

        self.__check_only = GetOption('check_only')
        self.__dry_run = GetOption('no_exec')
        self.targets_found = False
        self.use_installed = use_installed
        self.build_path = None
        self.prebuilt_path = None
        self.patch_rpath = kw.get("patch_rpath", [])
        self.src_path = None
        self.prefix = None
        self.component_prefix = None
        self.package = kw.get("package", None)
        self.progs = kw.get("progs", [])
        self.libs = kw.get("libs", [])
        self.libs_cc = kw.get("libs_cc", None)
        self.functions = kw.get("functions", {})
        self.config_cb = kw.get("config_cb", None)
        self.required_libs = kw.get("required_libs", [])
        self.required_progs = kw.get("required_progs", [])
        if self.patch_rpath:
            self.required_progs.append("patchelf")
        self.defines = kw.get("defines", [])
        self.headers = kw.get("headers", [])
        self.requires = kw.get("requires", [])
        self.prereqs = prereqs
        self.pkgconfig = kw.get("pkgconfig", None)
        self.name = name
        self.build_commands = kw.get("commands", [])
        self.retriever = kw.get("retriever", None)
        self.lib_path = ['lib', 'lib64']
        self.include_path = ['include']
        self.lib_path.extend(default_libpath())
        self.lib_path.extend(kw.get("extra_lib_path", []))
        self.include_path.extend(kw.get("extra_include_path", []))
        self.out_of_src_build = kw.get("out_of_src_build", False)
        self.patch_path = self.prereqs.get_build_dir()

<<<<<<< HEAD
    def resolve_patches(self):
=======
    def _resolve_patches(self):
>>>>>>> 9c934082
        """Parse the patches variable"""
        patchnum = 1
        patchstr = self.prereqs.get_config("patch_versions", self.name)
        if patchstr is None:
            return {}
        patches = {}
        patch_strs = patchstr.split(",")
        for raw in patch_strs:
            patch_subdir = None
            if "^" in raw:
                (patch_subdir, raw) = raw.split('^')
            if "https://" not in raw:
                patches[raw] = patch_subdir
                continue
            patch_name = f'{self.name}_patch_{patchnum:d}'
            patch_path = os.path.join(self.patch_path, patch_name)
            patchnum += 1
            patches[patch_path] = patch_subdir
            if os.path.exists(patch_path):
                continue
            command = [['curl', '-sSfL', '--retry', '10', '--retry-max-time', '60',
                        '-o', patch_path, raw]]
            if not RUNNER.run_commands(command):
                raise BuildFailure(raw)
        return patches

    def get(self):
        """Download the component sources, if necessary"""
        if self.prebuilt_path:
            print(f'Using prebuilt binaries for {self.name}')
            return
        branch = self.prereqs.get_config("branches", self.name)
        commit_sha = self.prereqs.get_config("commit_versions", self.name)

        if not self.retriever:
            print(f'Using installed version of {self.name}')
            return

        # Source code is retrieved using retriever

        if not self.prereqs.download_deps:
            raise DownloadRequired(self.name)

        print(f'Downloading source for {self.name}')
        patches = self._resolve_patches()
        self.retriever.get(self.src_path, commit_sha=commit_sha,
                           patches=patches, branch=branch)

    def _has_missing_system_deps(self, env):
        """Check for required system libs"""
        if self.__check_only:
            # Have to temporarily turn off dry run to allow this check.
            env.SetOption('no_exec', False)

        if env.GetOption('no_exec'):
            # Can not override no-check in the command line.
            print('Would check for missing system libraries')
            return False

        if GetOption('help'):
            return True

        config = env.Configure()

        for lib in self.required_libs:
            if not config.CheckLib(lib):
                config.Finish()
                if self.__check_only:
                    env.SetOption('no_exec', True)
                return True

        for prog in self.required_progs:
            if not config.CheckProg(prog):
                config.Finish()
                if self.__check_only:
                    env.SetOption('no_exec', True)
                return True

        config.Finish()
        if self.__check_only:
            env.SetOption('no_exec', True)
        return False

    def _parse_config(self, env, opts):
        """Parse a pkg-config file"""
        if self.pkgconfig is None:
            return
        path = os.environ.get("PKG_CONFIG_PATH", None)
        if path and "PKG_CONFIG_PATH" not in env["ENV"]:
            env["ENV"]["PKG_CONFIG_PATH"] = path
        if (not self.use_installed and self.component_prefix is not None
           and not self.component_prefix == "/usr"):
            path_found = False
            for path in ["lib", "lib64"]:
                config = os.path.join(self.component_prefix, path, "pkgconfig")
                if not os.path.exists(config):
                    continue
                path_found = True
                env.AppendENVPath("PKG_CONFIG_PATH", config)
            if not path_found:
                return

        try:
            env.ParseConfig(f'pkg-config {opts} {self.pkgconfig}')
        except OSError:
            return

        return

    def has_missing_targets(self, env):
        """Check for expected build targets (e.g. libraries or headers)"""
        # pylint: disable=too-many-return-statements
        if self.targets_found:
            return False

        if self.__check_only:
            # Temporarily turn off dry-run.
            env.SetOption('no_exec', False)

        if env.GetOption('no_exec'):
            # Can not turn off dry run set by command line.
            print("Would check for missing build targets")
            return True

        # No need to fail here if we can't find the config, it may not always be generated
        self._parse_config(env, "--cflags")

        if GetOption('help'):
            print('help set')
            return True

        print(f"Checking targets for component '{self.name}'")

        config = env.Configure()
        if self.config_cb:
            if not self.config_cb(config):
                config.Finish()
                if self.__check_only:
                    env.SetOption('no_exec', True)
                print('Custom check failed')
                return True

        for prog in self.progs:
            if not config.CheckProg(prog):
                config.Finish()
                if self.__check_only:
                    env.SetOption('no_exec', True)
                return True

        for header in self.headers:
            if not config.CheckHeader(header):
                config.Finish()
                if self.__check_only:
                    env.SetOption('no_exec', True)
                return True

        for lib in self.libs:
            old_cc = env.subst('$CC')
            if self.libs_cc:
                arg_key = f'{self.name.upper()}_PREFIX'
                args = {arg_key: self.component_prefix}
                env.Replace(**args)
                env.Replace(CC=self.libs_cc)
            result = config.CheckLib(lib)
            env.Replace(CC=old_cc)
            if not result:
                config.Finish()
                if self.__check_only:
                    env.SetOption('no_exec', True)
                return True

        for lib, functions in self.functions.items():
            saved_env = config.env.Clone()
            config.env.AppendUnique(LIBS=[lib])
            for function in functions:
                result = config.CheckFunc(function)
                if not result:
                    config.Finish()
                    if self.__check_only:
                        env.SetOption('no_exec', True)
                    return True
            config.env = saved_env

        config.Finish()
        self.targets_found = True
        if self.__check_only:
            env.SetOption('no_exec', True)
        return False

    def is_installed(self, needed_libs):
        """Check if the component is already installed"""
        if not self.use_installed:
            return False
        new_env = self.prereqs.system_env.Clone()
        self.set_environment(new_env, needed_libs)
        if self.has_missing_targets(new_env):
            self.use_installed = False
            return False
        return True

    def configure(self):
        """Setup paths for a required component"""
        if not self.retriever:
            self.prebuilt_path = "/usr"
        else:
            self.prebuilt_path = self.prereqs.get_prebuilt_path(self, self.name)

        (self.component_prefix, self.prefix) = self.prereqs.get_prefixes(self.name,
                                                                         self.prebuilt_path)
        self.src_path = None
        if self.retriever:
            self.src_path = self.prereqs.get_src_path(self.name)
        self.build_path = self.src_path
        if self.out_of_src_build:
            self.build_path = os.path.join(self.prereqs.get_build_dir(), f'{self.name}.build')

            ensure_dir_exists(self.build_path, self.__dry_run)

    def set_environment(self, env, needed_libs):
        """Modify the specified construction environment to build with the external component"""
        lib_paths = []

        # Make sure CheckProg() looks in the component's bin/ dir
        if not self.use_installed and not self.component_prefix == "/usr":
            env.AppendENVPath('PATH', os.path.join(self.component_prefix, 'bin'))

            for path in self.include_path:
                env.AppendUnique(CPPPATH=[os.path.join(self.component_prefix, path)])

            # The same rules that apply to headers apply to RPATH.   If a build
            # uses a component, that build needs the RPATH of the dependencies.
            for path in self.lib_path:
                full_path = os.path.join(self.component_prefix, path)
                if not os.path.exists(full_path):
                    continue
                lib_paths.append(full_path)
                # will adjust this to be a relative rpath later
                env.AppendUnique(RPATH_FULL=[full_path])
                # For binaries run during build
                env.AppendENVPath("LD_LIBRARY_PATH", full_path)

            # Ensure RUNPATH is used rather than RPATH.  RPATH is deprecated
            # and this allows LD_LIBRARY_PATH to override RPATH
            env.AppendUnique(LINKFLAGS=["-Wl,--enable-new-dtags"])
        if self.component_prefix == "/usr" and self.package is None:
            # hack until we have everything installed in lib64
            env.AppendUnique(RPATH=["/usr/lib"])
            env.AppendUnique(LINKFLAGS=["-Wl,--enable-new-dtags"])

        for define in self.defines:
            env.AppendUnique(CPPDEFINES=[define])

        self._parse_config(env, "--cflags")

        if needed_libs is None:
            return

        self._parse_config(env, "--libs")
        for path in lib_paths:
            env.AppendUnique(LIBPATH=[path])
        for lib in needed_libs:
            env.AppendUnique(LIBS=[lib])

    def _check_installed_package(self, env):
        """Check installed targets"""
        if self.has_missing_targets(env):
            if self.__dry_run:
                if self.package is None:
                    print(f'Missing {self.name}')
                else:
                    print(f'Missing package {self.package} {self.name}')
                return
            if self.package is None:
                raise MissingTargets(self.name, self.name)

            raise MissingTargets(self.name, self.package)

    def _check_user_options(self, env, needed_libs):
        """Check help and clean options"""
        if GetOption('help'):
            if self.requires:
                self.prereqs.require(env, *self.requires)
            return True

        self.set_environment(env, needed_libs)
        if GetOption('clean'):
            return True
        return False

    def _rm_old_dir(self, path):
        """Remove the old dir"""
        if self.__dry_run:
            print(f'Would empty {path}')
        else:
            shutil.rmtree(path)
            os.mkdir(path)

    def _patch_rpaths(self):
        """Run patchelf binary to add relative rpaths"""
        rpath = ["$$ORIGIN"]
        norigin = []
        comp_path = self.component_prefix
        if not comp_path or comp_path.startswith("/usr"):
            return
        if not os.path.exists(comp_path):
            return

        for libdir in ['lib64', 'lib']:
            path = os.path.join(comp_path, libdir)
            if os.path.exists(path):
                norigin.append(os.path.normpath(path))
                break

        for prereq in self.requires:
            rootpath = os.path.join(comp_path, '..', prereq)
            if not os.path.exists(rootpath):
                comp = self.prereqs.get_component(prereq)
                subpath = comp.component_prefix
                if subpath and not subpath.startswith("/usr"):
                    for libdir in ['lib64', 'lib']:
                        lpath = os.path.join(subpath, libdir)
                        if not os.path.exists(lpath):
                            continue
                        rpath.append(lpath)
                continue

            for libdir in ['lib64', 'lib']:
                path = os.path.join(rootpath, libdir)
                if not os.path.exists(path):
                    continue
                rpath.append(f'$$ORIGIN/../../{prereq}/{libdir}')
                norigin.append(os.path.normpath(path))
                break

        rpath += norigin
        for folder in self.patch_rpath:
            path = os.path.join(comp_path, folder)
            files = os.listdir(path)
            for lib in files:
                if not lib.endswith(".so"):
                    continue
                full_lib = os.path.join(path, lib)
                cmd = ['patchelf', '--set-rpath', ':'.join(rpath), full_lib]
                if not RUNNER.run_commands([cmd]):
                    print(f'Skipped patching {full_lib}')

    def build(self, env, needed_libs):
        """Build the component, if necessary

        :param env: Scons Environment for building.
        :type env: environment
        :param needed_libs: Only configure libs in list
        :return: True if the component needed building.
        """
        # Ensure requirements are met
        changes = False
        envcopy = self.prereqs.system_env.Clone()

        if self._check_user_options(env, needed_libs):
            return True
        self.set_environment(envcopy, self.libs)
        if self.prebuilt_path:
            self._check_installed_package(envcopy)
            return False

        build_dep = self.prereqs.build_deps
        if "all" in self.prereqs.installed:
            build_dep = False
        if self.name in self.prereqs.installed:
            build_dep = False
        if self.component_prefix and os.path.exists(self.component_prefix):
            build_dep = False

        # If a component has both a package name and builder then check if the package can be used
        # before building.  This allows a rpm to be built if available but source to be used
        # if not.
        if build_dep:
            if self.package:
                missing_targets = self.has_missing_targets(envcopy)
                if not missing_targets:
                    build_dep = False
        else:
            missing_targets = self.has_missing_targets(envcopy)

        if build_dep:

            if self._has_missing_system_deps(self.prereqs.system_env):
                raise MissingSystemLibs(self.name)

            self.get()

            if self.requires:
                changes = self.prereqs.require(envcopy, *self.requires, needed_libs=None)
                self.set_environment(envcopy, self.libs)

            ensure_dir_exists(self.prereqs.prereq_prefix, self.__dry_run)
            changes = True
            if self.out_of_src_build:
                self._rm_old_dir(self.build_path)
            if not RUNNER.run_commands(self.build_commands, subdir=self.build_path, env=envcopy):
                raise BuildFailure(self.name)

        elif missing_targets:
            if self.__dry_run:
                print(f'Would do required build of {self.name}')
            else:
                raise BuildRequired(self.name)

        # set environment one more time as new directories may be present
        if self.requires:
            self.prereqs.require(envcopy, *self.requires, needed_libs=None)
        self.set_environment(envcopy, self.libs)
        if changes:
            self._patch_rpaths()
        if self.has_missing_targets(envcopy) and not self.__dry_run:
            raise MissingTargets(self.name, None)
        return changes


__all__ = ["GitRepoRetriever", "DownloadFailure", "BadScript", "BuildFailure", "MissingDefinition",
           "MissingTargets", "MissingSystemLibs", "DownloadRequired", "PreReqComponent",
           "BuildRequired"]<|MERGE_RESOLUTION|>--- conflicted
+++ resolved
@@ -560,16 +560,6 @@
 
     def _setup_build_type(self):
         """Set build type"""
-<<<<<<< HEAD
-        self.add_opts(EnumVariable('BUILD_TYPE', "Set the build type",
-                                   'release', ['dev', 'debug', 'release'],
-                                   ignorecase=1))
-        self.add_opts(EnumVariable('TARGET_TYPE', "Set the prerequisite type",
-                                   'default',
-                                   ['default', 'dev', 'debug', 'release'],
-                                   ignorecase=1))
-=======
->>>>>>> 9c934082
         ttype = self.__env["TARGET_TYPE"]
         if ttype == "default":
             ttype = self.__env["BUILD_TYPE"]
@@ -1007,11 +997,7 @@
         self.out_of_src_build = kw.get("out_of_src_build", False)
         self.patch_path = self.prereqs.get_build_dir()
 
-<<<<<<< HEAD
-    def resolve_patches(self):
-=======
     def _resolve_patches(self):
->>>>>>> 9c934082
         """Parse the patches variable"""
         patchnum = 1
         patchstr = self.prereqs.get_config("patch_versions", self.name)
