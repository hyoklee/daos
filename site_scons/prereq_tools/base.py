--- conflicted
+++ resolved
@@ -724,14 +724,6 @@
                 self._build_targets.append('server')
         BUILD_TARGETS.append(build_dir)
 
-<<<<<<< HEAD
-# pylint: enable=too-many-branches
-    def _setup_user_prefix(self):
-        """setup ALT_PREFIX option"""
-        self.add_opts(('ALT_PREFIX',
-                       f'Specifies {os.pathsep} separated list of alternative paths to add',
-                       None))
-=======
         # argobots is not really needed by client but it's difficult to separate
         common_reqs = ['argobots', 'ucx', 'ofi', 'hwloc', 'mercury', 'boost', 'uuid',
                        'crypto', 'protobufc', 'lz4', 'isal', 'isal_crypto']
@@ -767,7 +759,6 @@
         for comp in reqs:
             env = self.__env.Clone()
             self.require(env, comp)
->>>>>>> 6a3c9910
 
     def _setup_build_type(self):
         """set build type"""
@@ -907,11 +898,7 @@
         """Retrieve the BuildInfo"""
         return self.__build_info
 
-<<<<<<< HEAD
-    def add_options(self):
-=======
     def _add_options(self):
->>>>>>> 6a3c9910
         """Add common options to environment"""
         AddOption('--require-optional',
                   dest='require_optional',
@@ -1023,59 +1010,7 @@
         comp = _Component(self, name, use_installed, **kw)
         self.__defined[name] = comp
 
-<<<<<<< HEAD
-    def load_definitions(self, **kw):
-        """Load default definitions
-
-        Keyword arguments:
-            prebuild -- A list of components to prebuild
-        """
-
-        try:
-            # pylint: disable=import-outside-toplevel
-            from components import define_components
-            # pylint: enable=import-outside-toplevel
-            define_components(self)
-        except Exception as old:
-            raise BadScript("components", traceback.format_exc()) from old
-
-        # Go ahead and prebuild some components
-
-        prebuild = kw.get("prebuild", [])
-        for comp in prebuild:
-            env = self.__env.Clone()
-            self.require(env, comp)
-
-    def load_defaults(self):
-        """Setup default build parameters"""
-        # argobots is not really needed by client but it's difficult to separate
-        common_reqs = ['argobots', 'ucx', 'ofi', 'hwloc', 'mercury', 'boost', 'uuid',
-                       'crypto', 'protobufc', 'lz4', 'isal', 'isal_crypto']
-        client_reqs = ['fuse', 'json-c']
-        server_reqs = ['pmdk', 'spdk']
-        test_reqs = ['cmocka']
-
-        reqs = []
-        if not self._build_targets:
-            raise ValueError("Call init_build_targets before load_defaults")
-        reqs = common_reqs
-        if self.test_requested():
-            reqs.extend(test_reqs)
-        if self.server_requested():
-            reqs.extend(server_reqs)
-        if self.client_requested():
-            reqs.extend(client_reqs)
-        self.add_opts(ListVariable('DEPS', "Dependencies to build by default",
-                                   'all', reqs))
-        if GetOption('build_deps') == 'only':
-            # Optionally, limit the deps we build in this pass
-            reqs = self.__env.get('DEPS')
-        self.load_definitions(prebuild=reqs)
-
-    def server_requested(self, *_args):
-=======
     def server_requested(self):
->>>>>>> 6a3c9910
         """return True if server build is requested"""
         return "server" in self._build_targets
 
